--- conflicted
+++ resolved
@@ -199,6 +199,21 @@
 
     defineProperties(Framebuffer.prototype, {
         /**
+         * The status of the framebuffer. If the status is not WebGLRenderingContext.COMPLETE,
+         * a {@link DeveloperError} will be thrown when attempting to render to the framebuffer.
+         * @memberof Framebuffer.prototype
+         * @type {Number}
+         */
+        status : {
+            get : function() {
+                this._bind();
+                var status = this._gl.checkFramebufferStatus(this._gl.FRAMEBUFFER);
+                this._unBind();
+                return status;
+            }
+        },
+
+        /**
          * The number of color textures or renderbuffers attached to this framebuffer.
          * @memberof Framebuffer.prototype
          * @type {Number}
@@ -293,33 +308,6 @@
     };
 
     /**
-<<<<<<< HEAD
-=======
-     * Returns the status of the framebuffer. If the status is not WebGLRenderingContext.COMPLETE,
-     * a {@link DeveloperError} will be thrown when attempting to render to the framebuffer.
-     *
-     * @returns {Number} The framebuffer status.
-     */
-    Framebuffer.prototype.getStatus = function() {
-        this._bind();
-        var status = this._gl.checkFramebufferStatus(this._gl.FRAMEBUFFER);
-        this._unBind();
-        return status;
-    };
-
-    /**
-     * Returns the number of color textures or renderbuffers attached to this framebuffer.
-     *
-     * @memberof Framebuffer
-     *
-     * @returns {Number} The number of color attachments.
-     */
-    Framebuffer.prototype.getNumberOfColorAttachments = function() {
-        return this._activeColorAttachments.length;
-    };
-
-    /**
->>>>>>> 74d6ae5c
      * Returns a color texture attached to this framebuffer.
      *
      * @memberof Framebuffer
