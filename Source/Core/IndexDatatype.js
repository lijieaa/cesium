/*global define*/
define([
        './Enumeration',
        './DeveloperError'
    ], function(
        Enumeration,
        DeveloperError) {
    "use strict";

    /**
     * Enumerations for WebGL index datatypes.  These corresponds to the
     * <code>type</code> parameter of <a href="http://www.khronos.org/opengles/sdk/docs/man/xhtml/glDrawElements.xml">drawElements</a>.
     *
     * @alias IndexDatatype
     * @enumeration
     */
    var IndexDatatype = {
        /**
         * 8-bit unsigned byte enumeration corresponding to <code>UNSIGNED_BYTE</code> and the type
         * of an element in <code>Uint8Array</code>.
         *
         * @type {Enumeration}
         * @constant
         * @default 0x1401
         */
        UNSIGNED_BYTE : new Enumeration(0x1401, 'UNSIGNED_BYTE'),

<<<<<<< HEAD
        /**
         * 16-bit unsigned short enumeration corresponding to <code>UNSIGNED_SHORT</code> and the type
         * of an element in <code>Uint16Array</code>.
=======
        /**
         * 16-bit unsigned short enumeration corresponding to <code>UNSIGNED_SHORT</code> and the type
         * of an element in <code>Uint16Array</code>.
         *
         * @type {Enumeration}
         * @constant
         * @default 0x1403
         */
        UNSIGNED_SHORT : new Enumeration(0x1403, 'UNSIGNED_SHORT'),

        /**
         * 32-bit unsigned int enumeration corresponding to <code>UNSIGNED_INT</code> and the type
         * of an element in <code>Uint32Array</code>.
         *
         * @memberOf ComponentDatatype
>>>>>>> 4235b4ab
         *
         * @constant
         * @type {Enumeration}
         */
<<<<<<< HEAD
        UNSIGNED_SHORT : new Enumeration(0x1403, 'UNSIGNED_SHORT'),

        /**
         * 32-bit unsigned int enumeration corresponding to <code>UNSIGNED_INT</code> and the type
         * of an element in <code>Uint32Array</code>.
         *
         * @memberOf ComponentDatatype
         *
         * @constant
         * @type {Enumeration}
         */
=======
>>>>>>> 4235b4ab
        UNSIGNED_INT : new Enumeration(0x1405, 'UNSIGNED_INT')
    };

    IndexDatatype.UNSIGNED_BYTE.sizeInBytes = Uint8Array.BYTES_PER_ELEMENT;
    IndexDatatype.UNSIGNED_SHORT.sizeInBytes = Uint16Array.BYTES_PER_ELEMENT;
    IndexDatatype.UNSIGNED_INT.sizeInBytes = Uint32Array.BYTES_PER_ELEMENT;

    /**
     * Validates that the provided index datatype is a valid {@link IndexDatatype}
     *
     * @param {IndexDatatype} indexDatatype The index datatype to validate.
     *
     * @return {Boolean} <code>true</code> if the provided index datatype is a valid enumeration value; otherwise, <code>false</code>.
     *
     * @example
     * if (!IndexDatatype.validate(indexDatatype)) {
     *   throw new DeveloperError('indexDatatype must be a valid enumeration value.');
     * }
     */
    IndexDatatype.validate = function(indexDatatype) {
        return ((indexDatatype === IndexDatatype.UNSIGNED_BYTE) ||
                (indexDatatype === IndexDatatype.UNSIGNED_SHORT) ||
                (indexDatatype === IndexDatatype.UNSIGNED_INT));
    };

    /**
     * Creates a typed array that will store indices, using either <code><Uint16Array</code>
     * or <code>Uint32Array</code> depending on the number of vertices.
     *
     * @param {Number} numberOfVertices Number of vertices that the indices will reference.
     * @param {Any} indicesLengthOrArray Passed through to the typed array constructor.
     *
     * @return {Array} A <code>Uint16Array</code> or <code>Uint32Array</code> constructed with <code>indicesLengthOrArray</code>.
     *
     * @exception {DeveloperError} center is required.
     *
     * @example
     * this.indices = IndexDatatype.createTypedArray(positions.length / 3, numberOfIndices);
     */
    IndexDatatype.createTypedArray = function(numberOfVertices, indicesLengthOrArray) {
        if (typeof numberOfVertices === 'undefined') {
            throw new DeveloperError('numberOfVertices is required.');
        }

        if (numberOfVertices > 64 * 1024) {
            return new Uint32Array(indicesLengthOrArray);
        }

        return new Uint16Array(indicesLengthOrArray);
    };

    return IndexDatatype;
});<|MERGE_RESOLUTION|>--- conflicted
+++ resolved
@@ -25,11 +25,6 @@
          */
         UNSIGNED_BYTE : new Enumeration(0x1401, 'UNSIGNED_BYTE'),
 
-<<<<<<< HEAD
-        /**
-         * 16-bit unsigned short enumeration corresponding to <code>UNSIGNED_SHORT</code> and the type
-         * of an element in <code>Uint16Array</code>.
-=======
         /**
          * 16-bit unsigned short enumeration corresponding to <code>UNSIGNED_SHORT</code> and the type
          * of an element in <code>Uint16Array</code>.
@@ -45,25 +40,10 @@
          * of an element in <code>Uint32Array</code>.
          *
          * @memberOf ComponentDatatype
->>>>>>> 4235b4ab
          *
          * @constant
          * @type {Enumeration}
          */
-<<<<<<< HEAD
-        UNSIGNED_SHORT : new Enumeration(0x1403, 'UNSIGNED_SHORT'),
-
-        /**
-         * 32-bit unsigned int enumeration corresponding to <code>UNSIGNED_INT</code> and the type
-         * of an element in <code>Uint32Array</code>.
-         *
-         * @memberOf ComponentDatatype
-         *
-         * @constant
-         * @type {Enumeration}
-         */
-=======
->>>>>>> 4235b4ab
         UNSIGNED_INT : new Enumeration(0x1405, 'UNSIGNED_INT')
     };
 
