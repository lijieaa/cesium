/*global define*/
define([
        './defaultValue',
        './BoundingSphere',
        './Cartesian3',
        './ComponentDatatype',
        './IndexDatatype',
        './DeveloperError',
        './Ellipsoid',
        './Geometry',
        './GeometryPipeline',
        './GeometryInstance',
        './GeometryAttribute',
        './GeometryAttributes',
        './Math',
        './Matrix3',
        './PrimitiveType',
        './Quaternion',
        './VertexFormat'
    ], function(
        defaultValue,
        BoundingSphere,
        Cartesian3,
        ComponentDatatype,
        IndexDatatype,
        DeveloperError,
        Ellipsoid,
        Geometry,
        GeometryPipeline,
        GeometryInstance,
        GeometryAttribute,
        GeometryAttributes,
        CesiumMath,
        Matrix3,
        PrimitiveType,
        Quaternion,
        VertexFormat) {
    "use strict";

    var rotAxis = new Cartesian3();
    var tempVec = new Cartesian3();
    var unitQuat = new Quaternion();
    var rotMtx = new Matrix3();

    var scratchCartesian1 = new Cartesian3();
    var scratchCartesian2 = new Cartesian3();
    var scratchCartesian3 = new Cartesian3();

    var scratchNormal = new Cartesian3();
    var scratchTangent = new Cartesian3();
    var scratchBinormal = new Cartesian3();

    function pointOnEllipsoid(theta, bearing, northVec, eastVec, aSqr, ab, bSqr, mag, unitPos, result) {
        var azimuth = theta + bearing;

        Cartesian3.multiplyByScalar(eastVec,  Math.cos(azimuth), rotAxis);
        Cartesian3.multiplyByScalar(northVec, Math.sin(azimuth), tempVec);
        Cartesian3.add(rotAxis, tempVec, rotAxis);

        var cosThetaSquared = Math.cos(theta);
        cosThetaSquared = cosThetaSquared * cosThetaSquared;

        var sinThetaSquared = Math.sin(theta);
        sinThetaSquared = sinThetaSquared * sinThetaSquared;

        var radius = ab / Math.sqrt(bSqr * cosThetaSquared + aSqr * sinThetaSquared);
        var angle = radius / mag;

        // Create the quaternion to rotate the position vector to the boundary of the ellipse.
        Quaternion.fromAxisAngle(rotAxis, angle, unitQuat);
        Matrix3.fromQuaternion(unitQuat, rotMtx);

        Matrix3.multiplyByVector(rotMtx, unitPos, result);
        Cartesian3.normalize(result, result);
        Cartesian3.multiplyByScalar(result, mag, result);
        return result;
    }

<<<<<<< HEAD
    function computeTopBottomAttributes(positions, options, extrude) {
        var vertexFormat = options.vertexFormat;
=======
    var scratchCartesian1 = new Cartesian3();
    var scratchCartesian2 = new Cartesian3();
    var scratchCartesian3 = new Cartesian3();
    var scratchCartesian4 = new Cartesian3();
    var unitPosScratch = new Cartesian3();
    var eastVecScratch = new Cartesian3();
    var northVecScratch = new Cartesian3();

    /**
     * A {@link Geometry} that represents vertices and indices for an ellipse on the ellipsoid.
     *
     * @alias EllipseGeometry
     * @constructor
     *
     * @param {Cartesian3} options.center The ellipse's center point in the fixed frame.
     * @param {Number} options.semiMajorAxis The length of the ellipse's semi-major axis in meters.
     * @param {Number} options.semiMinorAxis The length of the ellipse's semi-minor axis in meters.
     * @param {Ellipsoid} [options.ellipsoid=Ellipsoid.WGS84] The ellipsoid the ellipse will be on.
     * @param {Number} [options.height=0.0] The height above the ellipsoid.
     * @param {Number} [options.bearing=0.0] The angle from north (clockwise) in radians. The default is zero.
     * @param {Number} [options.granularity=0.02] The angular distance between points on the ellipse in radians.
     * @param {VertexFormat} [options.vertexFormat=VertexFormat.DEFAULT] The vertex attributes to be computed.
     *
     * @exception {DeveloperError} center is required.
     * @exception {DeveloperError} semiMajorAxis is required.
     * @exception {DeveloperError} semiMinorAxis is required.
     * @exception {DeveloperError} semiMajorAxis and semiMinorAxis must be greater than zero.
     * @exception {DeveloperError} semiMajorAxis must be larger than the semiMajorAxis.
     * @exception {DeveloperError} granularity must be greater than zero.
     *
     * @example
     * // Create an ellipse.
     * var ellipsoid = Ellipsoid.WGS84;
     * var ellipse = new EllipseGeometry({
     *   ellipsoid : ellipsoid,
     *   center : ellipsoid.cartographicToCartesian(Cartographic.fromDegrees(-75.59777, 40.03883)),
     *   semiMajorAxis : 500000.0,
     *   semiMinorAxis : 300000.0,
     *   bearing : CesiumMath.toRadians(60.0)
     * });
     */
    var EllipseGeometry = function(options) {
        options = defaultValue(options, defaultValue.EMPTY_OBJECT);
>>>>>>> 4235b4ab
        var center = options.center;
        var semiMajorAxis = options.semiMajorAxis;
        var semiMinorAxis = options.semiMinorAxis;
        var ellipsoid = options.ellipsoid;
        var height = options.height;
        var extrudedHeight = options.extrudedHeight;
        var size = (extrude) ? positions.length/3*2 : positions.length/3;

<<<<<<< HEAD
        var finalPositions = new Float64Array(size * 3);
=======
        var ellipsoid = defaultValue(options.ellipsoid, Ellipsoid.WGS84);
        var bearing = defaultValue(options.bearing, 0.0);
        var height = defaultValue(options.height, 0.0);
        var granularity = defaultValue(options.granularity, 0.02);

        if (typeof center === 'undefined') {
            throw new DeveloperError('center is required.');
        }

        if (typeof semiMajorAxis === 'undefined') {
            throw new DeveloperError('semiMajorAxis is required.');
        }

        if (typeof semiMinorAxis === 'undefined') {
            throw new DeveloperError('semiMinorAxis is required.');
        }

        if (semiMajorAxis <= 0.0 || semiMinorAxis <= 0.0) {
            throw new DeveloperError('Semi-major and semi-minor axes must be greater than zero.');
        }

        if (granularity <= 0.0) {
            throw new DeveloperError('granularity must be greater than zero.');
        }

        if (semiMajorAxis < semiMinorAxis) {
           throw new DeveloperError('semiMajorAxis must be larger than the semiMajorAxis.');
        }

        var vertexFormat = defaultValue(options.vertexFormat, VertexFormat.DEFAULT);

        var MAX_ANOMALY_LIMIT = 2.31;

        var aSqr = semiMinorAxis * semiMinorAxis;
        var bSqr = semiMajorAxis * semiMajorAxis;
        var ab = semiMajorAxis * semiMinorAxis;

        var mag = center.magnitude();

        var unitPos = Cartesian3.normalize(center, unitPosScratch);
        var eastVec = Cartesian3.cross(Cartesian3.UNIT_Z, center, eastVecScratch);
        Cartesian3.normalize(eastVec, eastVec);
        var northVec = Cartesian3.cross(unitPos, eastVec, northVecScratch);

        // The number of points in the first quadrant
        var numPts = 1 + Math.ceil(CesiumMath.PI_OVER_TWO / granularity);
        var deltaTheta = MAX_ANOMALY_LIMIT / (numPts - 1);

        // If the number of points were three, the ellipse
        // would be tessellated like below:
        //
        //         *---*
        //       / | \ | \
        //     *---*---*---*
        //   / | \ | \ | \ | \
        // *---*---*---*---*---*
        // | \ | \ | \ | \ | \ |
        // *---*---*---*---*---*
        //   \ | \ | \ | \ | /
        //     *---*---*---*
        //       \ | \ | /
        //         *---*
        // Notice each vertical column contains an even number of positions.
        // The sum of the first n even numbers is n * (n + 1). Double it for the number of points
        // for the whole ellipse. Note: this is just an estimate and may actually be less depending
        // on the number of iterations before the angle reaches pi/2.
        var size = 2 * numPts * (numPts + 1);
        var positions = new Array(size * 3);
        var positionIndex = 0;
        var position = scratchCartesian1;
        var reflectedPosition = scratchCartesian2;

        var i;
        var j;
        var numInterior;
        var t;
        var interiorPosition;

        // Compute points in the 'northern' half of the ellipse
        var theta = CesiumMath.PI_OVER_TWO;
        for (i = 0; i < numPts && theta > 0; ++i) {
            pointOnEllipsoid(theta, bearing, northVec, eastVec, aSqr, ab, bSqr, mag, unitPos, position);
            pointOnEllipsoid(Math.PI - theta, bearing, northVec, eastVec, aSqr, ab, bSqr, mag, unitPos, reflectedPosition);

            positions[positionIndex++] = position.x;
            positions[positionIndex++] = position.y;
            positions[positionIndex++] = position.z;

            numInterior = 2 * i + 2;
            for (j = 1; j < numInterior - 1; ++j) {
                t = j / (numInterior - 1);
                interiorPosition = Cartesian3.lerp(position, reflectedPosition, t, scratchCartesian3);
                positions[positionIndex++] = interiorPosition.x;
                positions[positionIndex++] = interiorPosition.y;
                positions[positionIndex++] = interiorPosition.z;
            }

            positions[positionIndex++] = reflectedPosition.x;
            positions[positionIndex++] = reflectedPosition.y;
            positions[positionIndex++] = reflectedPosition.z;

            theta = CesiumMath.PI_OVER_TWO - (i + 1) * deltaTheta;
        }

        // Set numPts if theta reached zero
        numPts = i;

        // Compute points in the 'northern' half of the ellipse
        for (i = numPts; i > 0; --i) {
            theta = CesiumMath.PI_OVER_TWO - (i - 1) * deltaTheta;

            pointOnEllipsoid(-theta, bearing, northVec, eastVec, aSqr, ab, bSqr, mag, unitPos, position);
            pointOnEllipsoid( theta + Math.PI, bearing, northVec, eastVec, aSqr, ab, bSqr, mag, unitPos, reflectedPosition);

            positions[positionIndex++] = position.x;
            positions[positionIndex++] = position.y;
            positions[positionIndex++] = position.z;

            numInterior = 2 * (i - 1) + 2;
            for (j = 1; j < numInterior - 1; ++j) {
                t = j / (numInterior - 1);
                interiorPosition = Cartesian3.lerp(position, reflectedPosition, t, scratchCartesian3);
                positions[positionIndex++] = interiorPosition.x;
                positions[positionIndex++] = interiorPosition.y;
                positions[positionIndex++] = interiorPosition.z;
            }

            positions[positionIndex++] = reflectedPosition.x;
            positions[positionIndex++] = reflectedPosition.y;
            positions[positionIndex++] = reflectedPosition.z;
        }

        // The original length may have been an over-estimate
        if (positions.length !== positionIndex) {
            size = positionIndex / 3;
            positions.length = positionIndex;
        }

        positions = new Float64Array(positions);

>>>>>>> 4235b4ab
        var textureCoordinates = (vertexFormat.st) ? new Float32Array(size * 2) : undefined;
        var normals = (vertexFormat.normal) ? new Float32Array(size * 3) : undefined;
        var tangents = (vertexFormat.tangent) ? new Float32Array(size * 3) : undefined;
        var binormals = (vertexFormat.binormal) ? new Float32Array(size * 3) : undefined;

        var textureCoordIndex = 0;

        // Raise positions to a height above the ellipsoid and compute the
        // texture coordinates, normals, tangents, and binormals.
        var normal = scratchNormal;
        var tangent = scratchTangent;
        var binormal = scratchBinormal;

        var length = positions.length;
        var bottomOffset = (extrude) ? length : 0;
        var stOffset = bottomOffset / 3 * 2;
        for (var i = 0; i < length; i += 3) {
            var i1 = i + 1;
            var i2 = i + 2;
            var position = Cartesian3.fromArray(positions, i, scratchCartesian1);
            var extrudedPosition;

            if (vertexFormat.st) {
                var relativeToCenter = Cartesian3.subtract(position, center);
                if (extrude) {
                    textureCoordinates[textureCoordIndex + stOffset] = (relativeToCenter.x + semiMajorAxis) / (2.0 * semiMajorAxis);
                    textureCoordinates[textureCoordIndex + 1 + stOffset] = (relativeToCenter.y + semiMinorAxis) / (2.0 * semiMinorAxis);
                }

                textureCoordinates[textureCoordIndex++] = (relativeToCenter.x + semiMajorAxis) / (2.0 * semiMajorAxis);
                textureCoordinates[textureCoordIndex++] = (relativeToCenter.y + semiMinorAxis) / (2.0 * semiMinorAxis);
            }

            position = ellipsoid.scaleToGeodeticSurface(position, position);
            extrudedPosition = position.clone();
            normal = ellipsoid.geodeticSurfaceNormal(position, normal);
            scaledNormal = Cartesian3.multiplyByScalar(normal, height, scaledNormal);
            position = Cartesian3.add(position, scaledNormal, position);
            if (extrude) {
                scaledNormal = Cartesian3.multiplyByScalar(normal, extrudedHeight, scaledNormal);
                extrudedPosition = Cartesian3.add(extrudedPosition, scaledNormal, extrudedPosition);
            }

            if (vertexFormat.position) {
                if (extrude) {
                    finalPositions[i + bottomOffset] = extrudedPosition.x;
                    finalPositions[i1 + bottomOffset] = extrudedPosition.y;
                    finalPositions[i2 + bottomOffset] = extrudedPosition.z;
                }

                finalPositions[i] = position.x;
                finalPositions[i1] = position.y;
                finalPositions[i2] = position.z;
            }

            if (vertexFormat.normal || vertexFormat.tangent || vertexFormat.binormal) {
                if (vertexFormat.tangent || vertexFormat.binormal) {
                    tangent = Cartesian3.cross(Cartesian3.UNIT_Z, normal, tangent);
                }
                if (vertexFormat.normal) {
                    normals[i] = normal.x;
                    normals[i + 1] = normal.y;
                    normals[i + 2] = normal.z;
                    if (extrude) {
                        normals[i + bottomOffset] = -normal.x;
                        normals[i1 + bottomOffset] = -normal.y;
                        normals[i2 + bottomOffset] = -normal.z;
                    }
                }

                if (vertexFormat.tangent) {
                    tangents[i] = tangent.x;
                    tangents[i + 1] = tangent.y;
                    tangents[i + 2] = tangent.z;
                    if (extrude) {
                        tangents[i + bottomOffset] = -tangent.x;
                        tangents[i1 + bottomOffset] = -tangent.y;
                        tangents[i2 + bottomOffset] = -tangent.z;
                    }
                }

                if (vertexFormat.binormal) {
                    binormal = Cartesian3.cross(normal, tangent, binormal);
                    binormals[i] = binormal.x;
                    binormals[i1] = binormal.y;
                    binormals[i2] = binormal.z;
                    if (extrude) {
                        binormals[i + bottomOffset] = binormal.x;
                        binormals[i1 + bottomOffset] = binormal.y;
                        binormals[i2 + bottomOffset] = binormal.z;
                    }
                }
            }
        }

        var attributes = new GeometryAttributes();

        if (vertexFormat.position) {
            attributes.position = new GeometryAttribute({
                componentDatatype : ComponentDatatype.DOUBLE,
                componentsPerAttribute : 3,
                values : finalPositions
            });
        }

        if (vertexFormat.st) {
            attributes.st = new GeometryAttribute({
                componentDatatype : ComponentDatatype.FLOAT,
                componentsPerAttribute : 2,
                values : textureCoordinates
            });
        }

        if (vertexFormat.normal) {
            attributes.normal = new GeometryAttribute({
                componentDatatype : ComponentDatatype.FLOAT,
                componentsPerAttribute : 3,
                values : normals
            });
        }

        if (vertexFormat.tangent) {
            attributes.tangent = new GeometryAttribute({
                componentDatatype : ComponentDatatype.FLOAT,
                componentsPerAttribute : 3,
                values : tangents
            });
        }

        if (vertexFormat.binormal) {
            attributes.binormal = new GeometryAttribute({
                componentDatatype : ComponentDatatype.FLOAT,
                componentsPerAttribute : 3,
                values : binormals
            });
        }
        return attributes;
    }

    function computeEllipsePositions(options, doPerimeter) {
        var semiMinorAxis = options.semiMinorAxis;
        var semiMajorAxis = options.semiMajorAxis;
        var bearing = options.bearing;
        var center = options.center;
        var granularity = options.granularity;

        if (semiMajorAxis < semiMinorAxis) {
            var temp = semiMajorAxis;
            semiMajorAxis = semiMinorAxis;
            semiMinorAxis = temp;
         }

         var MAX_ANOMALY_LIMIT = 2.31;

         var aSqr = semiMinorAxis * semiMinorAxis;
         var bSqr = semiMajorAxis * semiMajorAxis;
         var ab = semiMajorAxis * semiMinorAxis;

         var mag = center.magnitude();

         var unitPos = Cartesian3.normalize(center);
         var eastVec = Cartesian3.cross(Cartesian3.UNIT_Z, center);
         Cartesian3.normalize(eastVec, eastVec);
         var northVec = Cartesian3.cross(unitPos, eastVec);

         // The number of points in the first quadrant
         var numPts = 1 + Math.ceil(CesiumMath.PI_OVER_TWO / granularity);
         var deltaTheta = MAX_ANOMALY_LIMIT / (numPts - 1);

         // If the number of points were three, the ellipse
         // would be tessellated like below:
         //
         //         *---*
         //       / | \ | \
         //     *---*---*---*
         //   / | \ | \ | \ | \
         // *---*---*---*---*---*
         // | \ | \ | \ | \ | \ |
         // *---*---*---*---*---*
         //   \ | \ | \ | \ | /
         //     *---*---*---*
         //       \ | \ | /
         //         *---*
         // Notice each vertical column contains an even number of positions.
         // The sum of the first n even numbers is n * (n + 1). Double it for the number of points
         // for the whole ellipse. Note: this is just an estimate and may actually be less depending
         // on the number of iterations before the angle reaches pi/2.
         var size = 2 * numPts * (numPts + 1);
         var positions = new Array(size * 3);
         var outerLeft;
         var outerRight;

         if (doPerimeter) {
             outerLeft = [];
             outerRight = [];
         }
         var positionIndex = 0;

         var position = scratchCartesian1;
         var reflectedPosition = scratchCartesian2;

         var i;
         var j;
         var theta;
         var numInterior;
         var t;
         var interiorPosition;

         // Compute points in the 'northern' half of the ellipse
         for (i = 0, theta = CesiumMath.PI_OVER_TWO; i < numPts && theta > 0; ++i, theta -= deltaTheta) {
             pointOnEllipsoid(theta, bearing, northVec, eastVec, aSqr, ab, bSqr, mag, unitPos, position);
             pointOnEllipsoid(Math.PI - theta, bearing, northVec, eastVec, aSqr, ab, bSqr, mag, unitPos, reflectedPosition);

             positions[positionIndex++] = position.x;
             positions[positionIndex++] = position.y;
             positions[positionIndex++] = position.z;

             numInterior = 2 * i + 2;
             for (j = 1; j < numInterior - 1; ++j) {
                 t = j / (numInterior - 1);
                 interiorPosition = Cartesian3.lerp(position, reflectedPosition, t, scratchCartesian3);
                 positions[positionIndex++] = interiorPosition.x;
                 positions[positionIndex++] = interiorPosition.y;
                 positions[positionIndex++] = interiorPosition.z;
             }

             positions[positionIndex++] = reflectedPosition.x;
             positions[positionIndex++] = reflectedPosition.y;
             positions[positionIndex++] = reflectedPosition.z;

             if (doPerimeter) {
                 outerRight.push(position.z, position.y, position.x);
                 if (i !== 0) {
                     outerLeft.push(reflectedPosition.x, reflectedPosition.y, reflectedPosition.z);
                 }
             }
         }



         // Set numPts if theta reached zero
         numPts = i;

         // Compute points in the 'southern' half of the ellipse
         for (i = numPts; i > 0; --i) {
             theta = CesiumMath.PI_OVER_TWO - (i - 1) * deltaTheta;

             pointOnEllipsoid(-theta, bearing, northVec, eastVec, aSqr, ab, bSqr, mag, unitPos, position);
             pointOnEllipsoid( theta + Math.PI, bearing, northVec, eastVec, aSqr, ab, bSqr, mag, unitPos, reflectedPosition);

             positions[positionIndex++] = position.x;
             positions[positionIndex++] = position.y;
             positions[positionIndex++] = position.z;

             numInterior = 2 * (i - 1) + 2;
             for (j = 1; j < numInterior - 1; ++j) {
                 t = j / (numInterior - 1);
                 interiorPosition = Cartesian3.lerp(position, reflectedPosition, t, scratchCartesian3);
                 positions[positionIndex++] = interiorPosition.x;
                 positions[positionIndex++] = interiorPosition.y;
                 positions[positionIndex++] = interiorPosition.z;
             }

             positions[positionIndex++] = reflectedPosition.x;
             positions[positionIndex++] = reflectedPosition.y;
             positions[positionIndex++] = reflectedPosition.z;

             if (doPerimeter) {
                 outerRight.push(position.z, position.y, position.x);
                 if (i !== 1) {
                     outerLeft.push(reflectedPosition.x, reflectedPosition.y, reflectedPosition.z);
                 }
             }
         }

         // The original length may have been an over-estimate
         if (positions.length !== positionIndex) {
             size = positionIndex / 3;
             positions.length = positionIndex;
         }

         var r = {
                 positions: positions,
                 numPts: numPts
         };

         if (doPerimeter) {
             outerRight.reverse();
             r.outerPositions = outerRight.concat(outerLeft);
         }

         return r;
    }

    function topIndices(numPts) {
        // The number of triangles in the ellipse on the positive x half-space and for
        // the column of triangles in the middle is:
        //
        // numTriangles = 4 + 8 + 12 + ... = 4 + (4 + 4) + (4 + 4 + 4) + ... = 4 * (1 + 2 + 3 + ...)
        //              = 4 * ((n * ( n + 1)) / 2)
        // numColumnTriangles = 2 * 2 * n
        // total = 2 * numTrangles + numcolumnTriangles
        //
        // Substitute (numPts - 1.0) for n above
        var indicesSize = 2 * numPts * (numPts + 1);
        var indices = new Array(indicesSize);
        var indicesIndex = 0;
        var prevIndex;
        var numInterior;
        var positionIndex;
        var i;
        var j;
        // Indices triangles to the 'left' of the north vector
        for (i = 1; i < numPts; ++i) {
            positionIndex = i * (i + 1);
            prevIndex = (i - 1) * i;

            indices[indicesIndex++] = positionIndex++;
            indices[indicesIndex++] = prevIndex;
            indices[indicesIndex++] = positionIndex;

            numInterior = 2 * i;
            for (j = 0; j < numInterior - 1; ++j) {

                indices[indicesIndex++] = positionIndex;
                indices[indicesIndex++] = prevIndex++;
                indices[indicesIndex++] = prevIndex;

                indices[indicesIndex++] = positionIndex++;
                indices[indicesIndex++] = prevIndex;
                indices[indicesIndex++] = positionIndex;
            }

            indices[indicesIndex++] = positionIndex++;
            indices[indicesIndex++] = prevIndex;
            indices[indicesIndex++] = positionIndex;
        }

        // Indices for central column of triangles
        numInterior = numPts * 2;
        ++positionIndex;
        ++prevIndex;
        for (i = 0; i < numInterior - 1; ++i) {
            indices[indicesIndex++] = positionIndex;
            indices[indicesIndex++] = prevIndex++;
            indices[indicesIndex++] = prevIndex;

            indices[indicesIndex++] = positionIndex++;
            indices[indicesIndex++] = prevIndex;
            indices[indicesIndex++] = positionIndex;
        }

        // Reverse the process creating indices to the 'right' of the north vector
        ++prevIndex;
        ++positionIndex;
        for (i = numPts - 1; i > 0; --i) {
            indices[indicesIndex++] = prevIndex++;
            indices[indicesIndex++] = prevIndex;
            indices[indicesIndex++] = positionIndex;

            numInterior = 2 * i;
            for (j = 0; j < numInterior - 1; ++j) {
                indices[indicesIndex++] = positionIndex;
                indices[indicesIndex++] = prevIndex++;
                indices[indicesIndex++] = prevIndex;

                indices[indicesIndex++] = positionIndex++;
                indices[indicesIndex++] = prevIndex;
                indices[indicesIndex++] = positionIndex;
            }

            indices[indicesIndex++] = prevIndex++;
            indices[indicesIndex++] = prevIndex++;
            indices[indicesIndex++] = positionIndex++;
        }
        return indices;
    }

    var scaledNormal = new Cartesian3();
    var bsCenter = new Cartesian3();
    function computeEllipse(options) {
        var center = options.center;
        scaledNormal = Cartesian3.multiplyByScalar(options.ellipsoid.geodeticSurfaceNormal(center, scaledNormal), options.height, scaledNormal);
        bsCenter = Cartesian3.add(center, scaledNormal, bsCenter);
        var boundingSphere = new BoundingSphere(bsCenter, options.semiMajorAxis);
        var cep = computeEllipsePositions(options);
        var positions = cep.positions;
        var numPts = cep.numPts;
        var attributes = computeTopBottomAttributes(positions, options, false);
        var indices = topIndices(numPts);
        indices = IndexDatatype.createTypedArray(positions.length / 3, indices);
        return {
            boundingSphere: boundingSphere,
            attributes: attributes,
            indices: indices
        };
    }

    function computeWallAttributes(positions, options) {
        var vertexFormat = options.vertexFormat;
        var center = options.center;
        var semiMajorAxis = options.semiMajorAxis;
        var semiMinorAxis = options.semiMinorAxis;
        var ellipsoid = options.ellipsoid;
        var height = options.height;
        var extrudedHeight = options.extrudedHeight;
        var size = positions.length/3*2;

        var finalPositions = new Float64Array(size * 3);
        var textureCoordinates = (vertexFormat.st) ? new Float32Array(size * 2) : undefined;
        var normals = (vertexFormat.normal) ? new Float32Array(size * 3) : undefined;
        var tangents = (vertexFormat.tangent) ? new Float32Array(size * 3) : undefined;
        var binormals = (vertexFormat.binormal) ? new Float32Array(size * 3) : undefined;

        var textureCoordIndex = 0;

        // Raise positions to a height above the ellipsoid and compute the
        // texture coordinates, normals, tangents, and binormals.
        var normal = scratchNormal;
        var tangent = scratchTangent;
        var binormal = scratchBinormal;

        var length = positions.length;
        var stOffset = length / 3 * 2;
        for (var i = 0; i < length; i += 3) {
            var i1 = i + 1;
            var i2 = i + 2;
            var position = Cartesian3.fromArray(positions, i, scratchCartesian1);
            var extrudedPosition;

            if (vertexFormat.st) {
                var relativeToCenter = Cartesian3.subtract(position, center);
                textureCoordinates[textureCoordIndex + stOffset] = (relativeToCenter.x + semiMajorAxis) / (2.0 * semiMajorAxis);
                textureCoordinates[textureCoordIndex + 1 + stOffset] = (relativeToCenter.y + semiMinorAxis) / (2.0 * semiMinorAxis);

                textureCoordinates[textureCoordIndex++] = (relativeToCenter.x + semiMajorAxis) / (2.0 * semiMajorAxis);
                textureCoordinates[textureCoordIndex++] = (relativeToCenter.y + semiMinorAxis) / (2.0 * semiMinorAxis);
            }

            position = ellipsoid.scaleToGeodeticSurface(position, position);
            extrudedPosition = position.clone();
            normal = ellipsoid.geodeticSurfaceNormal(position, normal);
            scaledNormal = Cartesian3.multiplyByScalar(normal, height, scaledNormal);
            position = Cartesian3.add(position, scaledNormal, position);
            scaledNormal = Cartesian3.multiplyByScalar(normal, extrudedHeight, scaledNormal);
            extrudedPosition = Cartesian3.add(extrudedPosition, scaledNormal, extrudedPosition);

            if (vertexFormat.position) {
                finalPositions[i + length] = extrudedPosition.x;
                finalPositions[i1 + length] = extrudedPosition.y;
                finalPositions[i2 + length] = extrudedPosition.z;

                finalPositions[i] = position.x;
                finalPositions[i1] = position.y;
                finalPositions[i2] = position.z;
            }

            if (vertexFormat.normal || vertexFormat.tangent || vertexFormat.binormal) {

                binormal = normal.clone(binormal);
                var next = Cartesian3.fromArray(positions, (i + 3)%length, scratchCartesian2);
                next = next.subtract(position, next);
                var bottom = extrudedPosition.subtract(position, scratchCartesian3);

                normal = bottom.cross(next, normal).normalize(normal);

                if (vertexFormat.normal) {
                    normals[i] = normal.x;
                    normals[i1] = normal.y;
                    normals[i2] = normal.z;

                    normals[i + length] = normal.x;
                    normals[i1 + length] = normal.y;
                    normals[i2 + length] = normal.z;
                }

                if (vertexFormat.tangent) {
                    tangent = Cartesian3.cross(binormal, normal, tangent).normalize(tangent);
                    tangents[i] = tangent.x;
                    tangents[i1] = tangent.y;
                    tangents[i2] = tangent.z;

                    tangents[i + length] = tangent.x;
                    tangents[i + 1 + length] = tangent.y;
                    tangents[i + 2 + length] = tangent.z;
                }

                if (vertexFormat.binormal) {
                    binormals[i] = binormal.x;
                    binormals[i1] = binormal.y;
                    binormals[i2] = binormal.z;

                    binormals[i + length] = binormal.x;
                    binormals[i1 + length] = binormal.y;
                    binormals[i2 + length] = binormal.z;
                }
            }
        }

        var attributes = {};

        if (vertexFormat.position) {
            attributes.position = new GeometryAttribute({
                componentDatatype : ComponentDatatype.DOUBLE,
                componentsPerAttribute : 3,
                values : finalPositions
            });
        }

        if (vertexFormat.st) {
            attributes.st = new GeometryAttribute({
                componentDatatype : ComponentDatatype.FLOAT,
                componentsPerAttribute : 2,
                values : textureCoordinates
            });
        }

        if (vertexFormat.normal) {
            attributes.normal = new GeometryAttribute({
                componentDatatype : ComponentDatatype.FLOAT,
                componentsPerAttribute : 3,
                values : normals
            });
        }

        if (vertexFormat.tangent) {
            attributes.tangent = new GeometryAttribute({
                componentDatatype : ComponentDatatype.FLOAT,
                componentsPerAttribute : 3,
                values : tangents
            });
        }

        if (vertexFormat.binormal) {
            attributes.binormal = new GeometryAttribute({
                componentDatatype : ComponentDatatype.FLOAT,
                componentsPerAttribute : 3,
                values : binormals
            });
        }
        return attributes;
    }

    function computeWallIndices(positions) {
        var UL;
        var UR;
        var LL;
        var LR;
        var indices = [];
        var length = positions.length/3;
        for (var i = 0; i < length - 1; i++) {
            UL = i;
            LL = i + length;
            UR = UL + 1;
            LR = UR + length;
            indices.push(UL, LL, UR, UR, LL, LR);
        }

        UL = length - 1;
        LL = i + length;
        UR = 0;
        LR = UR + length;
        indices.push(UL, LL, UR, UR, LL, LR);

        return indices;
    }

    var topBoundingSphere = new BoundingSphere();
    var bottomBoundingSphere = new BoundingSphere();
    function computeExtrudedEllipse(options) {
        var center = options.center;
        var ellipsoid = options.ellipsoid;
        var semiMajorAxis = options.semiMajorAxis;
        scaledNormal = Cartesian3.multiplyByScalar(ellipsoid.geodeticSurfaceNormal(center, scaledNormal), options.height, scaledNormal);
        bsCenter = Cartesian3.add(center, scaledNormal, bsCenter);
        topBoundingSphere.center = bsCenter.clone();
        topBoundingSphere.radius = semiMajorAxis;

        scaledNormal = Cartesian3.multiplyByScalar(ellipsoid.geodeticSurfaceNormal(center, scaledNormal), options.extrudedHeight, scaledNormal);
        bsCenter = Cartesian3.add(center, scaledNormal, bsCenter);
        bottomBoundingSphere.center = bsCenter.clone();
        bottomBoundingSphere.radius = semiMajorAxis;

        var cep = computeEllipsePositions(options, true);
        var positions = cep.positions;
        var numPts = cep.numPts;
        var outerPositions = cep.outerPositions;
        var boundingSphere = BoundingSphere.union(topBoundingSphere, bottomBoundingSphere);
        var topBottomAttributes = computeTopBottomAttributes(positions, options, true);
        var indices = topIndices(numPts);
        var length = indices.length;
        indices = indices.concat(new Array(indices.length));
        var posLength = positions.length/3;
        for (var i = 0; i < length; i+=3) {
            indices[i + length] = indices[i + 2] + posLength;
            indices[i + 1 + length] = indices[i + 1] + posLength;
            indices[i + 2 + length] = indices[i] + posLength;
        }

        var topBottomIndices = IndexDatatype.createTypedArray(posLength * 2 / 3, indices);

        var topBottomGeo = new Geometry({
            attributes: topBottomAttributes,
            indices: topBottomIndices
        });

        var wallAttributes = computeWallAttributes(outerPositions, options);
        indices = computeWallIndices(outerPositions);
        var wallIndices = IndexDatatype.createTypedArray(outerPositions.length * 2 / 3, indices);

        var wallGeo = new Geometry({
            attributes: wallAttributes,
            indices: wallIndices
        });

        var geo = GeometryPipeline.combine([
                new GeometryInstance({
                    geometry: topBottomGeo
                }),
                new GeometryInstance({
                    geometry: wallGeo
                })]);
        return {
            boundingSphere: boundingSphere,
            attributes: geo.attributes,
            indices: geo.indices
        };
    }

    /**
     * Computes vertices and indices for an ellipse on the ellipsoid.
     *
     * @alias EllipseGeometry
     * @constructor
     *
     * @param {Cartesian3} options.center The ellipse's center point in the fixed frame.
     * @param {Number} options.semiMajorAxis The length of the ellipse's semi-major axis in meters.
     * @param {Number} options.semiMinorAxis The length of the ellipse's semi-minor axis in meters.
     * @param {Ellipsoid} [options.ellipsoid=Ellipsoid.WGS84] The ellipsoid the ellipse will be on.
     * @param {Number} [options.height=0.0] The height above the ellipsoid.
     * @param {Number} [options.extrudedHeight=0.0] The height of the extrusion.
     * @param {Number} [options.bearing=0.0] The angle from north (clockwise) in radians. The default is zero.
     * @param {Number} [options.granularity=0.02] The angular distance between points on the ellipse in radians.
     * @param {VertexFormat} [options.vertexFormat=VertexFormat.DEFAULT] The vertex attributes to be computed.
     *
     * @exception {DeveloperError} center is required.
     * @exception {DeveloperError} semiMajorAxis is required.
     * @exception {DeveloperError} semiMinorAxis is required.
     * @exception {DeveloperError} semiMajorAxis and semiMinorAxis must be greater than zero.
     * @exception {DeveloperError} granularity must be greater than zero.
     *
     * @example
     * // Create an ellipse.
     * var ellipsoid = Ellipsoid.WGS84;
     * var ellipse = new EllipseGeometry({
     *   ellipsoid : ellipsoid,
     *   center : ellipsoid.cartographicToCartesian(Cartographic.fromDegrees(-75.59777, 40.03883)),
     *   semiMajorAxis : 500000.0,
     *   semiMinorAxis : 300000.0,
     *   bearing : CesiumMath.toRadians(60.0)
     * });
     */
    var EllipseGeometry = function(options) {
        options = defaultValue(options, defaultValue.EMPTY_OBJECT);
        options.ellipsoid = defaultValue(options.ellipsoid, Ellipsoid.WGS84);
        options.bearing = defaultValue(options.bearing, 0.0);
        options.height = defaultValue(options.height, 0.0);
        options.extrudedHeight = defaultValue(options.extrudedHeight, options.height);
        options.granularity = defaultValue(options.granularity, 0.02);
        options.vertexFormat = defaultValue(options.vertexFormat, VertexFormat.DEFAULT);

        if (typeof options.center === 'undefined') {
            throw new DeveloperError('center is required.');
        }

        if (typeof options.semiMajorAxis === 'undefined') {
            throw new DeveloperError('semiMajorAxis is required.');
        }

        if (typeof options.semiMinorAxis === 'undefined') {
            throw new DeveloperError('semiMinorAxis is required.');
        }

        if (options.semiMajorAxis <= 0.0 || options.semiMinorAxis <= 0.0) {
            throw new DeveloperError('Semi-major and semi-minor axes must be greater than zero.');
        }

        if (options.granularity <= 0.0) {
            throw new DeveloperError('granularity must be greater than zero.');
        }

        var extrude = (options.height !== options.extrudedHeight);
        var o;
        if (extrude) {
            var h = options.extrudedHeight;
            var height = options.height;
            options.extrudedHeight = Math.min(h, height);
            options.height = Math.max(h, height);
            o = computeExtrudedEllipse(options);
        } else {
            o = computeEllipse(options);
        }


        var boundingSphereCenter = Cartesian3.multiplyByScalar(ellipsoid.geodeticSurfaceNormal(center), height);
        Cartesian3.add(center, boundingSphereCenter, boundingSphereCenter);

        /**
         * An object containing {@link GeometryAttribute} properties named after each of the
         * <code>true</code> values of the {@link VertexFormat} option.
         *
         * @type GeometryAttributes
         *
         * @see Geometry#attributes
         */
        this.attributes = o.attributes;

        /**
         * Index data that, along with {@link Geometry#primitiveType}, determines the primitives in the geometry.
         *
         * @type Array
         */
        this.indices = o.indices;

        /**
         * The type of primitives in the geometry.  For this geometry, it is {@link PrimitiveType.TRIANGLES}.
         *
         * @type PrimitiveType
         */
        this.primitiveType = PrimitiveType.TRIANGLES;

        /**
         * A tight-fitting bounding sphere that encloses the vertices of the geometry.
         *
         * @type BoundingSphere
         */
<<<<<<< HEAD
        this.boundingSphere = o.boundingSphere;
=======
        this.boundingSphere = new BoundingSphere(boundingSphereCenter, semiMajorAxis);
>>>>>>> 4235b4ab
    };

    return EllipseGeometry;
});<|MERGE_RESOLUTION|>--- conflicted
+++ resolved
@@ -76,54 +76,8 @@
         return result;
     }
 
-<<<<<<< HEAD
     function computeTopBottomAttributes(positions, options, extrude) {
         var vertexFormat = options.vertexFormat;
-=======
-    var scratchCartesian1 = new Cartesian3();
-    var scratchCartesian2 = new Cartesian3();
-    var scratchCartesian3 = new Cartesian3();
-    var scratchCartesian4 = new Cartesian3();
-    var unitPosScratch = new Cartesian3();
-    var eastVecScratch = new Cartesian3();
-    var northVecScratch = new Cartesian3();
-
-    /**
-     * A {@link Geometry} that represents vertices and indices for an ellipse on the ellipsoid.
-     *
-     * @alias EllipseGeometry
-     * @constructor
-     *
-     * @param {Cartesian3} options.center The ellipse's center point in the fixed frame.
-     * @param {Number} options.semiMajorAxis The length of the ellipse's semi-major axis in meters.
-     * @param {Number} options.semiMinorAxis The length of the ellipse's semi-minor axis in meters.
-     * @param {Ellipsoid} [options.ellipsoid=Ellipsoid.WGS84] The ellipsoid the ellipse will be on.
-     * @param {Number} [options.height=0.0] The height above the ellipsoid.
-     * @param {Number} [options.bearing=0.0] The angle from north (clockwise) in radians. The default is zero.
-     * @param {Number} [options.granularity=0.02] The angular distance between points on the ellipse in radians.
-     * @param {VertexFormat} [options.vertexFormat=VertexFormat.DEFAULT] The vertex attributes to be computed.
-     *
-     * @exception {DeveloperError} center is required.
-     * @exception {DeveloperError} semiMajorAxis is required.
-     * @exception {DeveloperError} semiMinorAxis is required.
-     * @exception {DeveloperError} semiMajorAxis and semiMinorAxis must be greater than zero.
-     * @exception {DeveloperError} semiMajorAxis must be larger than the semiMajorAxis.
-     * @exception {DeveloperError} granularity must be greater than zero.
-     *
-     * @example
-     * // Create an ellipse.
-     * var ellipsoid = Ellipsoid.WGS84;
-     * var ellipse = new EllipseGeometry({
-     *   ellipsoid : ellipsoid,
-     *   center : ellipsoid.cartographicToCartesian(Cartographic.fromDegrees(-75.59777, 40.03883)),
-     *   semiMajorAxis : 500000.0,
-     *   semiMinorAxis : 300000.0,
-     *   bearing : CesiumMath.toRadians(60.0)
-     * });
-     */
-    var EllipseGeometry = function(options) {
-        options = defaultValue(options, defaultValue.EMPTY_OBJECT);
->>>>>>> 4235b4ab
         var center = options.center;
         var semiMajorAxis = options.semiMajorAxis;
         var semiMinorAxis = options.semiMinorAxis;
@@ -132,150 +86,7 @@
         var extrudedHeight = options.extrudedHeight;
         var size = (extrude) ? positions.length/3*2 : positions.length/3;
 
-<<<<<<< HEAD
         var finalPositions = new Float64Array(size * 3);
-=======
-        var ellipsoid = defaultValue(options.ellipsoid, Ellipsoid.WGS84);
-        var bearing = defaultValue(options.bearing, 0.0);
-        var height = defaultValue(options.height, 0.0);
-        var granularity = defaultValue(options.granularity, 0.02);
-
-        if (typeof center === 'undefined') {
-            throw new DeveloperError('center is required.');
-        }
-
-        if (typeof semiMajorAxis === 'undefined') {
-            throw new DeveloperError('semiMajorAxis is required.');
-        }
-
-        if (typeof semiMinorAxis === 'undefined') {
-            throw new DeveloperError('semiMinorAxis is required.');
-        }
-
-        if (semiMajorAxis <= 0.0 || semiMinorAxis <= 0.0) {
-            throw new DeveloperError('Semi-major and semi-minor axes must be greater than zero.');
-        }
-
-        if (granularity <= 0.0) {
-            throw new DeveloperError('granularity must be greater than zero.');
-        }
-
-        if (semiMajorAxis < semiMinorAxis) {
-           throw new DeveloperError('semiMajorAxis must be larger than the semiMajorAxis.');
-        }
-
-        var vertexFormat = defaultValue(options.vertexFormat, VertexFormat.DEFAULT);
-
-        var MAX_ANOMALY_LIMIT = 2.31;
-
-        var aSqr = semiMinorAxis * semiMinorAxis;
-        var bSqr = semiMajorAxis * semiMajorAxis;
-        var ab = semiMajorAxis * semiMinorAxis;
-
-        var mag = center.magnitude();
-
-        var unitPos = Cartesian3.normalize(center, unitPosScratch);
-        var eastVec = Cartesian3.cross(Cartesian3.UNIT_Z, center, eastVecScratch);
-        Cartesian3.normalize(eastVec, eastVec);
-        var northVec = Cartesian3.cross(unitPos, eastVec, northVecScratch);
-
-        // The number of points in the first quadrant
-        var numPts = 1 + Math.ceil(CesiumMath.PI_OVER_TWO / granularity);
-        var deltaTheta = MAX_ANOMALY_LIMIT / (numPts - 1);
-
-        // If the number of points were three, the ellipse
-        // would be tessellated like below:
-        //
-        //         *---*
-        //       / | \ | \
-        //     *---*---*---*
-        //   / | \ | \ | \ | \
-        // *---*---*---*---*---*
-        // | \ | \ | \ | \ | \ |
-        // *---*---*---*---*---*
-        //   \ | \ | \ | \ | /
-        //     *---*---*---*
-        //       \ | \ | /
-        //         *---*
-        // Notice each vertical column contains an even number of positions.
-        // The sum of the first n even numbers is n * (n + 1). Double it for the number of points
-        // for the whole ellipse. Note: this is just an estimate and may actually be less depending
-        // on the number of iterations before the angle reaches pi/2.
-        var size = 2 * numPts * (numPts + 1);
-        var positions = new Array(size * 3);
-        var positionIndex = 0;
-        var position = scratchCartesian1;
-        var reflectedPosition = scratchCartesian2;
-
-        var i;
-        var j;
-        var numInterior;
-        var t;
-        var interiorPosition;
-
-        // Compute points in the 'northern' half of the ellipse
-        var theta = CesiumMath.PI_OVER_TWO;
-        for (i = 0; i < numPts && theta > 0; ++i) {
-            pointOnEllipsoid(theta, bearing, northVec, eastVec, aSqr, ab, bSqr, mag, unitPos, position);
-            pointOnEllipsoid(Math.PI - theta, bearing, northVec, eastVec, aSqr, ab, bSqr, mag, unitPos, reflectedPosition);
-
-            positions[positionIndex++] = position.x;
-            positions[positionIndex++] = position.y;
-            positions[positionIndex++] = position.z;
-
-            numInterior = 2 * i + 2;
-            for (j = 1; j < numInterior - 1; ++j) {
-                t = j / (numInterior - 1);
-                interiorPosition = Cartesian3.lerp(position, reflectedPosition, t, scratchCartesian3);
-                positions[positionIndex++] = interiorPosition.x;
-                positions[positionIndex++] = interiorPosition.y;
-                positions[positionIndex++] = interiorPosition.z;
-            }
-
-            positions[positionIndex++] = reflectedPosition.x;
-            positions[positionIndex++] = reflectedPosition.y;
-            positions[positionIndex++] = reflectedPosition.z;
-
-            theta = CesiumMath.PI_OVER_TWO - (i + 1) * deltaTheta;
-        }
-
-        // Set numPts if theta reached zero
-        numPts = i;
-
-        // Compute points in the 'northern' half of the ellipse
-        for (i = numPts; i > 0; --i) {
-            theta = CesiumMath.PI_OVER_TWO - (i - 1) * deltaTheta;
-
-            pointOnEllipsoid(-theta, bearing, northVec, eastVec, aSqr, ab, bSqr, mag, unitPos, position);
-            pointOnEllipsoid( theta + Math.PI, bearing, northVec, eastVec, aSqr, ab, bSqr, mag, unitPos, reflectedPosition);
-
-            positions[positionIndex++] = position.x;
-            positions[positionIndex++] = position.y;
-            positions[positionIndex++] = position.z;
-
-            numInterior = 2 * (i - 1) + 2;
-            for (j = 1; j < numInterior - 1; ++j) {
-                t = j / (numInterior - 1);
-                interiorPosition = Cartesian3.lerp(position, reflectedPosition, t, scratchCartesian3);
-                positions[positionIndex++] = interiorPosition.x;
-                positions[positionIndex++] = interiorPosition.y;
-                positions[positionIndex++] = interiorPosition.z;
-            }
-
-            positions[positionIndex++] = reflectedPosition.x;
-            positions[positionIndex++] = reflectedPosition.y;
-            positions[positionIndex++] = reflectedPosition.z;
-        }
-
-        // The original length may have been an over-estimate
-        if (positions.length !== positionIndex) {
-            size = positionIndex / 3;
-            positions.length = positionIndex;
-        }
-
-        positions = new Float64Array(positions);
-
->>>>>>> 4235b4ab
         var textureCoordinates = (vertexFormat.st) ? new Float32Array(size * 2) : undefined;
         var normals = (vertexFormat.normal) ? new Float32Array(size * 3) : undefined;
         var tangents = (vertexFormat.tangent) ? new Float32Array(size * 3) : undefined;
@@ -371,7 +182,7 @@
             }
         }
 
-        var attributes = new GeometryAttributes();
+        var attributes = {};
 
         if (vertexFormat.position) {
             attributes.position = new GeometryAttribute({
@@ -967,6 +778,10 @@
             throw new DeveloperError('granularity must be greater than zero.');
         }
 
+        if (options.semiMajorAxis < options.semiMinorAxis) {
+            throw new DeveloperError('semiMajorAxis must be larger than the semiMajorAxis.');
+        }
+
         var extrude = (options.height !== options.extrudedHeight);
         var o;
         if (extrude) {
@@ -980,9 +795,6 @@
         }
 
 
-        var boundingSphereCenter = Cartesian3.multiplyByScalar(ellipsoid.geodeticSurfaceNormal(center), height);
-        Cartesian3.add(center, boundingSphereCenter, boundingSphereCenter);
-
         /**
          * An object containing {@link GeometryAttribute} properties named after each of the
          * <code>true</code> values of the {@link VertexFormat} option.
@@ -991,7 +803,7 @@
          *
          * @see Geometry#attributes
          */
-        this.attributes = o.attributes;
+        this.attributes = new GeometryAttributes(o.attributes);
 
         /**
          * Index data that, along with {@link Geometry#primitiveType}, determines the primitives in the geometry.
@@ -1012,11 +824,7 @@
          *
          * @type BoundingSphere
          */
-<<<<<<< HEAD
         this.boundingSphere = o.boundingSphere;
-=======
-        this.boundingSphere = new BoundingSphere(boundingSphereCenter, semiMajorAxis);
->>>>>>> 4235b4ab
     };
 
     return EllipseGeometry;
