--- conflicted
+++ resolved
@@ -79,13 +79,6 @@
             resource = new Resource(optionsOrResource);
         }
 
-<<<<<<< HEAD
-        resource.request = defaultValue(resource.request, new Request());
-
-        return makeRequest(resource);
-    }
-
-=======
         if (!defined(resource.request)) {
             resource.request = new Request();
         }
@@ -93,7 +86,6 @@
         return makeRequest(resource);
     }
 
->>>>>>> 7e24f946
     function makeRequest(optionsOrResource) {
         var request = optionsOrResource.request;
         request.url = optionsOrResource.url;
