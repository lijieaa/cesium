define([
        '../Core/BoundingSphere',
        '../Core/Cartesian2',
        '../Core/Cartesian3',
        '../Core/Cartesian4',
        '../Core/Cartographic',
        '../Core/Check',
        '../Core/clone',
        '../Core/Color',
        '../Core/combine',
        '../Core/createGuid',
        '../Core/defaultValue',
        '../Core/defined',
        '../Core/defineProperties',
        '../Core/destroyObject',
        '../Core/DeveloperError',
        '../Core/DistanceDisplayCondition',
        '../Core/FeatureDetection',
        '../Core/getAbsoluteUri',
        '../Core/getMagic',
        '../Core/getStringFromTypedArray',
        '../Core/IndexDatatype',
        '../Core/loadCRN',
        '../Core/loadImageFromTypedArray',
        '../Core/loadKTX',
        '../Core/Math',
        '../Core/Matrix3',
        '../Core/Matrix4',
        '../Core/PixelFormat',
        '../Core/PrimitiveType',
        '../Core/Quaternion',
        '../Core/Resource',
        '../Core/Transforms',
        '../Core/WebGLConstants',
        '../Renderer/Buffer',
        '../Renderer/BufferUsage',
        '../Renderer/DrawCommand',
        '../Renderer/Pass',
        '../Renderer/RenderState',
        '../Renderer/Sampler',
        '../Renderer/ShaderProgram',
        '../Renderer/ShaderSource',
        '../Renderer/Texture',
        '../Renderer/TextureMinificationFilter',
        '../Renderer/TextureWrap',
        '../Renderer/VertexArray',
        '../ThirdParty/GltfPipeline/addDefaults',
        '../ThirdParty/GltfPipeline/addPipelineExtras',
        '../ThirdParty/GltfPipeline/ForEach',
        '../ThirdParty/GltfPipeline/getAccessorByteStride',
        '../ThirdParty/GltfPipeline/hasExtension',
        '../ThirdParty/GltfPipeline/numberOfComponentsForType',
        '../ThirdParty/GltfPipeline/parseGlb',
        '../ThirdParty/GltfPipeline/removePipelineExtras',
        '../ThirdParty/GltfPipeline/updateVersion',
        '../ThirdParty/when',
        './Axis',
        './BlendingState',
        './ClippingPlaneCollection',
        './ColorBlendMode',
        './DracoLoader',
        './getClipAndStyleCode',
        './getClippingFunction',
        './HeightReference',
        './JobType',
        './ModelAnimationCache',
        './ModelAnimationCollection',
        './ModelLoadResources',
        './ModelMaterial',
        './ModelMesh',
        './ModelNode',
        './ModelUtility',
        './processModelMaterialsCommon',
        './processPbrMaterials',
        './SceneMode',
        './ShadowMode'
    ], function(
        BoundingSphere,
        Cartesian2,
        Cartesian3,
        Cartesian4,
        Cartographic,
        Check,
        clone,
        Color,
        combine,
        createGuid,
        defaultValue,
        defined,
        defineProperties,
        destroyObject,
        DeveloperError,
        DistanceDisplayCondition,
        FeatureDetection,
        getAbsoluteUri,
        getMagic,
        getStringFromTypedArray,
        IndexDatatype,
        loadCRN,
        loadImageFromTypedArray,
        loadKTX,
        CesiumMath,
        Matrix3,
        Matrix4,
        PixelFormat,
        PrimitiveType,
        Quaternion,
        Resource,
        Transforms,
        WebGLConstants,
        Buffer,
        BufferUsage,
        DrawCommand,
        Pass,
        RenderState,
        Sampler,
        ShaderProgram,
        ShaderSource,
        Texture,
        TextureMinificationFilter,
        TextureWrap,
        VertexArray,
        addDefaults,
        addPipelineExtras,
        ForEach,
        getAccessorByteStride,
        hasExtension,
        numberOfComponentsForType,
        parseGlb,
        removePipelineExtras,
        updateVersion,
        when,
        Axis,
        BlendingState,
        ClippingPlaneCollection,
        ColorBlendMode,
        DracoLoader,
        getClipAndStyleCode,
        getClippingFunction,
        HeightReference,
        JobType,
        ModelAnimationCache,
        ModelAnimationCollection,
        ModelLoadResources,
        ModelMaterial,
        ModelMesh,
        ModelNode,
        ModelUtility,
        processModelMaterialsCommon,
        processPbrMaterials,
        SceneMode,
        ShadowMode) {
    'use strict';

    // Bail out if the browser doesn't support typed arrays, to prevent the setup function
    // from failing, since we won't be able to create a WebGL context anyway.
    if (!FeatureDetection.supportsTypedArrays()) {
        return {};
    }

    var boundingSphereCartesian3Scratch = new Cartesian3();

    var ModelState = ModelUtility.ModelState;

    // glTF MIME types discussed in https://github.com/KhronosGroup/glTF/issues/412 and https://github.com/KhronosGroup/glTF/issues/943
    var defaultModelAccept = 'model/gltf-binary,model/gltf+json;q=0.8,application/json;q=0.2,*/*;q=0.01';

    ///////////////////////////////////////////////////////////////////////////

    function setCachedGltf(model, cachedGltf) {
        model._cachedGltf = cachedGltf;
    }

    // glTF JSON can be big given embedded geometry, textures, and animations, so we
    // cache it across all models using the same url/cache-key.  This also reduces the
    // slight overhead in assigning defaults to missing values.
    //
    // Note that this is a global cache, compared to renderer resources, which
    // are cached per context.
    function CachedGltf(options) {
        this._gltf = options.gltf;
        this.ready = options.ready;
        this.modelsToLoad = [];
        this.count = 0;
    }

    defineProperties(CachedGltf.prototype, {
        gltf : {
            set : function(value) {
                this._gltf = value;
            },

            get : function() {
                return this._gltf;
            }
        }
    });

    CachedGltf.prototype.makeReady = function(gltfJson) {
        this.gltf = gltfJson;

        var models = this.modelsToLoad;
        var length = models.length;
        for (var i = 0; i < length; ++i) {
            var m = models[i];
            if (!m.isDestroyed()) {
                setCachedGltf(m, this);
            }
        }
        this.modelsToLoad = undefined;
        this.ready = true;
    };

    var gltfCache = {};
    var uriToGuid = {};
    ///////////////////////////////////////////////////////////////////////////

    /**
     * A 3D model based on glTF, the runtime asset format for WebGL, OpenGL ES, and OpenGL.
     * <p>
     * Cesium includes support for geometry and materials, glTF animations, and glTF skinning.
     * In addition, individual glTF nodes are pickable with {@link Scene#pick} and animatable
     * with {@link Model#getNode}.  glTF cameras and lights are not currently supported.
     * </p>
     * <p>
     * An external glTF asset is created with {@link Model.fromGltf}.  glTF JSON can also be
     * created at runtime and passed to this constructor function.  In either case, the
     * {@link Model#readyPromise} is resolved when the model is ready to render, i.e.,
     * when the external binary, image, and shader files are downloaded and the WebGL
     * resources are created.
     * </p>
     * <p>
     * Cesium supports glTF assets with the following extensions:
     * <ul>
     * <li>
     * {@link https://github.com/KhronosGroup/glTF/blob/master/extensions/1.0/Khronos/KHR_binary_glTF/README.md|KHR_binary_glTF}
     * </li><li>
     * {@link https://github.com/KhronosGroup/glTF/blob/master/extensions/1.0/Khronos/KHR_materials_common/README.md|KHR_materials_common}
     * </li><li>
     * {@link https://github.com/KhronosGroup/glTF/blob/master/extensions/1.0/Vendor/WEB3D_quantized_attributes/README.md|WEB3D_quantized_attributes}
     * </li><li>
     * {@link https://github.com/KhronosGroup/glTF/blob/master/extensions/2.0/Khronos/KHR_draco_mesh_compression/README.md|KHR_draco_mesh_compression}
     * </li><li>
     * {@link https://github.com/KhronosGroup/glTF/blob/master/extensions/2.0/Khronos/KHR_techniques_webgl/README.md|KHR_techniques_webgl}
     * </li><li>
     * {@link https://github.com/KhronosGroup/glTF/blob/master/extensions/2.0/Khronos/KHR_blend/README.md|KHR_blend}
     * </li><li>
     * {@link https://github.com/KhronosGroup/glTF/tree/master/extensions/2.0/Khronos/KHR_materials_unlit/README.md|KHR_materials_unlit}
     * </li><li>
     * {@link https://github.com/KhronosGroup/glTF/tree/master/extensions/2.0/Khronos/KHR_materials_pbrSpecularGlossiness/README.md|KHR_materials_pbrSpecularGlossiness}
     * </li>
     * </ul>
     * </p>
     * <p>
     * For high-precision rendering, Cesium supports the {@link https://github.com/KhronosGroup/glTF/blob/master/extensions/1.0/Vendor/CESIUM_RTC/README.md|CESIUM_RTC} extension, which introduces the
     * CESIUM_RTC_MODELVIEW parameter semantic that says the node is in WGS84 coordinates translated
     * relative to a local origin.
     * </p>
     *
     * @alias Model
     * @constructor
     *
     * @param {Object} [options] Object with the following properties:
     * @param {Object|ArrayBuffer|Uint8Array} [options.gltf] A glTF JSON object, or a binary glTF buffer.
     * @param {Resource|String} [options.basePath=''] The base path that paths in the glTF JSON are relative to.
     * @param {Boolean} [options.show=true] Determines if the model primitive will be shown.
     * @param {Matrix4} [options.modelMatrix=Matrix4.IDENTITY] The 4x4 transformation matrix that transforms the model from model to world coordinates.
     * @param {Number} [options.scale=1.0] A uniform scale applied to this model.
     * @param {Number} [options.minimumPixelSize=0.0] The approximate minimum pixel size of the model regardless of zoom.
     * @param {Number} [options.maximumScale] The maximum scale size of a model. An upper limit for minimumPixelSize.
     * @param {Object} [options.id] A user-defined object to return when the model is picked with {@link Scene#pick}.
     * @param {Boolean} [options.allowPicking=true] When <code>true</code>, each glTF mesh and primitive is pickable with {@link Scene#pick}.
     * @param {Boolean} [options.incrementallyLoadTextures=true] Determine if textures may continue to stream in after the model is loaded.
     * @param {Boolean} [options.asynchronous=true] Determines if model WebGL resource creation will be spread out over several frames or block until completion once all glTF files are loaded.
     * @param {Boolean} [options.clampAnimations=true] Determines if the model's animations should hold a pose over frames where no keyframes are specified.
     * @param {ShadowMode} [options.shadows=ShadowMode.ENABLED] Determines whether the model casts or receives shadows from each light source.
     * @param {Boolean} [options.debugShowBoundingVolume=false] For debugging only. Draws the bounding sphere for each draw command in the model.
     * @param {Boolean} [options.debugWireframe=false] For debugging only. Draws the model in wireframe.
     * @param {HeightReference} [options.heightReference] Determines how the model is drawn relative to terrain.
     * @param {Scene} [options.scene] Must be passed in for models that use the height reference property.
     * @param {DistanceDisplayCondition} [options.distanceDisplayCondition] The condition specifying at what distance from the camera that this model will be displayed.
     * @param {Color} [options.color=Color.WHITE] A color that blends with the model's rendered color.
     * @param {ColorBlendMode} [options.colorBlendMode=ColorBlendMode.HIGHLIGHT] Defines how the color blends with the model.
     * @param {Number} [options.colorBlendAmount=0.5] Value used to determine the color strength when the <code>colorBlendMode</code> is <code>MIX</code>. A value of 0.0 results in the model's rendered color while a value of 1.0 results in a solid color, with any value in-between resulting in a mix of the two.
     * @param {Color} [options.silhouetteColor=Color.RED] The silhouette color. If more than 256 models have silhouettes enabled, there is a small chance that overlapping models will have minor artifacts.
     * @param {Number} [options.silhouetteSize=0.0] The size of the silhouette in pixels.
     * @param {ClippingPlaneCollection} [options.clippingPlanes] The {@link ClippingPlaneCollection} used to selectively disable rendering the model.
     * @param {Boolean} [options.dequantizeInShader=true] Determines if a {@link https://github.com/google/draco|Draco} encoded model is dequantized on the GPU. This decreases total memory usage for encoded models.
     * @param {Cartesian2} [options.imageBasedLightingFactor=Cartesian2(1.0, 1.0)] Scales diffuse and specular image-based lighting from the earth, sky, atmosphere and star skybox.
     * @param {Cartesian3} [options.lightColor] The color and intensity of the sunlight used to shade the model.
     *
     * @see Model.fromGltf
     *
     * @demo {@link https://cesiumjs.org/Cesium/Apps/Sandcastle/index.html?src=3D%20Models.html|Cesium Sandcastle Models Demo}
     */
    function Model(options) {
        options = defaultValue(options, defaultValue.EMPTY_OBJECT);

        var cacheKey = options.cacheKey;
        this._cacheKey = cacheKey;
        this._cachedGltf = undefined;
        this._releaseGltfJson = defaultValue(options.releaseGltfJson, false);

        var cachedGltf;
        if (defined(cacheKey) && defined(gltfCache[cacheKey]) && gltfCache[cacheKey].ready) {
            // glTF JSON is in cache and ready
            cachedGltf = gltfCache[cacheKey];
            ++cachedGltf.count;
        } else {
            // glTF was explicitly provided, e.g., when a user uses the Model constructor directly
            var gltf = options.gltf;

            if (defined(gltf)) {
                if (gltf instanceof ArrayBuffer) {
                    gltf = new Uint8Array(gltf);
                }

                if (gltf instanceof Uint8Array) {
                    // Binary glTF
                    var parsedGltf = parseGlb(gltf);

                    cachedGltf = new CachedGltf({
                        gltf : parsedGltf,
                        ready : true
                    });
                } else {
                    // Normal glTF (JSON)
                    cachedGltf = new CachedGltf({
                        gltf : options.gltf,
                        ready : true
                    });
                }

                cachedGltf.count = 1;

                if (defined(cacheKey)) {
                    gltfCache[cacheKey] = cachedGltf;
                }
            }
        }
        setCachedGltf(this, cachedGltf);

        var basePath = defaultValue(options.basePath, '');
        this._resource = Resource.createIfNeeded(basePath);

        /**
         * Determines if the model primitive will be shown.
         *
         * @type {Boolean}
         *
         * @default true
         */
        this.show = defaultValue(options.show, true);

        /**
         * The silhouette color.
         *
         * @type {Color}
         *
         * @default Color.RED
         */
        this.silhouetteColor = defaultValue(options.silhouetteColor, Color.RED);
        this._silhouetteColor = new Color();
        this._silhouetteColorPreviousAlpha = 1.0;
        this._normalAttributeName = undefined;

        /**
         * The size of the silhouette in pixels.
         *
         * @type {Number}
         *
         * @default 0.0
         */
        this.silhouetteSize = defaultValue(options.silhouetteSize, 0.0);

        /**
         * The 4x4 transformation matrix that transforms the model from model to world coordinates.
         * When this is the identity matrix, the model is drawn in world coordinates, i.e., Earth's WGS84 coordinates.
         * Local reference frames can be used by providing a different transformation matrix, like that returned
         * by {@link Transforms.eastNorthUpToFixedFrame}.
         *
         * @type {Matrix4}
         *
         * @default {@link Matrix4.IDENTITY}
         *
         * @example
         * var origin = Cesium.Cartesian3.fromDegrees(-95.0, 40.0, 200000.0);
         * m.modelMatrix = Cesium.Transforms.eastNorthUpToFixedFrame(origin);
         */
        this.modelMatrix = Matrix4.clone(defaultValue(options.modelMatrix, Matrix4.IDENTITY));
        this._modelMatrix = Matrix4.clone(this.modelMatrix);
        this._clampedModelMatrix = undefined;

        /**
         * A uniform scale applied to this model before the {@link Model#modelMatrix}.
         * Values greater than <code>1.0</code> increase the size of the model; values
         * less than <code>1.0</code> decrease.
         *
         * @type {Number}
         *
         * @default 1.0
         */
        this.scale = defaultValue(options.scale, 1.0);
        this._scale = this.scale;

        /**
         * The approximate minimum pixel size of the model regardless of zoom.
         * This can be used to ensure that a model is visible even when the viewer
         * zooms out.  When <code>0.0</code>, no minimum size is enforced.
         *
         * @type {Number}
         *
         * @default 0.0
         */
        this.minimumPixelSize = defaultValue(options.minimumPixelSize, 0.0);
        this._minimumPixelSize = this.minimumPixelSize;

        /**
         * The maximum scale size for a model. This can be used to give
         * an upper limit to the {@link Model#minimumPixelSize}, ensuring that the model
         * is never an unreasonable scale.
         *
         * @type {Number}
         */
        this.maximumScale = options.maximumScale;
        this._maximumScale = this.maximumScale;

        /**
         * User-defined object returned when the model is picked.
         *
         * @type Object
         *
         * @default undefined
         *
         * @see Scene#pick
         */
        this.id = options.id;
        this._id = options.id;

        /**
         * Returns the height reference of the model
         *
         * @memberof Model.prototype
         *
         * @type {HeightReference}
         *
         * @default HeightReference.NONE
         */
        this.heightReference = defaultValue(options.heightReference, HeightReference.NONE);
        this._heightReference = this.heightReference;
        this._heightChanged = false;
        this._removeUpdateHeightCallback = undefined;
        var scene = options.scene;
        this._scene = scene;
        if (defined(scene) && defined(scene.terrainProviderChanged)) {
            this._terrainProviderChangedCallback = scene.terrainProviderChanged.addEventListener(function() {
                this._heightChanged = true;
            }, this);
        }

        /**
         * Used for picking primitives that wrap a model.
         *
         * @private
         */
        this._pickObject = options.pickObject;
        this._allowPicking = defaultValue(options.allowPicking, true);

        this._ready = false;
        this._readyPromise = when.defer();

        /**
         * The currently playing glTF animations.
         *
         * @type {ModelAnimationCollection}
         */
        this.activeAnimations = new ModelAnimationCollection(this);

        /**
         * Determines if the model's animations should hold a pose over frames where no keyframes are specified.
         *
         * @type {Boolean}
         */
        this.clampAnimations = defaultValue(options.clampAnimations, true);

        this._defaultTexture = undefined;
        this._incrementallyLoadTextures = defaultValue(options.incrementallyLoadTextures, true);
        this._asynchronous = defaultValue(options.asynchronous, true);

        /**
         * Determines whether the model casts or receives shadows from each light source.
         *
         * @type {ShadowMode}
         *
         * @default ShadowMode.ENABLED
         */
        this.shadows = defaultValue(options.shadows, ShadowMode.ENABLED);
        this._shadows = this.shadows;

        /**
         * A color that blends with the model's rendered color.
         *
         * @type {Color}
         *
         * @default Color.WHITE
         */
        this.color = defaultValue(options.color, Color.WHITE);
        this._color = new Color();
        this._colorPreviousAlpha = 1.0;

        /**
         * Defines how the color blends with the model.
         *
         * @type {ColorBlendMode}
         *
         * @default ColorBlendMode.HIGHLIGHT
         */
        this.colorBlendMode = defaultValue(options.colorBlendMode, ColorBlendMode.HIGHLIGHT);

        /**
         * Value used to determine the color strength when the <code>colorBlendMode</code> is <code>MIX</code>.
         * A value of 0.0 results in the model's rendered color while a value of 1.0 results in a solid color, with
         * any value in-between resulting in a mix of the two.
         *
         * @type {Number}
         *
         * @default 0.5
         */
        this.colorBlendAmount = defaultValue(options.colorBlendAmount, 0.5);

        this._colorShadingEnabled = false;

        this._clippingPlanes = undefined;
        this.clippingPlanes = options.clippingPlanes;
        // Used for checking if shaders need to be regenerated due to clipping plane changes.
        this._clippingPlanesState = 0;
        // If defined, use this matrix to position the clipping planes instead of the modelMatrix.
        // This is so that when models are part of a tileset they all get clipped relative
        // to the root tile.
        this.clippingPlaneOffsetMatrix = undefined;

        /**
         * This property is for debugging only; it is not for production use nor is it optimized.
         * <p>
         * Draws the bounding sphere for each draw command in the model.  A glTF primitive corresponds
         * to one draw command.  A glTF mesh has an array of primitives, often of length one.
         * </p>
         *
         * @type {Boolean}
         *
         * @default false
         */
        this.debugShowBoundingVolume = defaultValue(options.debugShowBoundingVolume, false);
        this._debugShowBoundingVolume = false;

        /**
         * This property is for debugging only; it is not for production use nor is it optimized.
         * <p>
         * Draws the model in wireframe.
         * </p>
         *
         * @type {Boolean}
         *
         * @default false
         */
        this.debugWireframe = defaultValue(options.debugWireframe, false);
        this._debugWireframe = false;

        this._distanceDisplayCondition = options.distanceDisplayCondition;

        // Undocumented options
        this._addBatchIdToGeneratedShaders = options.addBatchIdToGeneratedShaders;
        this._precreatedAttributes = options.precreatedAttributes;
        this._vertexShaderLoaded = options.vertexShaderLoaded;
        this._fragmentShaderLoaded = options.fragmentShaderLoaded;
        this._uniformMapLoaded = options.uniformMapLoaded;
        this._pickIdLoaded = options.pickIdLoaded;
        this._ignoreCommands = defaultValue(options.ignoreCommands, false);
        this._requestType = options.requestType;
        this._upAxis = defaultValue(options.upAxis, Axis.Y);
        this._gltfForwardAxis = Axis.Z;
        this._forwardAxis = options.forwardAxis;

        /**
         * @private
         * @readonly
         */
        this.cull = defaultValue(options.cull, true);

        /**
         * @private
         * @readonly
         */
        this.opaquePass = defaultValue(options.opaquePass, Pass.OPAQUE);

        this._computedModelMatrix = new Matrix4(); // Derived from modelMatrix and scale
        this._clippingPlaneModelViewMatrix = Matrix4.clone(Matrix4.IDENTITY); // Derived from modelMatrix, scale, and the current view matrix
        this._initialRadius = undefined;           // Radius without model's scale property, model-matrix scale, animations, or skins
        this._boundingSphere = undefined;
        this._scaledBoundingSphere = new BoundingSphere();
        this._state = ModelState.NEEDS_LOAD;
        this._loadResources = undefined;

        this._mode = undefined;

        this._perNodeShowDirty = false;            // true when the Cesium API was used to change a node's show property
        this._cesiumAnimationsDirty = false;       // true when the Cesium API, not a glTF animation, changed a node transform
        this._dirty = false;                       // true when the model was transformed this frame
        this._maxDirtyNumber = 0;                  // Used in place of a dirty boolean flag to avoid an extra graph traversal

        this._runtime = {
            animations : undefined,
            rootNodes : undefined,
            nodes : undefined,            // Indexed with the node's index
            nodesByName : undefined,      // Indexed with name property in the node
            skinnedNodes : undefined,
            meshesByName : undefined,     // Indexed with the name property in the mesh
            materialsByName : undefined,  // Indexed with the name property in the material
            materialsById : undefined     // Indexed with the material's index
        };

        this._uniformMaps = {};           // Not cached since it can be targeted by glTF animation
        this._extensionsUsed = undefined;     // Cached used glTF extensions
        this._extensionsRequired = undefined; // Cached required glTF extensions
        this._quantizedUniforms = {};     // Quantized uniforms for each program for WEB3D_quantized_attributes
        this._programPrimitives = {};
        this._rendererResources = {       // Cached between models with the same url/cache-key
            buffers : {},
            vertexArrays : {},
            programs : {},
            sourceShaders : {},
            silhouettePrograms : {},
            textures : {},
            samplers : {},
            renderStates : {}
        };
        this._cachedRendererResources = undefined;
        this._loadRendererResourcesFromCache = false;

        this._dequantizeInShader = defaultValue(options.dequantizeInShader, true);
        this._decodedData = {};

        this._cachedGeometryByteLength = 0;
        this._cachedTexturesByteLength = 0;
        this._geometryByteLength = 0;
        this._texturesByteLength = 0;
        this._trianglesLength = 0;

        // Hold references for shader reconstruction.
        // Hold these separately because _cachedGltf may get released (this.releaseGltfJson)
        this._sourceTechniques = {};
        this._sourcePrograms = {};
        this._quantizedVertexShaders = {};

        this._nodeCommands = [];
        this._pickIds = [];

        // CESIUM_RTC extension
        this._rtcCenter = undefined;    // reference to either 3D or 2D
        this._rtcCenterEye = undefined; // in eye coordinates
        this._rtcCenter3D = undefined;  // in world coordinates
        this._rtcCenter2D = undefined;  // in projected world coordinates

        this._keepPipelineExtras = options.keepPipelineExtras; // keep the buffers in memory for use in other applications
<<<<<<< HEAD
        this._sourceVersion = undefined;
=======

        this._imageBasedLightingFactor = new Cartesian2(1.0, 1.0);
        Cartesian2.clone(options.imageBasedLightingFactor, this._imageBasedLightingFactor);
        this._lightColor = Cartesian3.clone(options.lightColor);
        this._regenerateShaders = false;
>>>>>>> e9f795ef
    }

    defineProperties(Model.prototype, {
        /**
         * The object for the glTF JSON, including properties with default values omitted
         * from the JSON provided to this model.
         *
         * @memberof Model.prototype
         *
         * @type {Object}
         * @readonly
         *
         * @default undefined
         */
        gltf : {
            get : function() {
                return defined(this._cachedGltf) ? this._cachedGltf.gltf : undefined;
            }
        },

        /**
         * When <code>true</code>, the glTF JSON is not stored with the model once the model is
         * loaded (when {@link Model#ready} is <code>true</code>).  This saves memory when
         * geometry, textures, and animations are embedded in the .gltf file, which is the
         * default for the {@link https://cesiumjs.org/convertmodel.html|Cesium model converter}.
         * This is especially useful for cases like 3D buildings, where each .gltf model is unique
         * and caching the glTF JSON is not effective.
         *
         * @memberof Model.prototype
         *
         * @type {Boolean}
         * @readonly
         *
         * @default false
         *
         * @private
         */
        releaseGltfJson : {
            get : function() {
                return this._releaseGltfJson;
            }
        },

        /**
         * The key identifying this model in the model cache for glTF JSON, renderer resources, and animations.
         * Caching saves memory and improves loading speed when several models with the same url are created.
         * <p>
         * This key is automatically generated when the model is created with {@link Model.fromGltf}.  If the model
         * is created directly from glTF JSON using the {@link Model} constructor, this key can be manually
         * provided; otherwise, the model will not be changed.
         * </p>
         *
         * @memberof Model.prototype
         *
         * @type {String}
         * @readonly
         *
         * @private
         */
        cacheKey : {
            get : function() {
                return this._cacheKey;
            }
        },

        /**
         * The base path that paths in the glTF JSON are relative to.  The base
         * path is the same path as the path containing the .gltf file
         * minus the .gltf file, when binary, image, and shader files are
         * in the same directory as the .gltf.  When this is <code>''</code>,
         * the app's base path is used.
         *
         * @memberof Model.prototype
         *
         * @type {String}
         * @readonly
         *
         * @default ''
         */
        basePath : {
            get : function() {
                return this._resource.url;
            }
        },

        /**
         * The model's bounding sphere in its local coordinate system.  This does not take into
         * account glTF animations and skins nor does it take into account {@link Model#minimumPixelSize}.
         *
         * @memberof Model.prototype
         *
         * @type {BoundingSphere}
         * @readonly
         *
         * @default undefined
         *
         * @exception {DeveloperError} The model is not loaded.  Use Model.readyPromise or wait for Model.ready to be true.
         *
         * @example
         * // Center in WGS84 coordinates
         * var center = Cesium.Matrix4.multiplyByPoint(model.modelMatrix, model.boundingSphere.center, new Cesium.Cartesian3());
         */
        boundingSphere : {
            get : function() {
                //>>includeStart('debug', pragmas.debug);
                if (this._state !== ModelState.LOADED) {
                    throw new DeveloperError('The model is not loaded.  Use Model.readyPromise or wait for Model.ready to be true.');
                }
                //>>includeEnd('debug');

                var modelMatrix = this.modelMatrix;
                if ((this.heightReference !== HeightReference.NONE) && this._clampedModelMatrix) {
                    modelMatrix = this._clampedModelMatrix;
                }

                var nonUniformScale = Matrix4.getScale(modelMatrix, boundingSphereCartesian3Scratch);
                var scale = defined(this.maximumScale) ? Math.min(this.maximumScale, this.scale) : this.scale;
                Cartesian3.multiplyByScalar(nonUniformScale, scale, nonUniformScale);

                var scaledBoundingSphere = this._scaledBoundingSphere;
                scaledBoundingSphere.center = Cartesian3.multiplyComponents(this._boundingSphere.center, nonUniformScale, scaledBoundingSphere.center);
                scaledBoundingSphere.radius = Cartesian3.maximumComponent(nonUniformScale) * this._initialRadius;

                if (defined(this._rtcCenter)) {
                    Cartesian3.add(this._rtcCenter, scaledBoundingSphere.center, scaledBoundingSphere.center);
                }

                return scaledBoundingSphere;
            }
        },

        /**
         * When <code>true</code>, this model is ready to render, i.e., the external binary, image,
         * and shader files were downloaded and the WebGL resources were created.  This is set to
         * <code>true</code> right before {@link Model#readyPromise} is resolved.
         *
         * @memberof Model.prototype
         *
         * @type {Boolean}
         * @readonly
         *
         * @default false
         */
        ready : {
            get : function() {
                return this._ready;
            }
        },

        /**
         * Gets the promise that will be resolved when this model is ready to render, i.e., when the external binary, image,
         * and shader files were downloaded and the WebGL resources were created.
         * <p>
         * This promise is resolved at the end of the frame before the first frame the model is rendered in.
         * </p>
         *
         * @memberof Model.prototype
         * @type {Promise.<Model>}
         * @readonly
         *
         * @example
         * // Play all animations at half-speed when the model is ready to render
         * Cesium.when(model.readyPromise).then(function(model) {
         *   model.activeAnimations.addAll({
         *     speedup : 0.5
         *   });
         * }).otherwise(function(error){
         *   window.alert(error);
         * });
         *
         * @see Model#ready
         */
        readyPromise : {
            get : function() {
                return this._readyPromise.promise;
            }
        },

        /**
         * Determines if model WebGL resource creation will be spread out over several frames or
         * block until completion once all glTF files are loaded.
         *
         * @memberof Model.prototype
         *
         * @type {Boolean}
         * @readonly
         *
         * @default true
         */
        asynchronous : {
            get : function() {
                return this._asynchronous;
            }
        },

        /**
         * When <code>true</code>, each glTF mesh and primitive is pickable with {@link Scene#pick}.  When <code>false</code>, GPU memory is saved.
         *
         * @memberof Model.prototype
         *
         * @type {Boolean}
         * @readonly
         *
         * @default true
         */
        allowPicking : {
            get : function() {
                return this._allowPicking;
            }
        },

        /**
         * Determine if textures may continue to stream in after the model is loaded.
         *
         * @memberof Model.prototype
         *
         * @type {Boolean}
         * @readonly
         *
         * @default true
         */
        incrementallyLoadTextures : {
            get : function() {
                return this._incrementallyLoadTextures;
            }
        },

        /**
         * Return the number of pending texture loads.
         *
         * @memberof Model.prototype
         *
         * @type {Number}
         * @readonly
         */
        pendingTextureLoads : {
            get : function() {
                return defined(this._loadResources) ? this._loadResources.pendingTextureLoads : 0;
            }
        },

        /**
         * Returns true if the model was transformed this frame
         *
         * @memberof Model.prototype
         *
         * @type {Boolean}
         * @readonly
         *
         * @private
         */
        dirty : {
            get : function() {
                return this._dirty;
            }
        },

        /**
         * Gets or sets the condition specifying at what distance from the camera that this model will be displayed.
         * @memberof Model.prototype
         * @type {DistanceDisplayCondition}
         * @default undefined
         */
        distanceDisplayCondition : {
            get : function() {
                return this._distanceDisplayCondition;
            },
            set : function(value) {
                //>>includeStart('debug', pragmas.debug);
                if (defined(value) && value.far <= value.near) {
                    throw new DeveloperError('far must be greater than near');
                }
                //>>includeEnd('debug');
                this._distanceDisplayCondition = DistanceDisplayCondition.clone(value, this._distanceDisplayCondition);
            }
        },

        extensionsUsed : {
            get : function() {
                if (!defined(this._extensionsUsed)) {
                    this._extensionsUsed = ModelUtility.getUsedExtensions(this.gltf);
                }
                return this._extensionsUsed;
            }
        },

        extensionsRequired : {
            get : function() {
                if (!defined(this._extensionsRequired)) {
                    this._extensionsRequired = ModelUtility.getRequiredExtensions(this.gltf);
                }
                return this._extensionsRequired;
            }
        },

        /**
         * Gets the model's up-axis.
         * By default models are y-up according to the glTF spec, however geo-referenced models will typically be z-up.
         *
         * @memberof Model.prototype
         *
         * @type {Number}
         * @default Axis.Y
         * @readonly
         *
         * @private
         */
        upAxis : {
            get : function() {
                return this._upAxis;
            }
        },

        /**
         * Gets the model's forward axis.
         * By default, glTF 2.0 models are z-forward according to the glTF spec, however older
         * glTF (1.0, 0.8) models used x-forward.  Note that only Axis.X and Axis.Z are supported.
         *
         * @memberof Model.prototype
         *
         * @type {Number}
         * @default Axis.Z
         * @readonly
         *
         * @private
         */
        forwardAxis : {
            get : function() {
                if (defined(this._forwardAxis)) {
                    return this._forwardAxis;
                }
                return this._gltfForwardAxis;
            }
        },

        /**
         * Gets the model's triangle count.
         *
         * @private
         */
        trianglesLength : {
            get : function() {
                return this._trianglesLength;
            }
        },

        /**
         * Gets the model's geometry memory in bytes. This includes all vertex and index buffers.
         *
         * @private
         */
        geometryByteLength : {
            get : function() {
                return this._geometryByteLength;
            }
        },

        /**
         * Gets the model's texture memory in bytes.
         *
         * @private
         */
        texturesByteLength : {
            get : function() {
                return this._texturesByteLength;
            }
        },

        /**
         * Gets the model's cached geometry memory in bytes. This includes all vertex and index buffers.
         *
         * @private
         */
        cachedGeometryByteLength : {
            get : function() {
                return this._cachedGeometryByteLength;
            }
        },

        /**
         * Gets the model's cached texture memory in bytes.
         *
         * @private
         */
        cachedTexturesByteLength : {
            get : function() {
                return this._cachedTexturesByteLength;
            }
        },

        /**
         * The {@link ClippingPlaneCollection} used to selectively disable rendering the model.
         *
         * @memberof Model.prototype
         *
         * @type {ClippingPlaneCollection}
         */
        clippingPlanes : {
            get : function() {
                return this._clippingPlanes;
            },
            set : function(value) {
                if (value === this._clippingPlanes) {
                    return;
                }
                // Handle destroying, checking of unknown, checking for existing ownership
                ClippingPlaneCollection.setOwner(value, this, '_clippingPlanes');
            }
        },

        /**
         * @private
         */
        pickIds : {
            get : function() {
                return this._pickIds;
            }
        },

        /**
         * Cesium adds lighting from the earth, sky, atmosphere, and star skybox. This cartesian is used to scale the final
         * diffuse and specular lighting contribution from those sources to the final color. A value of 0.0 will disable those light sources.
         *
         * @memberof Model.prototype
         *
         * @type {Cartesian2}
         * @default Cartesian2(1.0, 1.0)
         */
        imageBasedLightingFactor : {
            get : function() {
                return this._imageBasedLightingFactor;
            },
            set : function(value) {
                //>>includeStart('debug', pragmas.debug);
                Check.typeOf.object('imageBasedLightingFactor', value);
                Check.typeOf.number.greaterThanOrEquals('imageBasedLightingFactor.x', value.x, 0.0);
                Check.typeOf.number.lessThanOrEquals('imageBasedLightingFactor.x', value.x, 1.0);
                Check.typeOf.number.greaterThanOrEquals('imageBasedLightingFactor.y', value.y, 0.0);
                Check.typeOf.number.lessThanOrEquals('imageBasedLightingFactor.y', value.y, 1.0);
                //>>includeEnd('debug');
                this._regenerateShaders = this._regenerateShaders || (this._imageBasedLightingFactor.x > 0.0 && value.x === 0.0) || (this._imageBasedLightingFactor.x === 0.0 && value.x > 0.0);
                this._regenerateShaders = this._regenerateShaders || (this._imageBasedLightingFactor.y > 0.0 && value.y === 0.0) || (this._imageBasedLightingFactor.y === 0.0 && value.y > 0.0);
                Cartesian2.clone(value, this._imageBasedLightingFactor);
            }
        },

        /**
         * The color and intensity of the sunlight used to shade the model.
         * <p>
         * For example, disabling additional light sources by setting <code>model.imageBasedLightingFactor = new Cesium.Cartesian2(0.0, 0.0)</code> will make the
         * model much darker. Here, increasing the intensity of the light source will make the model brighter.
         * </p>
         *
         * @memberof Model.prototype
         *
         * @type {Cartesian3}
         * @default undefined
         */
        lightColor : {
            get : function() {
                return this._lightColor;
            },
            set : function(value) {
                var lightColor = this._lightColor;
                if (value === lightColor || Cartesian3.equals(value, lightColor)) {
                    return;
                }
                this._regenerateShaders = this._regenerateShaders || (defined(lightColor) && !defined(value)) || (defined(value) && !defined(lightColor));
                this._lightColor = Cartesian3.clone(value, lightColor);
            }
        }
    });

    function silhouetteSupported(context) {
        return context.stencilBuffer;
    }

    function isColorShadingEnabled(model) {
        return !Color.equals(model.color, Color.WHITE) || (model.colorBlendMode !== ColorBlendMode.HIGHLIGHT);
    }

    function isClippingEnabled(model) {
        var clippingPlanes = model._clippingPlanes;
        return defined(clippingPlanes) && clippingPlanes.enabled;
    }

    /**
     * Determines if silhouettes are supported.
     *
     * @param {Scene} scene The scene.
     * @returns {Boolean} <code>true</code> if silhouettes are supported; otherwise, returns <code>false</code>
     */
    Model.silhouetteSupported = function(scene) {
        return silhouetteSupported(scene.context);
    };

    function containsGltfMagic(uint8Array) {
        var magic = getMagic(uint8Array);
        return magic === 'glTF';
    }

    /**
     * <p>
     * Creates a model from a glTF asset.  When the model is ready to render, i.e., when the external binary, image,
     * and shader files are downloaded and the WebGL resources are created, the {@link Model#readyPromise} is resolved.
     * </p>
     * <p>
     * The model can be a traditional glTF asset with a .gltf extension or a Binary glTF using the .glb extension.
     * </p>
     * <p>
     * Cesium supports glTF assets with the following extensions:
     * <ul>
     * <li>
     * {@link https://github.com/KhronosGroup/glTF/blob/master/extensions/1.0/Khronos/KHR_binary_glTF/README.md|KHR_binary_glTF}
     * </li><li>
     * {@link https://github.com/KhronosGroup/glTF/blob/master/extensions/1.0/Khronos/KHR_materials_common/README.md|KHR_materials_common}
     * </li><li>
     * {@link https://github.com/KhronosGroup/glTF/blob/master/extensions/1.0/Vendor/WEB3D_quantized_attributes/README.md|WEB3D_quantized_attributes}
     * </li><li>
     * {@link https://github.com/KhronosGroup/glTF/blob/master/extensions/2.0/Khronos/KHR_draco_mesh_compression/README.md|KHR_draco_mesh_compression}
     * </li><li>
     * {@link https://github.com/KhronosGroup/glTF/blob/master/extensions/2.0/Khronos/KHR_techniques_webgl/README.md|KHR_techniques_webgl}
     * </li><li>
     * {@link https://github.com/KhronosGroup/glTF/blob/master/extensions/2.0/Khronos/KHR_blend/README.md|KHR_blend}
     * </li><li>
     * {@link https://github.com/KhronosGroup/glTF/tree/master/extensions/2.0/Khronos/KHR_materials_unlit/README.md|KHR_materials_unlit}
     * </li><li>
     * {@link https://github.com/KhronosGroup/glTF/tree/master/extensions/2.0/Khronos/KHR_materials_pbrSpecularGlossiness/README.md|KHR_materials_pbrSpecularGlossiness}
     * </li>
     * </ul>
     * </p>
     * <p>
     * For high-precision rendering, Cesium supports the {@link https://github.com/KhronosGroup/glTF/blob/master/extensions/1.0/Vendor/CESIUM_RTC/README.md|CESIUM_RTC} extension, which introduces the
     * CESIUM_RTC_MODELVIEW parameter semantic that says the node is in WGS84 coordinates translated
     * relative to a local origin.
     * </p>
     *
     * @param {Object} options Object with the following properties:
     * @param {Resource|String} options.url The url to the .gltf file.
     * @param {Resource|String} [options.basePath] The base path that paths in the glTF JSON are relative to.
     * @param {Boolean} [options.show=true] Determines if the model primitive will be shown.
     * @param {Matrix4} [options.modelMatrix=Matrix4.IDENTITY] The 4x4 transformation matrix that transforms the model from model to world coordinates.
     * @param {Number} [options.scale=1.0] A uniform scale applied to this model.
     * @param {Number} [options.minimumPixelSize=0.0] The approximate minimum pixel size of the model regardless of zoom.
     * @param {Number} [options.maximumScale] The maximum scale for the model.
     * @param {Object} [options.id] A user-defined object to return when the model is picked with {@link Scene#pick}.
     * @param {Boolean} [options.allowPicking=true] When <code>true</code>, each glTF mesh and primitive is pickable with {@link Scene#pick}.
     * @param {Boolean} [options.incrementallyLoadTextures=true] Determine if textures may continue to stream in after the model is loaded.
     * @param {Boolean} [options.asynchronous=true] Determines if model WebGL resource creation will be spread out over several frames or block until completion once all glTF files are loaded.
     * @param {Boolean} [options.clampAnimations=true] Determines if the model's animations should hold a pose over frames where no keyframes are specified.
     * @param {ShadowMode} [options.shadows=ShadowMode.ENABLED] Determines whether the model casts or receives shadows from each light source.
     * @param {Boolean} [options.debugShowBoundingVolume=false] For debugging only. Draws the bounding sphere for each {@link DrawCommand} in the model.
     * @param {Boolean} [options.debugWireframe=false] For debugging only. Draws the model in wireframe.
     * @param {HeightReference} [options.heightReference] Determines how the model is drawn relative to terrain.
     * @param {Scene} [options.scene] Must be passed in for models that use the height reference property.
     * @param {DistanceDisplayCondition} [options.distanceDisplayCondition] The condition specifying at what distance from the camera that this model will be displayed.
     * @param {Color} [options.color=Color.WHITE] A color that blends with the model's rendered color.
     * @param {ColorBlendMode} [options.colorBlendMode=ColorBlendMode.HIGHLIGHT] Defines how the color blends with the model.
     * @param {Number} [options.colorBlendAmount=0.5] Value used to determine the color strength when the <code>colorBlendMode</code> is <code>MIX</code>. A value of 0.0 results in the model's rendered color while a value of 1.0 results in a solid color, with any value in-between resulting in a mix of the two.
     * @param {Color} [options.silhouetteColor=Color.RED] The silhouette color. If more than 256 models have silhouettes enabled, there is a small chance that overlapping models will have minor artifacts.
     * @param {Number} [options.silhouetteSize=0.0] The size of the silhouette in pixels.
     * @param {ClippingPlaneCollection} [options.clippingPlanes] The {@link ClippingPlaneCollection} used to selectively disable rendering the model.
     * @param {Boolean} [options.dequantizeInShader=true] Determines if a {@link https://github.com/google/draco|Draco} encoded model is dequantized on the GPU. This decreases total memory usage for encoded models.
     *
     * @returns {Model} The newly created model.
     *
     * @example
     * // Example 1. Create a model from a glTF asset
     * var model = scene.primitives.add(Cesium.Model.fromGltf({
     *   url : './duck/duck.gltf'
     * }));
     *
     * @example
     * // Example 2. Create model and provide all properties and events
     * var origin = Cesium.Cartesian3.fromDegrees(-95.0, 40.0, 200000.0);
     * var modelMatrix = Cesium.Transforms.eastNorthUpToFixedFrame(origin);
     *
     * var model = scene.primitives.add(Cesium.Model.fromGltf({
     *   url : './duck/duck.gltf',
     *   show : true,                     // default
     *   modelMatrix : modelMatrix,
     *   scale : 2.0,                     // double size
     *   minimumPixelSize : 128,          // never smaller than 128 pixels
     *   maximumScale: 20000,             // never larger than 20000 * model size (overrides minimumPixelSize)
     *   allowPicking : false,            // not pickable
     *   debugShowBoundingVolume : false, // default
     *   debugWireframe : false
     * }));
     *
     * model.readyPromise.then(function(model) {
     *   // Play all animations when the model is ready to render
     *   model.activeAnimations.addAll();
     * });
     */
    Model.fromGltf = function(options) {
        //>>includeStart('debug', pragmas.debug);
        if (!defined(options) || !defined(options.url)) {
            throw new DeveloperError('options.url is required');
        }
        //>>includeEnd('debug');

        var url = options.url;
        options = clone(options);

        // Create resource for the model file
        var modelResource = Resource.createIfNeeded(url);

        // Setup basePath to get dependent files
        var basePath = defaultValue(options.basePath, modelResource.clone());
        var resource = Resource.createIfNeeded(basePath);

        // If no cache key is provided, use a GUID.
        // Check using a URI to GUID dictionary that we have not already added this model.
        var cacheKey = defaultValue(options.cacheKey, uriToGuid[getAbsoluteUri(modelResource.url)]);
        if (!defined(cacheKey)) {
            cacheKey = createGuid();
            uriToGuid[getAbsoluteUri(modelResource.url)] = cacheKey;
        }

        if (defined(options.basePath) && !defined(options.cacheKey)) {
            cacheKey += resource.url;
        }
        options.cacheKey = cacheKey;
        options.basePath = resource;

        var model = new Model(options);

        var cachedGltf = gltfCache[cacheKey];
        if (!defined(cachedGltf)) {
            cachedGltf = new CachedGltf({
                ready : false
            });
            cachedGltf.count = 1;
            cachedGltf.modelsToLoad.push(model);
            setCachedGltf(model, cachedGltf);
            gltfCache[cacheKey] = cachedGltf;

            // Add Accept header if we need it
            if (!defined(modelResource.headers.Accept)) {
                modelResource.headers.Accept = defaultModelAccept;
            }

            modelResource.fetchArrayBuffer().then(function(arrayBuffer) {
                var array = new Uint8Array(arrayBuffer);
                if (containsGltfMagic(array)) {
                    // Load binary glTF
                    var parsedGltf = parseGlb(array);
                    cachedGltf.makeReady(parsedGltf);
                } else {
                    // Load text (JSON) glTF
                    var json = getStringFromTypedArray(array);
                    cachedGltf.makeReady(JSON.parse(json));
                }
            }).otherwise(ModelUtility.getFailedLoadFunction(model, 'model', url));
        } else if (!cachedGltf.ready) {
            // Cache hit but the fetchArrayBuffer() or fetchText() request is still pending
            ++cachedGltf.count;
            cachedGltf.modelsToLoad.push(model);
        }
        // else if the cached glTF is defined and ready, the
        // model constructor will pick it up using the cache key.

        return model;
    };

    /**
     * For the unit tests to verify model caching.
     *
     * @private
     */
    Model._gltfCache = gltfCache;

    function getRuntime(model, runtimeName, name) {
        //>>includeStart('debug', pragmas.debug);
        if (model._state !== ModelState.LOADED) {
            throw new DeveloperError('The model is not loaded.  Use Model.readyPromise or wait for Model.ready to be true.');
        }

        if (!defined(name)) {
            throw new DeveloperError('name is required.');
        }
        //>>includeEnd('debug');

        return (model._runtime[runtimeName])[name];
    }

    /**
     * Returns the glTF node with the given <code>name</code> property.  This is used to
     * modify a node's transform for animation outside of glTF animations.
     *
     * @param {String} name The glTF name of the node.
     * @returns {ModelNode} The node or <code>undefined</code> if no node with <code>name</code> exists.
     *
     * @exception {DeveloperError} The model is not loaded.  Use Model.readyPromise or wait for Model.ready to be true.
     *
     * @example
     * // Apply non-uniform scale to node LOD3sp
     * var node = model.getNode('LOD3sp');
     * node.matrix = Cesium.Matrix4.fromScale(new Cesium.Cartesian3(5.0, 1.0, 1.0), node.matrix);
     */
    Model.prototype.getNode = function(name) {
        var node = getRuntime(this, 'nodesByName', name);
        return defined(node) ? node.publicNode : undefined;
    };

    /**
     * Returns the glTF mesh with the given <code>name</code> property.
     *
     * @param {String} name The glTF name of the mesh.
     *
     * @returns {ModelMesh} The mesh or <code>undefined</code> if no mesh with <code>name</code> exists.
     *
     * @exception {DeveloperError} The model is not loaded.  Use Model.readyPromise or wait for Model.ready to be true.
     */
    Model.prototype.getMesh = function(name) {
        return getRuntime(this, 'meshesByName', name);
    };

    /**
     * Returns the glTF material with the given <code>name</code> property.
     *
     * @param {String} name The glTF name of the material.
     * @returns {ModelMaterial} The material or <code>undefined</code> if no material with <code>name</code> exists.
     *
     * @exception {DeveloperError} The model is not loaded.  Use Model.readyPromise or wait for Model.ready to be true.
     */
    Model.prototype.getMaterial = function(name) {
        return getRuntime(this, 'materialsByName', name);
    };

    ///////////////////////////////////////////////////////////////////////////

    function addBuffersToLoadResources(model) {
        var gltf = model.gltf;
        var loadResources = model._loadResources;
        ForEach.buffer(gltf, function(buffer, id) {
            loadResources.buffers[id] = buffer.extras._pipeline.source;
        });
    }

    function bufferLoad(model, id) {
        return function(arrayBuffer) {
            var loadResources = model._loadResources;
            var buffer = new Uint8Array(arrayBuffer);
            --loadResources.pendingBufferLoads;
            model.gltf.buffers[id].extras._pipeline.source = buffer;
        };
    }

    function parseBufferViews(model) {
        var bufferViews = model.gltf.bufferViews;
        var vertexBuffersToCreate = model._loadResources.vertexBuffersToCreate;

        // Only ARRAY_BUFFER here.  ELEMENT_ARRAY_BUFFER created below.
        ForEach.bufferView(model.gltf, function(bufferView, id) {
            if (bufferView.target === WebGLConstants.ARRAY_BUFFER) {
                vertexBuffersToCreate.enqueue(id);
            }
        });

        var indexBuffersToCreate = model._loadResources.indexBuffersToCreate;
        var indexBufferIds = {};

        // The Cesium Renderer requires knowing the datatype for an index buffer
        // at creation type, which is not part of the glTF bufferview so loop
        // through glTF accessors to create the bufferview's index buffer.
        ForEach.accessor(model.gltf, function(accessor) {
            var bufferViewId = accessor.bufferView;
            if (!defined(bufferViewId)) {
                return;
            }

            var bufferView = bufferViews[bufferViewId];
            if ((bufferView.target === WebGLConstants.ELEMENT_ARRAY_BUFFER) && !defined(indexBufferIds[bufferViewId])) {
                indexBufferIds[bufferViewId] = true;
                indexBuffersToCreate.enqueue({
                    id : bufferViewId,
                    componentType : accessor.componentType
                });
            }
        });
    }

    function parseTechniques(model) {
        // retain references to gltf techniques
        var gltf = model.gltf;
        if (!hasExtension(gltf, 'KHR_techniques_webgl')) {
            return;
        }

        var sourcePrograms = model._sourcePrograms;
        var sourceTechniques = model._sourceTechniques;
        var programs = gltf.extensions.KHR_techniques_webgl.programs;

        ForEach.technique(gltf, function(technique, techniqueId) {
            sourceTechniques[techniqueId] = clone(technique);

            var programId = technique.program;
            if (!defined(sourcePrograms[programId])) {
                sourcePrograms[programId] = clone(programs[programId]);
            }
        });
    }

    function shaderLoad(model, type, id) {
        return function(source) {
            var loadResources = model._loadResources;
            loadResources.shaders[id] = {
                source : source,
                type : type,
                bufferView : undefined
            };
            --loadResources.pendingShaderLoads;
            model._rendererResources.sourceShaders[id] = source;
        };
    }

    function parseShaders(model) {
        var gltf = model.gltf;
        var buffers = gltf.buffers;
        var bufferViews = gltf.bufferViews;
        var sourceShaders = model._rendererResources.sourceShaders;
        ForEach.shader(gltf, function(shader, id) {
            // Shader references either uri (external or base64-encoded) or bufferView
            if (defined(shader.bufferView)) {
                var bufferViewId = shader.bufferView;
                var bufferView = bufferViews[bufferViewId];
                var bufferId = bufferView.buffer;
                var buffer = buffers[bufferId];
                var source = getStringFromTypedArray(buffer.extras._pipeline.source, bufferView.byteOffset, bufferView.byteLength);
                sourceShaders[id] = source;
            } else if (defined(shader.extras._pipeline.source)) {
                sourceShaders[id] = shader.extras._pipeline.source;
            } else {
                ++model._loadResources.pendingShaderLoads;

                var shaderResource = model._resource.getDerivedResource({
                    url: shader.uri
                });

                shaderResource.fetchText()
                    .then(shaderLoad(model, shader.type, id))
                    .otherwise(ModelUtility.getFailedLoadFunction(model, 'shader', shaderResource.url));
            }
        });
    }

    function parsePrograms(model) {
        var sourceTechniques = model._sourceTechniques;
        for (var techniqueId in sourceTechniques) {
            if (sourceTechniques.hasOwnProperty(techniqueId)) {
                var technique = sourceTechniques[techniqueId];
                model._loadResources.programsToCreate.enqueue({
                    programId: technique.program,
                    techniqueId: techniqueId
                });
            }
        }
    }

    function imageLoad(model, textureId) {
        return function(image) {
            var loadResources = model._loadResources;
            --loadResources.pendingTextureLoads;
            loadResources.texturesToCreate.enqueue({
                id : textureId,
                image : image,
                bufferView : image.bufferView,
                width : image.width,
                height : image.height,
                internalFormat : image.internalFormat
            });
        };
    }

    var ktxRegex = /(^data:image\/ktx)|(\.ktx$)/i;
    var crnRegex = /(^data:image\/crn)|(\.crn$)/i;

    function parseTextures(model, context) {
        var gltf = model.gltf;
        var images = gltf.images;
        var uri;
        ForEach.texture(gltf, function(texture, id) {
            var imageId = texture.source;
            var gltfImage = images[imageId];
            var extras = gltfImage.extras;

            var bufferViewId = gltfImage.bufferView;
            var mimeType = gltfImage.mimeType;
            uri = gltfImage.uri;

            // First check for a compressed texture
            if (defined(extras) && defined(extras.compressedImage3DTiles)) {
                var crunch = extras.compressedImage3DTiles.crunch;
                var s3tc = extras.compressedImage3DTiles.s3tc;
                var pvrtc = extras.compressedImage3DTiles.pvrtc1;
                var etc1 = extras.compressedImage3DTiles.etc1;

                if (context.s3tc && defined(crunch)) {
                    mimeType = crunch.mimeType;
                    if (defined(crunch.bufferView)) {
                        bufferViewId = crunch.bufferView;
                    } else {
                        uri = crunch.uri;
                    }
                } else if (context.s3tc && defined(s3tc)) {
                    mimeType = s3tc.mimeType;
                    if (defined(s3tc.bufferView)) {
                        bufferViewId = s3tc.bufferView;
                    } else {
                        uri = s3tc.uri;
                    }
                } else if (context.pvrtc && defined(pvrtc)) {
                    mimeType = pvrtc.mimeType;
                    if (defined(pvrtc.bufferView)) {
                        bufferViewId = pvrtc.bufferView;
                    } else {
                        uri = pvrtc.uri;
                    }
                } else if (context.etc1 && defined(etc1)) {
                    mimeType = etc1.mimeType;
                    if (defined(etc1.bufferView)) {
                        bufferViewId = etc1.bufferView;
                    } else {
                        uri = etc1.uri;
                    }
                }
            }

            // Image references either uri (external or base64-encoded) or bufferView
            if (defined(bufferViewId)) {
                model._loadResources.texturesToCreateFromBufferView.enqueue({
                    id : id,
                    image : undefined,
                    bufferView : bufferViewId,
                    mimeType : mimeType
                });
            } else {
                ++model._loadResources.pendingTextureLoads;

                var imageResource = model._resource.getDerivedResource({
                    url : uri
                });

                var promise;
                if (ktxRegex.test(uri)) {
                    promise = loadKTX(imageResource);
                } else if (crnRegex.test(uri)) {
                    promise = loadCRN(imageResource);
                } else {
                    promise = imageResource.fetchImage();
                }
                promise.then(imageLoad(model, id, imageId)).otherwise(ModelUtility.getFailedLoadFunction(model, 'image', imageResource.url));
            }
        });
    }

    function parseNodes(model) {
        var runtimeNodes = {};
        var runtimeNodesByName = {};
        var skinnedNodes = [];

        var skinnedNodesIds = model._loadResources.skinnedNodesIds;

        ForEach.node(model.gltf, function(node, id) {
            var runtimeNode = {
                // Animation targets
                matrix : undefined,
                translation : undefined,
                rotation : undefined,
                scale : undefined,

                // Per-node show inherited from parent
                computedShow : true,

                // Computed transforms
                transformToRoot : new Matrix4(),
                computedMatrix : new Matrix4(),
                dirtyNumber : 0,                    // The frame this node was made dirty by an animation; for graph traversal

                // Rendering
                commands : [],                      // empty for transform, light, and camera nodes

                // Skinned node
                inverseBindMatrices : undefined,    // undefined when node is not skinned
                bindShapeMatrix : undefined,        // undefined when node is not skinned or identity
                joints : [],                        // empty when node is not skinned
                computedJointMatrices : [],         // empty when node is not skinned

                // Joint node
                jointName : node.jointName,         // undefined when node is not a joint

                weights : [],

                // Graph pointers
                children : [],                      // empty for leaf nodes
                parents : [],                       // empty for root nodes

                // Publicly-accessible ModelNode instance to modify animation targets
                publicNode : undefined
            };
            runtimeNode.publicNode = new ModelNode(model, node, runtimeNode, id, ModelUtility.getTransform(node));

            runtimeNodes[id] = runtimeNode;
            runtimeNodesByName[node.name] = runtimeNode;

            if (defined(node.skin)) {
                skinnedNodesIds.push(id);
                skinnedNodes.push(runtimeNode);
            }
        });

        model._runtime.nodes = runtimeNodes;
        model._runtime.nodesByName = runtimeNodesByName;
        model._runtime.skinnedNodes = skinnedNodes;
    }

    function parseMaterials(model) {
        var gltf = model.gltf;
        var techniques = model._sourceTechniques;

        var runtimeMaterialsByName = {};
        var runtimeMaterialsById = {};
        var uniformMaps = model._uniformMaps;

        ForEach.material(gltf, function(material, materialId) {
            // Allocated now so ModelMaterial can keep a reference to it.
            uniformMaps[materialId] = {
                uniformMap : undefined,
                values : undefined,
                jointMatrixUniformName : undefined,
                morphWeightsUniformName : undefined
            };

            var modelMaterial = new ModelMaterial(model, material, materialId);

            if (defined(material.extensions) && defined(material.extensions.KHR_techniques_webgl)) {
                var techniqueId = material.extensions.KHR_techniques_webgl.technique;
                modelMaterial._technique = techniqueId;
                modelMaterial._program = techniques[techniqueId].program;

                ForEach.materialValue(material, function(value, uniformName) {
                    if (!defined(modelMaterial._values)) {
                        modelMaterial._values = {};
                    }

                    modelMaterial._values[uniformName] = clone(value);
                });
            }

            runtimeMaterialsByName[material.name] = modelMaterial;
            runtimeMaterialsById[materialId] = modelMaterial;
        });

        model._runtime.materialsByName = runtimeMaterialsByName;
        model._runtime.materialsById = runtimeMaterialsById;
    }

    function parseMeshes(model) {
        var runtimeMeshesByName = {};
        var runtimeMaterialsById = model._runtime.materialsById;

        ForEach.mesh(model.gltf, function(mesh, meshId) {
            runtimeMeshesByName[mesh.name] = new ModelMesh(mesh, runtimeMaterialsById, meshId);
            if (defined(model.extensionsUsed.WEB3D_quantized_attributes) || model._dequantizeInShader) {
                // Cache primitives according to their program
                ForEach.meshPrimitive(mesh, function(primitive, primitiveId) {
                    var programId = getProgramForPrimitive(model, primitive);
                    var programPrimitives = model._programPrimitives[programId];
                    if (!defined(programPrimitives)) {
                        programPrimitives = {};
                        model._programPrimitives[programId] = programPrimitives;
                    }
                    programPrimitives[meshId + '.primitive.' + primitiveId] = primitive;
                });
            }
        });

        model._runtime.meshesByName = runtimeMeshesByName;
    }

    ///////////////////////////////////////////////////////////////////////////

    var CreateVertexBufferJob = function() {
        this.id = undefined;
        this.model = undefined;
        this.context = undefined;
    };

    CreateVertexBufferJob.prototype.set = function(id, model, context) {
        this.id = id;
        this.model = model;
        this.context = context;
    };

    CreateVertexBufferJob.prototype.execute = function() {
        createVertexBuffer(this.id, this.model, this.context);
    };

    ///////////////////////////////////////////////////////////////////////////

    function createVertexBuffer(bufferViewId, model, context) {
        var loadResources = model._loadResources;
        var bufferViews = model.gltf.bufferViews;
        var bufferView = bufferViews[bufferViewId];

        // Use bufferView created at runtime
        if (!defined(bufferView)) {
            bufferView = loadResources.createdBufferViews[bufferViewId];
        }

        var vertexBuffer = Buffer.createVertexBuffer({
            context : context,
            typedArray : loadResources.getBuffer(bufferView),
            usage : BufferUsage.STATIC_DRAW
        });
        vertexBuffer.vertexArrayDestroyable = false;
        model._rendererResources.buffers[bufferViewId] = vertexBuffer;
        model._geometryByteLength += vertexBuffer.sizeInBytes;
    }

    ///////////////////////////////////////////////////////////////////////////

    var CreateIndexBufferJob = function() {
        this.id = undefined;
        this.componentType = undefined;
        this.model = undefined;
        this.context = undefined;
    };

    CreateIndexBufferJob.prototype.set = function(id, componentType, model, context) {
        this.id = id;
        this.componentType = componentType;
        this.model = model;
        this.context = context;
    };

    CreateIndexBufferJob.prototype.execute = function() {
        createIndexBuffer(this.id, this.componentType, this.model, this.context);
    };

    ///////////////////////////////////////////////////////////////////////////

    function createIndexBuffer(bufferViewId, componentType, model, context) {
        var loadResources = model._loadResources;
        var bufferViews = model.gltf.bufferViews;
        var bufferView = bufferViews[bufferViewId];

        // Use bufferView created at runtime
        if (!defined(bufferView)) {
            bufferView = loadResources.createdBufferViews[bufferViewId];
        }

        var indexBuffer = Buffer.createIndexBuffer({
            context : context,
            typedArray : loadResources.getBuffer(bufferView),
            usage : BufferUsage.STATIC_DRAW,
            indexDatatype : componentType
        });
        indexBuffer.vertexArrayDestroyable = false;
        model._rendererResources.buffers[bufferViewId] = indexBuffer;
        model._geometryByteLength += indexBuffer.sizeInBytes;
    }

    var scratchVertexBufferJob = new CreateVertexBufferJob();
    var scratchIndexBufferJob = new CreateIndexBufferJob();

    function createBuffers(model, frameState) {
        var loadResources = model._loadResources;

        if (loadResources.pendingBufferLoads !== 0) {
            return;
        }

        var context = frameState.context;
        var vertexBuffersToCreate = loadResources.vertexBuffersToCreate;
        var indexBuffersToCreate = loadResources.indexBuffersToCreate;
        var i;

        if (model.asynchronous) {
            while (vertexBuffersToCreate.length > 0) {
                scratchVertexBufferJob.set(vertexBuffersToCreate.peek(), model, context);
                if (!frameState.jobScheduler.execute(scratchVertexBufferJob, JobType.BUFFER)) {
                    break;
                }
                vertexBuffersToCreate.dequeue();
            }

            while (indexBuffersToCreate.length > 0) {
                i = indexBuffersToCreate.peek();
                scratchIndexBufferJob.set(i.id, i.componentType, model, context);
                if (!frameState.jobScheduler.execute(scratchIndexBufferJob, JobType.BUFFER)) {
                    break;
                }
                indexBuffersToCreate.dequeue();
            }
        } else {
            while (vertexBuffersToCreate.length > 0) {
                createVertexBuffer(vertexBuffersToCreate.dequeue(), model, context);
            }

            while (indexBuffersToCreate.length > 0) {
                i = indexBuffersToCreate.dequeue();
                createIndexBuffer(i.id, i.componentType, model, context);
            }
        }
    }

    function getProgramForPrimitive(model, primitive) {
        var material = model._runtime.materialsById[primitive.material];
        if (!defined(material)) {
            return;
        }

        return material._program;
    }

    function modifyShaderForQuantizedAttributes(shader, programName, model) {
        var primitive;
        var primitives = model._programPrimitives[programName];

        // If no primitives were cached for this program, there's no need to modify the shader
        if (!defined(primitives)) {
            return shader;
        }

        var primitiveId;
        for (primitiveId in primitives) {
            if (primitives.hasOwnProperty(primitiveId)) {
                primitive = primitives[primitiveId];
                if (getProgramForPrimitive(model, primitive) === programName) {
                    break;
                }
            }
        }

        var result = shader;
        if (model.extensionsUsed.WEB3D_quantized_attributes) {
            result = ModelUtility.modifyShaderForQuantizedAttributes(model.gltf, primitive, shader);
            model._quantizedUniforms[programName] = result.uniforms;
        } else {
            var decodedData = model._decodedData[primitiveId];
            if (defined(decodedData)) {
                result = ModelUtility.modifyShaderForDracoQuantizedAttributes(model.gltf, primitive, shader, decodedData.attributes);
            }
        }

        // This is not needed after the program is processed, free the memory
        model._programPrimitives[programName] = undefined;

        return result.shader;
    }

    function modifyShaderForColor(shader) {
        shader = ShaderSource.replaceMain(shader, 'gltf_blend_main');
        shader +=
            'uniform vec4 gltf_color; \n' +
            'uniform float gltf_colorBlend; \n' +
            'void main() \n' +
            '{ \n' +
            '    gltf_blend_main(); \n' +
            '    gl_FragColor.rgb = mix(gl_FragColor.rgb, gltf_color.rgb, gltf_colorBlend); \n' +
            '    float highlight = ceil(gltf_colorBlend); \n' +
            '    gl_FragColor.rgb *= mix(gltf_color.rgb, vec3(1.0), highlight); \n' +
            '    gl_FragColor.a *= gltf_color.a; \n' +
            '} \n';

        return shader;
    }

    function modifyShader(shader, programName, callback) {
        if (defined(callback)) {
            shader = callback(shader, programName);
        }
        return shader;
    }

    var CreateProgramJob = function() {
        this.programToCreate = undefined;
        this.model = undefined;
        this.context = undefined;
    };

    CreateProgramJob.prototype.set = function(programToCreate, model, context) {
        this.programToCreate = programToCreate;
        this.model = model;
        this.context = context;
    };

    CreateProgramJob.prototype.execute = function() {
        createProgram(this.programToCreate, this.model, this.context);
    };

    ///////////////////////////////////////////////////////////////////////////

    // When building programs for the first time, do not include modifiers for clipping planes and color
    // since this is the version of the program that will be cached for use with other Models.
    function createProgram(programToCreate, model, context) {
        var programId = programToCreate.programId;
        var techniqueId = programToCreate.techniqueId;
        var program = model._sourcePrograms[programId];
        var shaders = model._rendererResources.sourceShaders;

        var vs = shaders[program.vertexShader];
        var fs = shaders[program.fragmentShader];

        var quantizedVertexShaders = model._quantizedVertexShaders;
        var toClipCoordinatesGLSL = model._toClipCoordinatesGLSL[programId];

        if (model.extensionsUsed.WEB3D_quantized_attributes || model._dequantizeInShader) {
            var quantizedVS = quantizedVertexShaders[programId];
            if (!defined(quantizedVS)) {
                quantizedVS = modifyShaderForQuantizedAttributes(vs, programId, model);
                quantizedVertexShaders[programId] = quantizedVS;
            }
            vs = quantizedVS;
        }

        var drawVS = modifyShader(vs, programId, model._vertexShaderLoaded);
        var drawFS = modifyShader(fs, programId, model._fragmentShaderLoaded);

        // Internet Explorer seems to have problems with discard (for clipping planes) after too many levels of indirection:
        // https://github.com/AnalyticalGraphicsInc/cesium/issues/6575.
        // For IE log depth code is defined out anyway due to unsupported WebGL extensions, so the wrappers can be omitted.
        if (!FeatureDetection.isInternetExplorer()) {
            drawVS = ModelUtility.modifyVertexShaderForLogDepth(drawVS, toClipCoordinatesGLSL);
            drawFS = ModelUtility.modifyFragmentShaderForLogDepth(drawFS);
        }

        if (!defined(model._uniformMapLoaded)) {
            drawFS = 'uniform vec4 czm_pickColor;\n' + drawFS;
        }

<<<<<<< HEAD
        if (model._sourceVersion !== '2.0') {
            drawFS = ShaderSource.replaceMain(drawFS, 'non_gamma_corrected_main');
            drawFS =
                drawFS +
                '\n' +
                'void main() { \n' +
                '    non_gamma_corrected_main(); \n' +
                '    gl_FragColor = czm_gammaCorrect(gl_FragColor); \n' +
                '} \n';
=======
        if (model._imageBasedLightingFactor.x > 0.0 || model._imageBasedLightingFactor.y > 0.0) {
            drawFS = '#define USE_IBL_LIGHTING \n\n' + drawFS;
        }

        if (defined(model._lightColor)) {
            drawFS = '#define USE_CUSTOM_LIGHT_COLOR \n\n' + drawFS;
>>>>>>> e9f795ef
        }

        createAttributesAndProgram(programId, techniqueId, drawFS, drawVS, model, context);
    }

    function recreateProgram(programToCreate, model, context) {
        var programId = programToCreate.programId;
        var techniqueId = programToCreate.techniqueId;
        var program = model._sourcePrograms[programId];
        var shaders = model._rendererResources.sourceShaders;

        var quantizedVertexShaders = model._quantizedVertexShaders;
        var toClipCoordinatesGLSL = model._toClipCoordinatesGLSL[programId];

        var clippingPlaneCollection = model.clippingPlanes;
        var addClippingPlaneCode = isClippingEnabled(model);

        var vs = shaders[program.vertexShader];
        var fs = shaders[program.fragmentShader];

        if (model.extensionsUsed.WEB3D_quantized_attributes || model._dequantizeInShader) {
            vs = quantizedVertexShaders[programId];
        }

        var finalFS = fs;
        if (isColorShadingEnabled(model)) {
            finalFS = Model._modifyShaderForColor(finalFS);
        }
        if (addClippingPlaneCode) {
            finalFS = modifyShaderForClippingPlanes(finalFS, clippingPlaneCollection, context);
        }

        var drawVS = modifyShader(vs, programId, model._vertexShaderLoaded);
        var drawFS = modifyShader(finalFS, programId, model._fragmentShaderLoaded);

        if (!FeatureDetection.isInternetExplorer()) {
            drawVS = ModelUtility.modifyVertexShaderForLogDepth(drawVS, toClipCoordinatesGLSL);
            drawFS = ModelUtility.modifyFragmentShaderForLogDepth(drawFS);
        }

        if (!defined(model._uniformMapLoaded)) {
            drawFS = 'uniform vec4 czm_pickColor;\n' + drawFS;
        }

<<<<<<< HEAD
        if (model._sourceVersion !== '2.0') {
            drawFS = ShaderSource.replaceMain(drawFS, 'non_gamma_corrected_main');
            drawFS =
                drawFS +
                '\n' +
                'void main() { \n' +
                '    non_gamma_corrected_main(); \n' +
                '    gl_FragColor = czm_gammaCorrect(gl_FragColor); \n' +
                '} \n';
=======
        if (model._imageBasedLightingFactor.x > 0.0 || model._imageBasedLightingFactor.y > 0.0) {
            drawFS = '#define USE_IBL_LIGHTING \n\n' + drawFS;
        }

        if (defined(model._lightColor)) {
            drawFS = '#define USE_CUSTOM_LIGHT_COLOR \n\n' + drawFS;
>>>>>>> e9f795ef
        }

        createAttributesAndProgram(programId, techniqueId, drawFS, drawVS, model, context);
    }

    function createAttributesAndProgram(programId, techniqueId, drawFS, drawVS, model, context) {
        var technique = model._sourceTechniques[techniqueId];
        var attributeLocations = ModelUtility.createAttributeLocations(technique, model._precreatedAttributes);

        model._rendererResources.programs[programId] = ShaderProgram.fromCache({
            context : context,
            vertexShaderSource : drawVS,
            fragmentShaderSource : drawFS,
            attributeLocations : attributeLocations
        });
    }

    var scratchCreateProgramJob = new CreateProgramJob();

    function createPrograms(model, frameState) {
        var loadResources = model._loadResources;
        var programsToCreate = loadResources.programsToCreate;

        if (loadResources.pendingShaderLoads !== 0) {
            return;
        }

        // PERFORMANCE_IDEA: this could be more fine-grained by looking
        // at the shader's bufferView's to determine the buffer dependencies.
        if (loadResources.pendingBufferLoads !== 0) {
            return;
        }

        var context = frameState.context;

        if (model.asynchronous) {
            while (programsToCreate.length > 0) {
                scratchCreateProgramJob.set(programsToCreate.peek(), model, context);
                if (!frameState.jobScheduler.execute(scratchCreateProgramJob, JobType.PROGRAM)) {
                    break;
                }
                programsToCreate.dequeue();
            }
        } else {
            // Create all loaded programs this frame
            while (programsToCreate.length > 0) {
                createProgram(programsToCreate.dequeue(), model, context);
            }
        }
    }

    function getOnImageCreatedFromTypedArray(loadResources, gltfTexture) {
        return function(image) {
            loadResources.texturesToCreate.enqueue({
                id : gltfTexture.id,
                image : image,
                bufferView : undefined
            });

            --loadResources.pendingBufferViewToImage;
        };
    }

    function loadTexturesFromBufferViews(model) {
        var loadResources = model._loadResources;

        if (loadResources.pendingBufferLoads !== 0) {
            return;
        }

        while (loadResources.texturesToCreateFromBufferView.length > 0) {
            var gltfTexture = loadResources.texturesToCreateFromBufferView.dequeue();

            var gltf = model.gltf;
            var bufferView = gltf.bufferViews[gltfTexture.bufferView];
            var imageId = gltf.textures[gltfTexture.id].source;

            var onerror = ModelUtility.getFailedLoadFunction(model, 'image', 'id: ' + gltfTexture.id + ', bufferView: ' + gltfTexture.bufferView);

            if (gltfTexture.mimeType === 'image/ktx') {
                loadKTX(loadResources.getBuffer(bufferView)).then(imageLoad(model, gltfTexture.id, imageId)).otherwise(onerror);
                ++model._loadResources.pendingTextureLoads;
            } else if (gltfTexture.mimeType === 'image/crn') {
                loadCRN(loadResources.getBuffer(bufferView)).then(imageLoad(model, gltfTexture.id, imageId)).otherwise(onerror);
                ++model._loadResources.pendingTextureLoads;
            } else {
                var onload = getOnImageCreatedFromTypedArray(loadResources, gltfTexture);
                loadImageFromTypedArray(loadResources.getBuffer(bufferView), gltfTexture.mimeType)
                    .then(onload).otherwise(onerror);
                ++loadResources.pendingBufferViewToImage;
            }
        }
    }

    function createSamplers(model) {
        var loadResources = model._loadResources;
        if (loadResources.createSamplers) {
            loadResources.createSamplers = false;

            var rendererSamplers = model._rendererResources.samplers;
            ForEach.sampler(model.gltf, function(sampler, samplerId) {
                rendererSamplers[samplerId] = new Sampler({
                    wrapS: sampler.wrapS,
                    wrapT: sampler.wrapT,
                    minificationFilter: sampler.minFilter,
                    magnificationFilter: sampler.magFilter
                });
            });
        }
    }

    ///////////////////////////////////////////////////////////////////////////

    var CreateTextureJob = function() {
        this.gltfTexture = undefined;
        this.model = undefined;
        this.context = undefined;
    };

    CreateTextureJob.prototype.set = function(gltfTexture, model, context) {
        this.gltfTexture = gltfTexture;
        this.model = model;
        this.context = context;
    };

    CreateTextureJob.prototype.execute = function() {
        createTexture(this.gltfTexture, this.model, this.context);
    };

    ///////////////////////////////////////////////////////////////////////////

    function createTexture(gltfTexture, model, context) {
        var textures = model.gltf.textures;
        var texture = textures[gltfTexture.id];

        var rendererSamplers = model._rendererResources.samplers;
        var sampler = rendererSamplers[texture.sampler];
        sampler = defaultValue(sampler, new Sampler({
            wrapS : TextureWrap.REPEAT,
            wrapT : TextureWrap.REPEAT
        }));

        var internalFormat = gltfTexture.internalFormat;

        var mipmap =
            (!(defined(internalFormat) && PixelFormat.isCompressedFormat(internalFormat))) &&
            ((sampler.minificationFilter === TextureMinificationFilter.NEAREST_MIPMAP_NEAREST) ||
             (sampler.minificationFilter === TextureMinificationFilter.NEAREST_MIPMAP_LINEAR) ||
             (sampler.minificationFilter === TextureMinificationFilter.LINEAR_MIPMAP_NEAREST) ||
             (sampler.minificationFilter === TextureMinificationFilter.LINEAR_MIPMAP_LINEAR));
        var requiresNpot = mipmap ||
           (sampler.wrapS === TextureWrap.REPEAT) ||
           (sampler.wrapS === TextureWrap.MIRRORED_REPEAT) ||
           (sampler.wrapT === TextureWrap.REPEAT) ||
           (sampler.wrapT === TextureWrap.MIRRORED_REPEAT);

        var tx;
        var source = gltfTexture.image;

        if (defined(internalFormat)) {
            tx = new Texture({
                context : context,
                source : {
                    arrayBufferView : gltfTexture.bufferView
                },
                width : gltfTexture.width,
                height : gltfTexture.height,
                pixelFormat : internalFormat,
                sampler : sampler
            });
        } else if (defined(source)) {
            var npot = !CesiumMath.isPowerOfTwo(source.width) || !CesiumMath.isPowerOfTwo(source.height);

            if (requiresNpot && npot) {
                // WebGL requires power-of-two texture dimensions for mipmapping and REPEAT/MIRRORED_REPEAT wrap modes.
                var canvas = document.createElement('canvas');
                canvas.width = CesiumMath.nextPowerOfTwo(source.width);
                canvas.height = CesiumMath.nextPowerOfTwo(source.height);
                var canvasContext = canvas.getContext('2d');
                canvasContext.drawImage(source, 0, 0, source.width, source.height, 0, 0, canvas.width, canvas.height);
                source = canvas;
            }

            tx = new Texture({
                context : context,
                source : source,
                pixelFormat : texture.internalFormat,
                pixelDatatype : texture.type,
                sampler : sampler,
                flipY : false
            });
            // GLTF_SPEC: Support TEXTURE_CUBE_MAP.  https://github.com/KhronosGroup/glTF/issues/40
            if (mipmap) {
                tx.generateMipmap();
            }
        }
        if (defined(tx)) {
            model._rendererResources.textures[gltfTexture.id] = tx;
            model._texturesByteLength += tx.sizeInBytes;
        }
    }

    var scratchCreateTextureJob = new CreateTextureJob();

    function createTextures(model, frameState) {
        var context = frameState.context;
        var texturesToCreate = model._loadResources.texturesToCreate;

        if (model.asynchronous) {
            while (texturesToCreate.length > 0) {
                scratchCreateTextureJob.set(texturesToCreate.peek(), model, context);
                if (!frameState.jobScheduler.execute(scratchCreateTextureJob, JobType.TEXTURE)) {
                    break;
                }
                texturesToCreate.dequeue();
            }
        } else {
            // Create all loaded textures this frame
            while (texturesToCreate.length > 0) {
                createTexture(texturesToCreate.dequeue(), model, context);
            }
        }
    }

    function getAttributeLocations(model, primitive) {
        var techniques = model._sourceTechniques;

        // Retrieve the compiled shader program to assign index values to attributes
        var attributeLocations = {};

        var location;
        var index;
        var material = model._runtime.materialsById[primitive.material];
        if (!defined(material)) {
            return attributeLocations;
        }

        var technique = techniques[material._technique];
        if (!defined(technique)) {
            return attributeLocations;
        }

        var attributes = technique.attributes;
        var program = model._rendererResources.programs[technique.program];
        var programVertexAttributes = program.vertexAttributes;
        var programAttributeLocations = program._attributeLocations;

        // Note: WebGL shader compiler may have optimized and removed some attributes from programVertexAttributes
        for (location in programVertexAttributes) {
            if (programVertexAttributes.hasOwnProperty(location)) {
                var attribute = attributes[location];
                if (defined(attribute)) {
                    index = programAttributeLocations[location];
                    attributeLocations[attribute.semantic] = index;
                }
            }
        }

        // Always add pre-created attributes.
        // Some pre-created attributes, like per-instance pickIds, may be compiled out of the draw program
        // but should be included in the list of attribute locations for the pick program.
        // This is safe to do since programVertexAttributes and programAttributeLocations are equivalent except
        // that programVertexAttributes optimizes out unused attributes.
        var precreatedAttributes = model._precreatedAttributes;
        if (defined(precreatedAttributes)) {
            for (location in precreatedAttributes) {
                if (precreatedAttributes.hasOwnProperty(location)) {
                    index = programAttributeLocations[location];
                    attributeLocations[location] = index;
                }
            }
        }

        return attributeLocations;
    }

    function mapJointNames(forest, nodes) {
        var length = forest.length;
        var jointNodes = {};
        for (var i = 0; i < length; ++i) {
            var stack = [forest[i]]; // Push root node of tree

            while (stack.length > 0) {
                var id = stack.pop();
                var n = nodes[id];

                if (defined(n)) {
                    jointNodes[id] = id;
                }

                var children = n.children;
                if (defined(children)) {
                    var childrenLength = children.length;
                    for (var k = 0; k < childrenLength; ++k) {
                        stack.push(children[k]);
                    }
                }
            }
        }
        return jointNodes;
    }

    function createJoints(model, runtimeSkins) {
        var gltf = model.gltf;
        var skins = gltf.skins;
        var nodes = gltf.nodes;
        var runtimeNodes = model._runtime.nodes;

        var skinnedNodesIds = model._loadResources.skinnedNodesIds;
        var length = skinnedNodesIds.length;
        for (var j = 0; j < length; ++j) {
            var id = skinnedNodesIds[j];
            var skinnedNode = runtimeNodes[id];
            var node = nodes[id];

            var runtimeSkin = runtimeSkins[node.skin];
            skinnedNode.inverseBindMatrices = runtimeSkin.inverseBindMatrices;
            skinnedNode.bindShapeMatrix = runtimeSkin.bindShapeMatrix;

            // 1. Find nodes with the names in node.skeletons (the node's skeletons)
            // 2. These nodes form the root nodes of the forest to search for each joint in skin.jointNames.  This search uses jointName, not the node's name.
            // 3. Search for the joint name among the gltf node hierarchy instead of the runtime node hierarchy. Child links aren't set up yet for runtime nodes.
            var forest = [];
            var skin = skins[node.skin];
            if (defined(skin.skeleton)) {
                forest.push(skin.skeleton);
            }

            var mappedJointNames = mapJointNames(forest, nodes);
            var gltfJointNames = skins[node.skin].joints;
            var jointNamesLength = gltfJointNames.length;
            for (var i = 0; i < jointNamesLength; ++i) {
                var jointName = gltfJointNames[i];
                var nodeId = mappedJointNames[jointName];
                var jointNode = runtimeNodes[nodeId];
                skinnedNode.joints.push(jointNode);
            }
        }
    }

    function createSkins(model) {
        var loadResources = model._loadResources;

        if (loadResources.pendingBufferLoads !== 0) {
            return;
        }

        if (!loadResources.createSkins) {
            return;
        }
        loadResources.createSkins = false;

        var gltf = model.gltf;
        var accessors = gltf.accessors;
        var runtimeSkins = {};

        ForEach.skin(gltf, function(skin, id) {
            var accessor = accessors[skin.inverseBindMatrices];

            var bindShapeMatrix;
            if (!Matrix4.equals(skin.bindShapeMatrix, Matrix4.IDENTITY)) {
                bindShapeMatrix = Matrix4.clone(skin.bindShapeMatrix);
            }

            runtimeSkins[id] = {
                inverseBindMatrices : ModelAnimationCache.getSkinInverseBindMatrices(model, accessor),
                bindShapeMatrix : bindShapeMatrix // not used when undefined
            };
        });

        createJoints(model, runtimeSkins);
    }

    function getChannelEvaluator(model, runtimeNode, targetPath, spline) {
        return function(localAnimationTime) {
            //  Workaround for https://github.com/KhronosGroup/glTF/issues/219

            //if (targetPath === 'translation') {
            //    return;
            //}
            if (defined(spline)) {
                localAnimationTime = model.clampAnimations ? spline.clampTime(localAnimationTime) : spline.wrapTime(localAnimationTime);
                runtimeNode[targetPath] = spline.evaluate(localAnimationTime, runtimeNode[targetPath]);
                runtimeNode.dirtyNumber = model._maxDirtyNumber;
            }
        };
    }

    function createRuntimeAnimations(model) {
        var loadResources = model._loadResources;

        if (!loadResources.finishedPendingBufferLoads()) {
            return;
        }

        if (!loadResources.createRuntimeAnimations) {
            return;
        }
        loadResources.createRuntimeAnimations = false;

        model._runtime.animations = [];

        var runtimeNodes = model._runtime.nodes;
        var accessors = model.gltf.accessors;

        ForEach.animation(model.gltf, function (animation, i) {
            var channels = animation.channels;
            var samplers = animation.samplers;

            // Find start and stop time for the entire animation
            var startTime = Number.MAX_VALUE;
            var stopTime = -Number.MAX_VALUE;

            var channelsLength = channels.length;
            var channelEvaluators = new Array(channelsLength);

            for (var j = 0; j < channelsLength; ++j) {
                var channel = channels[j];
                var target = channel.target;
                var path = target.path;
                var sampler = samplers[channel.sampler];
                var input = ModelAnimationCache.getAnimationParameterValues(model, accessors[sampler.input]);
                var output = ModelAnimationCache.getAnimationParameterValues(model, accessors[sampler.output]);

                startTime = Math.min(startTime, input[0]);
                stopTime = Math.max(stopTime, input[input.length - 1]);

                var spline = ModelAnimationCache.getAnimationSpline(model, i, animation, channel.sampler, sampler, input, path, output);

                // GLTF_SPEC: Support more targets like materials. https://github.com/KhronosGroup/glTF/issues/142
                channelEvaluators[j] = getChannelEvaluator(model, runtimeNodes[target.node], target.path, spline);
            }

            model._runtime.animations[i] = {
                name : animation.name,
                startTime : startTime,
                stopTime : stopTime,
                channelEvaluators : channelEvaluators
            };
        });
    }

    function createVertexArrays(model, context) {
        var loadResources = model._loadResources;
        if (!loadResources.finishedBuffersCreation() || !loadResources.finishedProgramCreation()
                || !loadResources.createVertexArrays) {
            return;
        }
        loadResources.createVertexArrays = false;

        var rendererBuffers = model._rendererResources.buffers;
        var rendererVertexArrays = model._rendererResources.vertexArrays;
        var gltf = model.gltf;
        var accessors = gltf.accessors;
        ForEach.mesh(gltf, function(mesh, meshId) {
            ForEach.meshPrimitive(mesh, function(primitive, primitiveId) {
                var attributes = [];
                var attributeLocation;
                var attributeLocations = getAttributeLocations(model, primitive);
                var decodedData = model._decodedData[meshId + '.primitive.' + primitiveId];
                ForEach.meshPrimitiveAttribute(primitive, function(accessorId, attributeName) {
                    // Skip if the attribute is not used by the material, e.g., because the asset
                    // was exported with an attribute that wasn't used and the asset wasn't optimized.
                    attributeLocation = attributeLocations[attributeName];
                    if (defined(attributeLocation)) {
                        // Use attributes of previously decoded draco geometry
                        if (defined(decodedData)) {
                            var decodedAttributes = decodedData.attributes;
                            if (decodedAttributes.hasOwnProperty(attributeName)) {
                                var decodedAttribute = decodedAttributes[attributeName];
                                attributes.push({
                                    index: attributeLocation,
                                    vertexBuffer: rendererBuffers[decodedAttribute.bufferView],
                                    componentsPerAttribute: decodedAttribute.componentsPerAttribute,
                                    componentDatatype: decodedAttribute.componentDatatype,
                                    normalize: decodedAttribute.normalized,
                                    offsetInBytes: decodedAttribute.byteOffset,
                                    strideInBytes: decodedAttribute.byteStride
                                });

                                return;
                            }
                        }

                        var a = accessors[accessorId];
                        var normalize = defined(a.normalized) && a.normalized;
                        attributes.push({
                            index: attributeLocation,
                            vertexBuffer: rendererBuffers[a.bufferView],
                            componentsPerAttribute: numberOfComponentsForType(a.type),
                            componentDatatype: a.componentType,
                            normalize: normalize,
                            offsetInBytes: a.byteOffset,
                            strideInBytes: getAccessorByteStride(gltf, a)
                        });
                    }
                });

                // Add pre-created attributes
                var attribute;
                var attributeName;
                var precreatedAttributes = model._precreatedAttributes;
                if (defined(precreatedAttributes)) {
                    for (attributeName in precreatedAttributes) {
                        if (precreatedAttributes.hasOwnProperty(attributeName)) {
                            attributeLocation = attributeLocations[attributeName];
                            if (defined(attributeLocation)) {
                                attribute = precreatedAttributes[attributeName];
                                attribute.index = attributeLocation;
                                attributes.push(attribute);
                            }
                        }
                    }
                }

                var indexBuffer;
                if (defined(primitive.indices)) {
                    var accessor = accessors[primitive.indices];
                    var bufferView = accessor.bufferView;

                    // Use buffer of previously decoded draco geometry
                    if (defined(decodedData)) {
                        bufferView = decodedData.bufferView;
                    }

                    indexBuffer = rendererBuffers[bufferView];
                }
                rendererVertexArrays[meshId + '.primitive.' + primitiveId] = new VertexArray({
                    context: context,
                    attributes: attributes,
                    indexBuffer: indexBuffer
                });
            });
        });
    }

    function createRenderStates(model) {
        var loadResources = model._loadResources;
        if (loadResources.createRenderStates) {
            loadResources.createRenderStates = false;

            ForEach.material(model.gltf, function (material, materialId) {
                createRenderStateForMaterial(model, material, materialId);
            });
        }
    }

    function createRenderStateForMaterial(model, material, materialId) {
        var rendererRenderStates = model._rendererResources.renderStates;

        var blendEquationSeparate = [
            WebGLConstants.FUNC_ADD,
            WebGLConstants.FUNC_ADD
        ];
        var blendFuncSeparate = [
            WebGLConstants.ONE,
            WebGLConstants.ONE_MINUS_SRC_ALPHA,
            WebGLConstants.ONE,
            WebGLConstants.ONE_MINUS_SRC_ALPHA
        ];

        if (defined(material.extensions) && defined(material.extensions.KHR_blend)) {
            blendEquationSeparate = material.extensions.KHR_blend.blendEquation;
            blendFuncSeparate = material.extensions.KHR_blend.blendFactors;
        }

        var enableCulling = !material.doubleSided;
        var blendingEnabled = (material.alphaMode === 'BLEND');
        rendererRenderStates[materialId] = RenderState.fromCache({
            cull : {
                enabled : enableCulling
            },
            depthTest : {
                enabled : true
            },
            depthMask : !blendingEnabled,
            blending : {
                enabled : blendingEnabled,
                equationRgb : blendEquationSeparate[0],
                equationAlpha : blendEquationSeparate[1],
                functionSourceRgb : blendFuncSeparate[0],
                functionDestinationRgb : blendFuncSeparate[1],
                functionSourceAlpha : blendFuncSeparate[2],
                functionDestinationAlpha : blendFuncSeparate[3]
            }
        });
    }

    ///////////////////////////////////////////////////////////////////////////

    var gltfUniformsFromNode = {
        MODEL : function(uniformState, model, runtimeNode) {
            return function() {
                return runtimeNode.computedMatrix;
            };
        },
        VIEW : function(uniformState, model, runtimeNode) {
            return function() {
                return uniformState.view;
            };
        },
        PROJECTION : function(uniformState, model, runtimeNode) {
            return function() {
                return uniformState.projection;
            };
        },
        MODELVIEW : function(uniformState, model, runtimeNode) {
            var mv = new Matrix4();
            return function() {
                return Matrix4.multiplyTransformation(uniformState.view, runtimeNode.computedMatrix, mv);
            };
        },
        CESIUM_RTC_MODELVIEW : function(uniformState, model, runtimeNode) {
            // CESIUM_RTC extension
            var mvRtc = new Matrix4();
            return function() {
                Matrix4.multiplyTransformation(uniformState.view, runtimeNode.computedMatrix, mvRtc);
                return Matrix4.setTranslation(mvRtc, model._rtcCenterEye, mvRtc);
            };
        },
        MODELVIEWPROJECTION : function(uniformState, model, runtimeNode) {
            var mvp = new Matrix4();
            return function() {
                Matrix4.multiplyTransformation(uniformState.view, runtimeNode.computedMatrix, mvp);
                return Matrix4.multiply(uniformState._projection, mvp, mvp);
            };
        },
        MODELINVERSE : function(uniformState, model, runtimeNode) {
            var mInverse = new Matrix4();
            return function() {
                return Matrix4.inverse(runtimeNode.computedMatrix, mInverse);
            };
        },
        VIEWINVERSE : function(uniformState, model) {
            return function() {
                return uniformState.inverseView;
            };
        },
        PROJECTIONINVERSE : function(uniformState, model, runtimeNode) {
            return function() {
                return uniformState.inverseProjection;
            };
        },
        MODELVIEWINVERSE : function(uniformState, model, runtimeNode) {
            var mv = new Matrix4();
            var mvInverse = new Matrix4();
            return function() {
                Matrix4.multiplyTransformation(uniformState.view, runtimeNode.computedMatrix, mv);
                return Matrix4.inverse(mv, mvInverse);
            };
        },
        MODELVIEWPROJECTIONINVERSE : function(uniformState, model, runtimeNode) {
            var mvp = new Matrix4();
            var mvpInverse = new Matrix4();
            return function() {
                Matrix4.multiplyTransformation(uniformState.view, runtimeNode.computedMatrix, mvp);
                Matrix4.multiply(uniformState._projection, mvp, mvp);
                return Matrix4.inverse(mvp, mvpInverse);
            };
        },
        MODELINVERSETRANSPOSE : function(uniformState, model, runtimeNode) {
            var mInverse = new Matrix4();
            var mInverseTranspose = new Matrix3();
            return function() {
                Matrix4.inverse(runtimeNode.computedMatrix, mInverse);
                Matrix4.getRotation(mInverse, mInverseTranspose);
                return Matrix3.transpose(mInverseTranspose, mInverseTranspose);
            };
        },
        MODELVIEWINVERSETRANSPOSE : function(uniformState, model, runtimeNode) {
            var mv = new Matrix4();
            var mvInverse = new Matrix4();
            var mvInverseTranspose = new Matrix3();
            return function() {
                Matrix4.multiplyTransformation(uniformState.view, runtimeNode.computedMatrix, mv);
                Matrix4.inverse(mv, mvInverse);
                Matrix4.getRotation(mvInverse, mvInverseTranspose);
                return Matrix3.transpose(mvInverseTranspose, mvInverseTranspose);
            };
        },
        VIEWPORT : function(uniformState, model, runtimeNode) {
            return function() {
                return uniformState.viewportCartesian4;
            };
        }
    };

    function getUniformFunctionFromSource(source, model, semantic, uniformState) {
        var runtimeNode = model._runtime.nodes[source];
        return gltfUniformsFromNode[semantic](uniformState, model, runtimeNode);
    }

    function createUniformsForMaterial(model, material, technique, instanceValues, context, textures, defaultTexture) {
        var uniformMap = {};
        var uniformValues = {};
        var jointMatrixUniformName;
        var morphWeightsUniformName;

        ForEach.techniqueUniform(technique, function(uniform, uniformName) {
            // GLTF_SPEC: This does not take into account uniform arrays,
            // indicated by uniforms with a count property.
            //
            // https://github.com/KhronosGroup/glTF/issues/258

            // GLTF_SPEC: In this implementation, material parameters with a
            // semantic or targeted via a source (for animation) are not
            // targetable for material animations.  Is this too strict?
            //
            // https://github.com/KhronosGroup/glTF/issues/142

            var uv;
            if (defined(instanceValues) && defined(instanceValues[uniformName])) {
                // Parameter overrides by the instance technique
                uv = ModelUtility.createUniformFunction(uniform.type, instanceValues[uniformName], textures, defaultTexture);
                uniformMap[uniformName] = uv.func;
                uniformValues[uniformName] = uv;
            } else if (defined(uniform.node)) {
                uniformMap[uniformName] = getUniformFunctionFromSource(uniform.node, model, uniform.semantic, context.uniformState);
            } else if (defined(uniform.semantic)) {
                if (uniform.semantic === 'JOINTMATRIX') {
                    jointMatrixUniformName = uniformName;
                } else if (uniform.semantic === 'MORPHWEIGHTS') {
                    morphWeightsUniformName = uniformName;
                } else if (uniform.semantic === 'ALPHACUTOFF') {
                    // The material's alphaCutoff value uses a uniform with semantic ALPHACUTOFF.
                    // A uniform with this semantic will ignore the instance or default values.
                    var alphaMode = material.alphaMode;
                    if (defined(alphaMode) && alphaMode === 'MASK') {
                        var alphaCutoffValue = defaultValue(material.alphaCutoff, 0.5);
                        uv = ModelUtility.createUniformFunction(uniform.type, alphaCutoffValue, textures, defaultTexture);
                        uniformMap[uniformName] = uv.func;
                        uniformValues[uniformName] = uv;
                    }
                } else {
                    // Map glTF semantic to Cesium automatic uniform
                    uniformMap[uniformName] = ModelUtility.getGltfSemanticUniforms()[uniform.semantic](context.uniformState, model);
                }
            } else if (defined(uniform.value)) {
                // Technique value that isn't overridden by a material
                var uv2 = ModelUtility.createUniformFunction(uniform.type, uniform.value, textures, defaultTexture);
                uniformMap[uniformName] = uv2.func;
                uniformValues[uniformName] = uv2;
            }
        });

        return {
            map : uniformMap,
            values : uniformValues,
            jointMatrixUniformName : jointMatrixUniformName,
            morphWeightsUniformName : morphWeightsUniformName
        };
    }

    function createUniformMaps(model, context) {
        var loadResources = model._loadResources;

        if (!loadResources.finishedProgramCreation()) {
            return;
        }

        if (!loadResources.createUniformMaps) {
            return;
        }
        loadResources.createUniformMaps = false;

        var gltf = model.gltf;
        var techniques = model._sourceTechniques;
        var uniformMaps = model._uniformMaps;

        var textures = model._rendererResources.textures;
        var defaultTexture = model._defaultTexture;

        ForEach.material(gltf, function (material, materialId) {
            var modelMaterial = model._runtime.materialsById[materialId];
            var technique = techniques[modelMaterial._technique];
            var instanceValues = modelMaterial._values;

            var uniforms = createUniformsForMaterial(model, material, technique, instanceValues, context, textures, defaultTexture);

            var u = uniformMaps[materialId];
            u.uniformMap = uniforms.map;                          // uniform name -> function for the renderer
            u.values = uniforms.values;                           // material parameter name -> ModelMaterial for modifying the parameter at runtime
            u.jointMatrixUniformName = uniforms.jointMatrixUniformName;
            u.morphWeightsUniformName = uniforms.morphWeightsUniformName;
        });
    }

    function createUniformsForDracoQuantizedAttributes(decodedData) {
        return ModelUtility.createUniformsForDracoQuantizedAttributes(decodedData.attributes);
    }

    function createUniformsForQuantizedAttributes(model, primitive) {
        var programId = getProgramForPrimitive(model, primitive);
        var quantizedUniforms = model._quantizedUniforms[programId];
        return ModelUtility.createUniformsForQuantizedAttributes(model.gltf, primitive, quantizedUniforms);
    }

    function createPickColorFunction(color) {
        return function() {
            return color;
        };
    }

    function createJointMatricesFunction(runtimeNode) {
        return function() {
            return runtimeNode.computedJointMatrices;
        };
    }

    function createMorphWeightsFunction(runtimeNode) {
        return function() {
            return runtimeNode.weights;
        };
    }

    function createSilhouetteColorFunction(model) {
        return function() {
            return model.silhouetteColor;
        };
    }

    function createSilhouetteSizeFunction(model) {
        return function() {
            return model.silhouetteSize;
        };
    }

    function createColorFunction(model) {
        return function() {
            return model.color;
        };
    }

    var scratchClippingPlaneMatrix = new Matrix4();
    function createClippingPlanesMatrixFunction(model) {
        return function() {
            var clippingPlanes = model.clippingPlanes;
            if (!defined(clippingPlanes)) {
                return Matrix4.IDENTITY;
            }
            return Matrix4.multiply(model._clippingPlaneModelViewMatrix, clippingPlanes.modelMatrix, scratchClippingPlaneMatrix);
        };
    }

    function createClippingPlanesFunction(model) {
        return function() {
            var clippingPlanes = model.clippingPlanes;
            return (!defined(clippingPlanes) || !clippingPlanes.enabled) ? model._defaultTexture : clippingPlanes.texture;
        };
    }

    function createClippingPlanesEdgeStyleFunction(model) {
        return function() {
            var clippingPlanes = model.clippingPlanes;
            if (!defined(clippingPlanes)) {
                return Color.WHITE.withAlpha(0.0);
            }

            var style = Color.clone(clippingPlanes.edgeColor);
            style.alpha = clippingPlanes.edgeWidth;
            return style;
        };
    }

    function createColorBlendFunction(model) {
        return function() {
            return ColorBlendMode.getColorBlend(model.colorBlendMode, model.colorBlendAmount);
        };
    }

    function createIBLFactorFunction(model) {
        return function() {
            return model._imageBasedLightingFactor;
        };
    }

    function createLightColorFunction(model) {
        return function() {
            return model._lightColor;
        };
    }

    function triangleCountFromPrimitiveIndices(primitive, indicesCount) {
        switch (primitive.mode) {
            case PrimitiveType.TRIANGLES:
                return (indicesCount / 3);
            case PrimitiveType.TRIANGLE_STRIP:
            case PrimitiveType.TRIANGLE_FAN:
                return Math.max(indicesCount - 2, 0);
            default:
                return 0;
        }
    }

    function createCommand(model, gltfNode, runtimeNode, context, scene3DOnly) {
        var nodeCommands = model._nodeCommands;
        var pickIds = model._pickIds;
        var allowPicking = model.allowPicking;
        var runtimeMeshesByName = model._runtime.meshesByName;

        var resources = model._rendererResources;
        var rendererVertexArrays = resources.vertexArrays;
        var rendererPrograms = resources.programs;
        var rendererRenderStates = resources.renderStates;
        var uniformMaps = model._uniformMaps;

        var gltf = model.gltf;
        var accessors = gltf.accessors;
        var gltfMeshes = gltf.meshes;

        var id = gltfNode.mesh;
        var mesh = gltfMeshes[id];

        var primitives = mesh.primitives;
        var length = primitives.length;

        // The glTF node hierarchy is a DAG so a node can have more than one
        // parent, so a node may already have commands.  If so, append more
        // since they will have a different model matrix.

        for (var i = 0; i < length; ++i) {
            var primitive = primitives[i];
            var ix = accessors[primitive.indices];
            var material = model._runtime.materialsById[primitive.material];
            var programId = material._program;
            var decodedData = model._decodedData[id + '.primitive.' + i];

            var boundingSphere;
            var positionAccessor = primitive.attributes.POSITION;
            if (defined(positionAccessor)) {
                var minMax = ModelUtility.getAccessorMinMax(gltf, positionAccessor);
                boundingSphere = BoundingSphere.fromCornerPoints(Cartesian3.fromArray(minMax.min), Cartesian3.fromArray(minMax.max));
            }

            var vertexArray = rendererVertexArrays[id + '.primitive.' + i];
            var offset;
            var count;

            // Use indices of the previously decoded Draco geometry.
            if (defined(decodedData)) {
                count = decodedData.numberOfIndices;
                offset = 0;
            } else if (defined(ix)) {
                count = ix.count;
                offset = (ix.byteOffset / IndexDatatype.getSizeInBytes(ix.componentType)); // glTF has offset in bytes.  Cesium has offsets in indices
            } else {
                var positions = accessors[primitive.attributes.POSITION];
                count = positions.count;
                offset = 0;
            }

            // Update model triangle count using number of indices
            model._trianglesLength += triangleCountFromPrimitiveIndices(primitive, count);

            var um = uniformMaps[primitive.material];
            var uniformMap = um.uniformMap;
            if (defined(um.jointMatrixUniformName)) {
                var jointUniformMap = {};
                jointUniformMap[um.jointMatrixUniformName] = createJointMatricesFunction(runtimeNode);

                uniformMap = combine(uniformMap, jointUniformMap);
            }
            if (defined(um.morphWeightsUniformName)) {
                var morphWeightsUniformMap = {};
                morphWeightsUniformMap[um.morphWeightsUniformName] = createMorphWeightsFunction(runtimeNode);

                uniformMap = combine(uniformMap, morphWeightsUniformMap);
            }

            uniformMap = combine(uniformMap, {
                gltf_color : createColorFunction(model),
                gltf_colorBlend : createColorBlendFunction(model),
                gltf_clippingPlanes: createClippingPlanesFunction(model),
                gltf_clippingPlanesEdgeStyle: createClippingPlanesEdgeStyleFunction(model),
                gltf_clippingPlanesMatrix: createClippingPlanesMatrixFunction(model),
                gltf_iblFactor : createIBLFactorFunction(model),
                gltf_lightColor : createLightColorFunction(model)
            });

            // Allow callback to modify the uniformMap
            if (defined(model._uniformMapLoaded)) {
                uniformMap = model._uniformMapLoaded(uniformMap, programId, runtimeNode);
            }

            // Add uniforms for decoding quantized attributes if used
            var quantizedUniformMap = {};
            if (model.extensionsUsed.WEB3D_quantized_attributes) {
                quantizedUniformMap = createUniformsForQuantizedAttributes(model, primitive);
            } else if (model._dequantizeInShader && defined(decodedData)) {
                quantizedUniformMap = createUniformsForDracoQuantizedAttributes(decodedData);
            }
            uniformMap = combine(uniformMap, quantizedUniformMap);

            var rs = rendererRenderStates[primitive.material];
            var isTranslucent = rs.blending.enabled;

            var owner = model._pickObject;
            if (!defined(owner)) {
                owner = {
                    primitive : model,
                    id : model.id,
                    node : runtimeNode.publicNode,
                    mesh : runtimeMeshesByName[mesh.name]
                };
            }

            var castShadows = ShadowMode.castShadows(model._shadows);
            var receiveShadows = ShadowMode.receiveShadows(model._shadows);

            var pickId;
            if (allowPicking && !defined(model._uniformMapLoaded)) {
                pickId = context.createPickId(owner);
                pickIds.push(pickId);
                var pickUniforms = {
                    czm_pickColor : createPickColorFunction(pickId.color)
                };
                uniformMap = combine(uniformMap, pickUniforms);
            }

            if (allowPicking) {
                if (defined(model._pickIdLoaded) && defined(model._uniformMapLoaded)) {
                    pickId = model._pickIdLoaded();
                } else {
                    pickId = 'czm_pickColor';
                }
            }

            var command = new DrawCommand({
                boundingVolume : new BoundingSphere(), // updated in update()
                cull : model.cull,
                modelMatrix : new Matrix4(),           // computed in update()
                primitiveType : primitive.mode,
                vertexArray : vertexArray,
                count : count,
                offset : offset,
                shaderProgram : rendererPrograms[programId],
                castShadows : castShadows,
                receiveShadows : receiveShadows,
                uniformMap : uniformMap,
                renderState : rs,
                owner : owner,
                pass : isTranslucent ? Pass.TRANSLUCENT : model.opaquePass,
                pickId : pickId
            });

            var command2D;
            if (!scene3DOnly) {
                command2D = DrawCommand.shallowClone(command);
                command2D.boundingVolume = new BoundingSphere(); // updated in update()
                command2D.modelMatrix = new Matrix4();           // updated in update()
            }

            var nodeCommand = {
                show : true,
                boundingSphere : boundingSphere,
                command : command,
                command2D : command2D,
                // Generated on demand when silhouette size is greater than 0.0 and silhouette alpha is greater than 0.0
                silhouetteModelCommand : undefined,
                silhouetteModelCommand2D : undefined,
                silhouetteColorCommand : undefined,
                silhouetteColorCommand2D : undefined,
                // Generated on demand when color alpha is less than 1.0
                translucentCommand : undefined,
                translucentCommand2D : undefined,
                // For updating node commands on shader reconstruction
                programId : programId
            };
            runtimeNode.commands.push(nodeCommand);
            nodeCommands.push(nodeCommand);
        }
    }

    function createRuntimeNodes(model, context, scene3DOnly) {
        var loadResources = model._loadResources;

        if (!loadResources.finishedEverythingButTextureCreation()) {
            return;
        }

        if (!loadResources.createRuntimeNodes) {
            return;
        }
        loadResources.createRuntimeNodes = false;

        var rootNodes = [];
        var runtimeNodes = model._runtime.nodes;

        var gltf = model.gltf;
        var nodes = gltf.nodes;
        var skins = gltf.skins;

        var scene = gltf.scenes[gltf.scene];
        var sceneNodes = scene.nodes;
        var length = sceneNodes.length;

        var stack = [];
        var seen = {};

        for (var i = 0; i < length; ++i) {
            stack.push({
                parentRuntimeNode : undefined,
                gltfNode : nodes[sceneNodes[i]],
                id : sceneNodes[i]
            });

            var skeletonIds = [];
            while (stack.length > 0) {
                var n = stack.pop();
                seen[n.id] = true;
                var parentRuntimeNode = n.parentRuntimeNode;
                var gltfNode = n.gltfNode;

                // Node hierarchy is a DAG so a node can have more than one parent so it may already exist
                var runtimeNode = runtimeNodes[n.id];
                if (runtimeNode.parents.length === 0) {
                    if (defined(gltfNode.matrix)) {
                        runtimeNode.matrix = Matrix4.fromColumnMajorArray(gltfNode.matrix);
                    } else {
                        // TRS converted to Cesium types
                        var rotation = gltfNode.rotation;
                        runtimeNode.translation = Cartesian3.fromArray(gltfNode.translation);
                        runtimeNode.rotation = Quaternion.unpack(rotation);
                        runtimeNode.scale = Cartesian3.fromArray(gltfNode.scale);
                    }
                }

                if (defined(parentRuntimeNode)) {
                    parentRuntimeNode.children.push(runtimeNode);
                    runtimeNode.parents.push(parentRuntimeNode);
                } else {
                    rootNodes.push(runtimeNode);
                }

                if (defined(gltfNode.mesh)) {
                    createCommand(model, gltfNode, runtimeNode, context, scene3DOnly);
                }

                var children = gltfNode.children;
                if (defined(children)) {
                    var childrenLength = children.length;
                    for (var j = 0; j < childrenLength; j++) {
                        var childId = children[j];
                        if (!seen[childId]) {
                            stack.push({
                                parentRuntimeNode : runtimeNode,
                                gltfNode : nodes[childId],
                                id : children[j]
                            });
                        }
                    }
                }

                var skin = gltfNode.skin;
                if (defined(skin)) {
                    skeletonIds.push(skins[skin].skeleton);
                }

                if (stack.length === 0) {
                    for (var k = 0; k < skeletonIds.length; k++) {
                        var skeleton = skeletonIds[k];
                        if (!seen[skeleton]) {
                            stack.push({
                                parentRuntimeNode : undefined,
                                gltfNode : nodes[skeleton],
                                id : skeleton
                            });
                        }
                    }
                }
            }
        }

        model._runtime.rootNodes = rootNodes;
        model._runtime.nodes = runtimeNodes;
    }

    function getGeometryByteLength(buffers) {
        var memory = 0;
        for (var id in buffers) {
            if (buffers.hasOwnProperty(id)) {
                memory += buffers[id].sizeInBytes;
            }
        }
        return memory;
    }

    function getTexturesByteLength(textures) {
        var memory = 0;
        for (var id in textures) {
            if (textures.hasOwnProperty(id)) {
                memory += textures[id].sizeInBytes;
            }
        }
        return memory;
    }

    function createResources(model, frameState) {
        var context = frameState.context;
        var scene3DOnly = frameState.scene3DOnly;
        var quantizedVertexShaders = model._quantizedVertexShaders;
        var toClipCoordinates = model._toClipCoordinatesGLSL = {};
        var techniques = model._sourceTechniques;
        var programs = model._sourcePrograms;

        var resources = model._rendererResources;
        var shaders = resources.sourceShaders;
        if (model._loadRendererResourcesFromCache) {
            shaders = resources.sourceShaders = model._cachedRendererResources.sourceShaders;
        }

        for (var techniqueId in techniques) {
            if (techniques.hasOwnProperty(techniqueId)) {
                var programId = techniques[techniqueId].program;
                var program = programs[programId];
                var shader = shaders[program.vertexShader];

                ModelUtility.checkSupportedGlExtensions(program.glExtensions, context);

                if (model.extensionsUsed.WEB3D_quantized_attributes || model._dequantizeInShader) {
                    var quantizedVS = quantizedVertexShaders[programId];
                    if (!defined(quantizedVS)) {
                        quantizedVS = modifyShaderForQuantizedAttributes(shader, programId, model);
                        quantizedVertexShaders[programId] = quantizedVS;
                    }
                    shader = quantizedVS;
                }

                shader = modifyShader(shader, programId, model._vertexShaderLoaded);
                toClipCoordinates[programId] = ModelUtility.toClipCoordinatesGLSL(model.gltf, shader);
            }
        }

        if (model._loadRendererResourcesFromCache) {
            var cachedResources = model._cachedRendererResources;

            resources.buffers = cachedResources.buffers;
            resources.vertexArrays = cachedResources.vertexArrays;
            resources.programs = cachedResources.programs;
            resources.silhouettePrograms = cachedResources.silhouettePrograms;
            resources.textures = cachedResources.textures;
            resources.samplers = cachedResources.samplers;
            resources.renderStates = cachedResources.renderStates;

            // Vertex arrays are unique to this model, create instead of using the cache.
            if (defined(model._precreatedAttributes)) {
                createVertexArrays(model, context);
            }

            model._cachedGeometryByteLength += getGeometryByteLength(cachedResources.buffers);
            model._cachedTexturesByteLength += getTexturesByteLength(cachedResources.textures);
        } else {
            createBuffers(model, frameState); // using glTF bufferViews
            createPrograms(model, frameState);
            createSamplers(model, context);
            loadTexturesFromBufferViews(model);
            createTextures(model, frameState);
        }

        createSkins(model);
        createRuntimeAnimations(model);

        if (!model._loadRendererResourcesFromCache) {
            createVertexArrays(model, context); // using glTF meshes
            createRenderStates(model); // using glTF materials/techniques/states
            // Long-term, we might not cache render states if they could change
            // due to an animation, e.g., a uniform going from opaque to transparent.
            // Could use copy-on-write if it is worth it.  Probably overkill.
        }

        createUniformMaps(model, context);               // using glTF materials/techniques
        createRuntimeNodes(model, context, scene3DOnly); // using glTF scene
    }

    ///////////////////////////////////////////////////////////////////////////

    function getNodeMatrix(node, result) {
        var publicNode = node.publicNode;
        var publicMatrix = publicNode.matrix;

        if (publicNode.useMatrix && defined(publicMatrix)) {
            // Public matrix overrides original glTF matrix and glTF animations
            Matrix4.clone(publicMatrix, result);
        } else if (defined(node.matrix)) {
            Matrix4.clone(node.matrix, result);
        } else {
            Matrix4.fromTranslationQuaternionRotationScale(node.translation, node.rotation, node.scale, result);
            // Keep matrix returned by the node in-sync if the node is targeted by an animation.  Only TRS nodes can be targeted.
            publicNode.setMatrix(result);
        }
    }

    var scratchNodeStack = [];
    var scratchComputedTranslation = new Cartesian4();
    var scratchComputedMatrixIn2D = new Matrix4();

    function updateNodeHierarchyModelMatrix(model, modelTransformChanged, justLoaded, projection) {
        var maxDirtyNumber = model._maxDirtyNumber;

        var rootNodes = model._runtime.rootNodes;
        var length = rootNodes.length;

        var nodeStack = scratchNodeStack;
        var computedModelMatrix = model._computedModelMatrix;

        if ((model._mode !== SceneMode.SCENE3D) && !model._ignoreCommands) {
            var translation = Matrix4.getColumn(computedModelMatrix, 3, scratchComputedTranslation);
            if (!Cartesian4.equals(translation, Cartesian4.UNIT_W)) {
                computedModelMatrix = Transforms.basisTo2D(projection, computedModelMatrix, scratchComputedMatrixIn2D);
                model._rtcCenter = model._rtcCenter3D;
            } else {
                var center = model.boundingSphere.center;
                var to2D = Transforms.wgs84To2DModelMatrix(projection, center, scratchComputedMatrixIn2D);
                computedModelMatrix = Matrix4.multiply(to2D, computedModelMatrix, scratchComputedMatrixIn2D);

                if (defined(model._rtcCenter)) {
                    Matrix4.setTranslation(computedModelMatrix, Cartesian4.UNIT_W, computedModelMatrix);
                    model._rtcCenter = model._rtcCenter2D;
                }
            }
        }

        for (var i = 0; i < length; ++i) {
            var n = rootNodes[i];

            getNodeMatrix(n, n.transformToRoot);
            nodeStack.push(n);

            while (nodeStack.length > 0) {
                n = nodeStack.pop();
                var transformToRoot = n.transformToRoot;
                var commands = n.commands;

                if ((n.dirtyNumber === maxDirtyNumber) || modelTransformChanged || justLoaded) {
                    var nodeMatrix = Matrix4.multiplyTransformation(computedModelMatrix, transformToRoot, n.computedMatrix);
                    var commandsLength = commands.length;
                    if (commandsLength > 0) {
                        // Node has meshes, which has primitives.  Update their commands.
                        for (var j = 0; j < commandsLength; ++j) {
                            var primitiveCommand = commands[j];
                            var command = primitiveCommand.command;
                            Matrix4.clone(nodeMatrix, command.modelMatrix);

                            // PERFORMANCE_IDEA: Can use transformWithoutScale if no node up to the root has scale (including animation)
                            BoundingSphere.transform(primitiveCommand.boundingSphere, command.modelMatrix, command.boundingVolume);

                            if (defined(model._rtcCenter)) {
                                Cartesian3.add(model._rtcCenter, command.boundingVolume.center, command.boundingVolume.center);
                            }

                            // If the model crosses the IDL in 2D, it will be drawn in one viewport, but part of it
                            // will be clipped by the viewport. We create a second command that translates the model
                            // model matrix to the opposite side of the map so the part that was clipped in one viewport
                            // is drawn in the other.
                            command = primitiveCommand.command2D;
                            if (defined(command) && model._mode === SceneMode.SCENE2D) {
                                Matrix4.clone(nodeMatrix, command.modelMatrix);
                                command.modelMatrix[13] -= CesiumMath.sign(command.modelMatrix[13]) * 2.0 * CesiumMath.PI * projection.ellipsoid.maximumRadius;
                                BoundingSphere.transform(primitiveCommand.boundingSphere, command.modelMatrix, command.boundingVolume);
                            }
                        }
                    }
                }

                var children = n.children;
                if (defined(children)) {
                    var childrenLength = children.length;
                    for (var k = 0; k < childrenLength; ++k) {
                        var child = children[k];

                        // A node's transform needs to be updated if
                        // - It was targeted for animation this frame, or
                        // - Any of its ancestors were targeted for animation this frame

                        // PERFORMANCE_IDEA: if a child has multiple parents and only one of the parents
                        // is dirty, all the subtrees for each child instance will be dirty; we probably
                        // won't see this in the wild often.
                        child.dirtyNumber = Math.max(child.dirtyNumber, n.dirtyNumber);

                        if ((child.dirtyNumber === maxDirtyNumber) || justLoaded) {
                            // Don't check for modelTransformChanged since if only the model's model matrix changed,
                            // we do not need to rebuild the local transform-to-root, only the final
                            // [model's-model-matrix][transform-to-root] above.
                            getNodeMatrix(child, child.transformToRoot);
                            Matrix4.multiplyTransformation(transformToRoot, child.transformToRoot, child.transformToRoot);
                        }

                        nodeStack.push(child);
                    }
                }
            }
        }

        ++model._maxDirtyNumber;
    }

    var scratchObjectSpace = new Matrix4();

    function applySkins(model) {
        var skinnedNodes = model._runtime.skinnedNodes;
        var length = skinnedNodes.length;

        for (var i = 0; i < length; ++i) {
            var node = skinnedNodes[i];

            scratchObjectSpace = Matrix4.inverseTransformation(node.transformToRoot, scratchObjectSpace);

            var computedJointMatrices = node.computedJointMatrices;
            var joints = node.joints;
            var bindShapeMatrix = node.bindShapeMatrix;
            var inverseBindMatrices = node.inverseBindMatrices;
            var inverseBindMatricesLength = inverseBindMatrices.length;

            for (var m = 0; m < inverseBindMatricesLength; ++m) {
                // [joint-matrix] = [node-to-root^-1][joint-to-root][inverse-bind][bind-shape]
                if (!defined(computedJointMatrices[m])) {
                    computedJointMatrices[m] = new Matrix4();
                }
                computedJointMatrices[m] = Matrix4.multiplyTransformation(scratchObjectSpace, joints[m].transformToRoot, computedJointMatrices[m]);
                computedJointMatrices[m] = Matrix4.multiplyTransformation(computedJointMatrices[m], inverseBindMatrices[m], computedJointMatrices[m]);
                if (defined(bindShapeMatrix)) {
                    // Optimization for when bind shape matrix is the identity.
                    computedJointMatrices[m] = Matrix4.multiplyTransformation(computedJointMatrices[m], bindShapeMatrix, computedJointMatrices[m]);
                }
            }
        }
    }

    function updatePerNodeShow(model) {
        // Totally not worth it, but we could optimize this:
        // http://blogs.agi.com/insight3d/index.php/2008/02/13/deletion-in-bounding-volume-hierarchies/

        var rootNodes = model._runtime.rootNodes;
        var length = rootNodes.length;

        var nodeStack = scratchNodeStack;

        for (var i = 0; i < length; ++i) {
            var n = rootNodes[i];
            n.computedShow = n.publicNode.show;
            nodeStack.push(n);

            while (nodeStack.length > 0) {
                n = nodeStack.pop();
                var show = n.computedShow;

                var nodeCommands = n.commands;
                var nodeCommandsLength = nodeCommands.length;
                for (var j = 0; j < nodeCommandsLength; ++j) {
                    nodeCommands[j].show = show;
                }
                // if commandsLength is zero, the node has a light or camera

                var children = n.children;
                if (defined(children)) {
                    var childrenLength = children.length;
                    for (var k = 0; k < childrenLength; ++k) {
                        var child = children[k];
                        // Parent needs to be shown for child to be shown.
                        child.computedShow = show && child.publicNode.show;
                        nodeStack.push(child);
                    }
                }
            }
        }
    }

    function updatePickIds(model, context) {
        var id = model.id;
        if (model._id !== id) {
            model._id = id;

            var pickIds = model._pickIds;
            var length = pickIds.length;
            for (var i = 0; i < length; ++i) {
                pickIds[i].object.id = id;
            }
        }
    }

    function updateWireframe(model) {
        if (model._debugWireframe !== model.debugWireframe) {
            model._debugWireframe = model.debugWireframe;

            // This assumes the original primitive was TRIANGLES and that the triangles
            // are connected for the wireframe to look perfect.
            var primitiveType = model.debugWireframe ? PrimitiveType.LINES : PrimitiveType.TRIANGLES;
            var nodeCommands = model._nodeCommands;
            var length = nodeCommands.length;

            for (var i = 0; i < length; ++i) {
                nodeCommands[i].command.primitiveType = primitiveType;
            }
        }
    }

    function updateShowBoundingVolume(model) {
        if (model.debugShowBoundingVolume !== model._debugShowBoundingVolume) {
            model._debugShowBoundingVolume = model.debugShowBoundingVolume;

            var debugShowBoundingVolume = model.debugShowBoundingVolume;
            var nodeCommands = model._nodeCommands;
            var length = nodeCommands.length;

            for (var i = 0; i < length; ++i) {
                nodeCommands[i].command.debugShowBoundingVolume = debugShowBoundingVolume;
            }
        }
    }

    function updateShadows(model) {
        if (model.shadows !== model._shadows) {
            model._shadows = model.shadows;

            var castShadows = ShadowMode.castShadows(model.shadows);
            var receiveShadows = ShadowMode.receiveShadows(model.shadows);
            var nodeCommands = model._nodeCommands;
            var length = nodeCommands.length;

            for (var i = 0; i < length; i++) {
                var nodeCommand = nodeCommands[i];
                nodeCommand.command.castShadows = castShadows;
                nodeCommand.command.receiveShadows = receiveShadows;
            }
        }
    }

    function getTranslucentRenderState(renderState) {
        var rs = clone(renderState, true);
        rs.cull.enabled = false;
        rs.depthTest.enabled = true;
        rs.depthMask = false;
        rs.blending = BlendingState.ALPHA_BLEND;

        return RenderState.fromCache(rs);
    }

    function deriveTranslucentCommand(command) {
        var translucentCommand = DrawCommand.shallowClone(command);
        translucentCommand.pass = Pass.TRANSLUCENT;
        translucentCommand.renderState = getTranslucentRenderState(command.renderState);
        return translucentCommand;
    }

    function updateColor(model, frameState, forceDerive) {
        // Generate translucent commands when the blend color has an alpha in the range (0.0, 1.0) exclusive
        var scene3DOnly = frameState.scene3DOnly;
        var alpha = model.color.alpha;
        if ((alpha > 0.0) && (alpha < 1.0)) {
            var nodeCommands = model._nodeCommands;
            var length = nodeCommands.length;
            if (!defined(nodeCommands[0].translucentCommand) || forceDerive) {
                for (var i = 0; i < length; ++i) {
                    var nodeCommand = nodeCommands[i];
                    var command = nodeCommand.command;
                    nodeCommand.translucentCommand = deriveTranslucentCommand(command);
                    if (!scene3DOnly) {
                        var command2D = nodeCommand.command2D;
                        nodeCommand.translucentCommand2D = deriveTranslucentCommand(command2D);
                    }
                }
            }
        }
    }

    function getProgramId(model, program) {
        var programs = model._rendererResources.programs;
        for (var id in programs) {
            if (programs.hasOwnProperty(id)) {
                if (programs[id] === program) {
                    return id;
                }
            }
        }
    }

    function createSilhouetteProgram(model, program, frameState) {
        var vs = program.vertexShaderSource.sources[0];
        var attributeLocations = program._attributeLocations;
        var normalAttributeName = model._normalAttributeName;

        // Modified from http://forum.unity3d.com/threads/toon-outline-but-with-diffuse-surface.24668/
        vs = ShaderSource.replaceMain(vs, 'gltf_silhouette_main');
        vs +=
            'uniform float gltf_silhouetteSize; \n' +
            'void main() \n' +
            '{ \n' +
            '    gltf_silhouette_main(); \n' +
            '    vec3 n = normalize(czm_normal3D * ' + normalAttributeName + '); \n' +
            '    n.x *= czm_projection[0][0]; \n' +
            '    n.y *= czm_projection[1][1]; \n' +
            '    vec4 clip = gl_Position; \n' +
            '    clip.xy += n.xy * clip.w * gltf_silhouetteSize / czm_viewport.z; \n' +
            '    gl_Position = clip; \n' +
            '}';

        var fs =
            'uniform vec4 gltf_silhouetteColor; \n' +
            'void main() \n' +
            '{ \n' +
            '    gl_FragColor = gltf_silhouetteColor; \n' +
            '}';

        return ShaderProgram.fromCache({
            context : frameState.context,
            vertexShaderSource : vs,
            fragmentShaderSource : fs,
            attributeLocations : attributeLocations
        });
    }

    function hasSilhouette(model, frameState) {
        return silhouetteSupported(frameState.context) && (model.silhouetteSize > 0.0) && (model.silhouetteColor.alpha > 0.0) && defined(model._normalAttributeName);
    }

    function hasTranslucentCommands(model) {
        var nodeCommands = model._nodeCommands;
        var length = nodeCommands.length;
        for (var i = 0; i < length; ++i) {
            var nodeCommand = nodeCommands[i];
            var command = nodeCommand.command;
            if (command.pass === Pass.TRANSLUCENT) {
                return true;
            }
        }
        return false;
    }

    function isTranslucent(model) {
        return (model.color.alpha > 0.0) && (model.color.alpha < 1.0);
    }

    function isInvisible(model) {
        return (model.color.alpha === 0.0);
    }

    function alphaDirty(currAlpha, prevAlpha) {
        // Returns whether the alpha state has changed between invisible, translucent, or opaque
        return (Math.floor(currAlpha) !== Math.floor(prevAlpha)) || (Math.ceil(currAlpha) !== Math.ceil(prevAlpha));
    }

    var silhouettesLength = 0;

    function createSilhouetteCommands(model, frameState) {
        // Wrap around after exceeding the 8-bit stencil limit.
        // The reference is unique to each model until this point.
        var stencilReference = (++silhouettesLength) % 255;

        // If the model is translucent the silhouette needs to be in the translucent pass.
        // Otherwise the silhouette would be rendered before the model.
        var silhouetteTranslucent = hasTranslucentCommands(model) || isTranslucent(model) || (model.silhouetteColor.alpha < 1.0);
        var silhouettePrograms = model._rendererResources.silhouettePrograms;
        var scene3DOnly = frameState.scene3DOnly;
        var nodeCommands = model._nodeCommands;
        var length = nodeCommands.length;
        for (var i = 0; i < length; ++i) {
            var nodeCommand = nodeCommands[i];
            var command = nodeCommand.command;

            // Create model command
            var modelCommand = isTranslucent(model) ? nodeCommand.translucentCommand : command;
            var silhouetteModelCommand = DrawCommand.shallowClone(modelCommand);
            var renderState = clone(modelCommand.renderState);

            // Write the reference value into the stencil buffer.
            renderState.stencilTest = {
                enabled : true,
                frontFunction : WebGLConstants.ALWAYS,
                backFunction : WebGLConstants.ALWAYS,
                reference : stencilReference,
                mask : ~0,
                frontOperation : {
                    fail : WebGLConstants.KEEP,
                    zFail : WebGLConstants.KEEP,
                    zPass : WebGLConstants.REPLACE
                },
                backOperation : {
                    fail : WebGLConstants.KEEP,
                    zFail : WebGLConstants.KEEP,
                    zPass : WebGLConstants.REPLACE
                }
            };

            if (isInvisible(model)) {
                // When the model is invisible disable color and depth writes but still write into the stencil buffer
                renderState.colorMask = {
                    red : false,
                    green : false,
                    blue : false,
                    alpha : false
                };
                renderState.depthMask = false;
            }
            renderState = RenderState.fromCache(renderState);
            silhouetteModelCommand.renderState = renderState;
            nodeCommand.silhouetteModelCommand = silhouetteModelCommand;

            // Create color command
            var silhouetteColorCommand = DrawCommand.shallowClone(command);
            renderState = clone(command.renderState, true);
            renderState.depthTest.enabled = true;
            renderState.cull.enabled = false;
            if (silhouetteTranslucent) {
                silhouetteColorCommand.pass = Pass.TRANSLUCENT;
                renderState.depthMask = false;
                renderState.blending = BlendingState.ALPHA_BLEND;
            }

            // Only render silhouette if the value in the stencil buffer equals the reference
            renderState.stencilTest = {
                enabled : true,
                frontFunction : WebGLConstants.NOTEQUAL,
                backFunction : WebGLConstants.NOTEQUAL,
                reference : stencilReference,
                mask : ~0,
                frontOperation : {
                    fail : WebGLConstants.KEEP,
                    zFail : WebGLConstants.KEEP,
                    zPass : WebGLConstants.KEEP
                },
                backOperation : {
                    fail : WebGLConstants.KEEP,
                    zFail : WebGLConstants.KEEP,
                    zPass : WebGLConstants.KEEP
                }
            };
            renderState = RenderState.fromCache(renderState);

            // If the silhouette program has already been cached use it
            var program = command.shaderProgram;
            var id = getProgramId(model, program);
            var silhouetteProgram = silhouettePrograms[id];
            if (!defined(silhouetteProgram)) {
                silhouetteProgram = createSilhouetteProgram(model, program, frameState);
                silhouettePrograms[id] = silhouetteProgram;
            }

            var silhouetteUniformMap = combine(command.uniformMap, {
                gltf_silhouetteColor : createSilhouetteColorFunction(model),
                gltf_silhouetteSize : createSilhouetteSizeFunction(model)
            });

            silhouetteColorCommand.renderState = renderState;
            silhouetteColorCommand.shaderProgram = silhouetteProgram;
            silhouetteColorCommand.uniformMap = silhouetteUniformMap;
            silhouetteColorCommand.castShadows = false;
            silhouetteColorCommand.receiveShadows = false;
            nodeCommand.silhouetteColorCommand = silhouetteColorCommand;

            if (!scene3DOnly) {
                var command2D = nodeCommand.command2D;
                var silhouetteModelCommand2D = DrawCommand.shallowClone(silhouetteModelCommand);
                silhouetteModelCommand2D.boundingVolume = command2D.boundingVolume;
                silhouetteModelCommand2D.modelMatrix = command2D.modelMatrix;
                nodeCommand.silhouetteModelCommand2D = silhouetteModelCommand2D;

                var silhouetteColorCommand2D = DrawCommand.shallowClone(silhouetteColorCommand);
                silhouetteModelCommand2D.boundingVolume = command2D.boundingVolume;
                silhouetteModelCommand2D.modelMatrix = command2D.modelMatrix;
                nodeCommand.silhouetteColorCommand2D = silhouetteColorCommand2D;
            }
        }
    }

    function modifyShaderForClippingPlanes(shader, clippingPlaneCollection, context) {
        shader = ShaderSource.replaceMain(shader, 'gltf_clip_main');
        shader += Model._getClippingFunction(clippingPlaneCollection, context) + '\n';
        shader +=
            'uniform sampler2D gltf_clippingPlanes; \n' +
            'uniform mat4 gltf_clippingPlanesMatrix; \n' +
            'uniform vec4 gltf_clippingPlanesEdgeStyle; \n' +
            'void main() \n' +
            '{ \n' +
            '    gltf_clip_main(); \n' +
            getClipAndStyleCode('gltf_clippingPlanes', 'gltf_clippingPlanesMatrix', 'gltf_clippingPlanesEdgeStyle') +
            '} \n';
        return shader;
    }

    function updateSilhouette(model, frameState, force) {
        // Generate silhouette commands when the silhouette size is greater than 0.0 and the alpha is greater than 0.0
        // There are two silhouette commands:
        //     1. silhouetteModelCommand : render model normally while enabling stencil mask
        //     2. silhouetteColorCommand : render enlarged model with a solid color while enabling stencil tests
        if (!hasSilhouette(model, frameState)) {
            return;
        }

        var nodeCommands = model._nodeCommands;
        var dirty = alphaDirty(model.color.alpha, model._colorPreviousAlpha) ||
                    alphaDirty(model.silhouetteColor.alpha, model._silhouetteColorPreviousAlpha) ||
                    !defined(nodeCommands[0].silhouetteModelCommand);

        model._colorPreviousAlpha = model.color.alpha;
        model._silhouetteColorPreviousAlpha = model.silhouetteColor.alpha;

        if (dirty || force) {
            createSilhouetteCommands(model, frameState);
        }
    }

    function updateClippingPlanes(model, frameState) {
        var clippingPlanes = model._clippingPlanes;
        if (defined(clippingPlanes) && clippingPlanes.owner === model) {
            if (clippingPlanes.enabled) {
                clippingPlanes.update(frameState);
            }
        }
    }

    var scratchBoundingSphere = new BoundingSphere();

    function scaleInPixels(positionWC, radius, frameState) {
        scratchBoundingSphere.center = positionWC;
        scratchBoundingSphere.radius = radius;
        return frameState.camera.getPixelSize(scratchBoundingSphere, frameState.context.drawingBufferWidth, frameState.context.drawingBufferHeight);
    }

    var scratchPosition = new Cartesian3();
    var scratchCartographic = new Cartographic();

    function getScale(model, frameState) {
        var scale = model.scale;

        if (model.minimumPixelSize !== 0.0) {
            // Compute size of bounding sphere in pixels
            var context = frameState.context;
            var maxPixelSize = Math.max(context.drawingBufferWidth, context.drawingBufferHeight);
            var m = defined(model._clampedModelMatrix) ? model._clampedModelMatrix : model.modelMatrix;
            scratchPosition.x = m[12];
            scratchPosition.y = m[13];
            scratchPosition.z = m[14];

            if (defined(model._rtcCenter)) {
                Cartesian3.add(model._rtcCenter, scratchPosition, scratchPosition);
            }

            if (model._mode !== SceneMode.SCENE3D) {
                var projection = frameState.mapProjection;
                var cartographic = projection.ellipsoid.cartesianToCartographic(scratchPosition, scratchCartographic);
                projection.project(cartographic, scratchPosition);
                Cartesian3.fromElements(scratchPosition.z, scratchPosition.x, scratchPosition.y, scratchPosition);
            }

            var radius = model.boundingSphere.radius;
            var metersPerPixel = scaleInPixels(scratchPosition, radius, frameState);

            // metersPerPixel is always > 0.0
            var pixelsPerMeter = 1.0 / metersPerPixel;
            var diameterInPixels = Math.min(pixelsPerMeter * (2.0 * radius), maxPixelSize);

            // Maintain model's minimum pixel size
            if (diameterInPixels < model.minimumPixelSize) {
                scale = (model.minimumPixelSize * metersPerPixel) / (2.0 * model._initialRadius);
            }
        }

        return defined(model.maximumScale) ? Math.min(model.maximumScale, scale) : scale;
    }

    function releaseCachedGltf(model) {
        if (defined(model._cacheKey) && defined(model._cachedGltf) && (--model._cachedGltf.count === 0)) {
            delete gltfCache[model._cacheKey];
        }
        model._cachedGltf = undefined;
    }

    ///////////////////////////////////////////////////////////////////////////

    function CachedRendererResources(context, cacheKey) {
        this.buffers = undefined;
        this.vertexArrays = undefined;
        this.programs = undefined;
        this.sourceShaders = undefined;
        this.silhouettePrograms = undefined;
        this.textures = undefined;
        this.samplers = undefined;
        this.renderStates = undefined;
        this.ready = false;

        this.context = context;
        this.cacheKey = cacheKey;
        this.count = 0;
    }

    function destroy(property) {
        for (var name in property) {
            if (property.hasOwnProperty(name)) {
                property[name].destroy();
            }
        }
    }

    function destroyCachedRendererResources(resources) {
        destroy(resources.buffers);
        destroy(resources.vertexArrays);
        destroy(resources.programs);
        destroy(resources.silhouettePrograms);
        destroy(resources.textures);
    }

    CachedRendererResources.prototype.release = function() {
        if (--this.count === 0) {
            if (defined(this.cacheKey)) {
                // Remove if this was cached
                delete this.context.cache.modelRendererResourceCache[this.cacheKey];
            }
            destroyCachedRendererResources(this);
            return destroyObject(this);
        }

        return undefined;
    };

    ///////////////////////////////////////////////////////////////////////////

    function getUpdateHeightCallback(model, ellipsoid, cartoPosition) {
        return function(clampedPosition) {
            if (model.heightReference === HeightReference.RELATIVE_TO_GROUND) {
                var clampedCart = ellipsoid.cartesianToCartographic(clampedPosition, scratchCartographic);
                clampedCart.height += cartoPosition.height;
                ellipsoid.cartographicToCartesian(clampedCart, clampedPosition);
            }

            var clampedModelMatrix = model._clampedModelMatrix;

            // Modify clamped model matrix to use new height
            Matrix4.clone(model.modelMatrix, clampedModelMatrix);
            clampedModelMatrix[12] = clampedPosition.x;
            clampedModelMatrix[13] = clampedPosition.y;
            clampedModelMatrix[14] = clampedPosition.z;

            model._heightChanged = true;
        };
    }

    function updateClamping(model) {
        if (defined(model._removeUpdateHeightCallback)) {
            model._removeUpdateHeightCallback();
            model._removeUpdateHeightCallback = undefined;
        }

        var scene = model._scene;
        if (!defined(scene) || !defined(scene.globe) || (model.heightReference === HeightReference.NONE)) {
            //>>includeStart('debug', pragmas.debug);
            if (model.heightReference !== HeightReference.NONE) {
                throw new DeveloperError('Height reference is not supported without a scene and globe.');
            }
            //>>includeEnd('debug');
            model._clampedModelMatrix = undefined;
            return;
        }

        var globe = scene.globe;
        var ellipsoid = globe.ellipsoid;

        // Compute cartographic position so we don't recompute every update
        var modelMatrix = model.modelMatrix;
        scratchPosition.x = modelMatrix[12];
        scratchPosition.y = modelMatrix[13];
        scratchPosition.z = modelMatrix[14];
        var cartoPosition = ellipsoid.cartesianToCartographic(scratchPosition);

        if (!defined(model._clampedModelMatrix)) {
            model._clampedModelMatrix = Matrix4.clone(modelMatrix, new Matrix4());
        }

        // Install callback to handle updating of terrain tiles
        var surface = globe._surface;
        model._removeUpdateHeightCallback = surface.updateHeight(cartoPosition, getUpdateHeightCallback(model, ellipsoid, cartoPosition));

        // Set the correct height now
        var height = globe.getHeight(cartoPosition);
        if (defined(height)) {
            // Get callback with cartoPosition being the non-clamped position
            var cb = getUpdateHeightCallback(model, ellipsoid, cartoPosition);

            // Compute the clamped cartesian and call updateHeight callback
            Cartographic.clone(cartoPosition, scratchCartographic);
            scratchCartographic.height = height;
            ellipsoid.cartographicToCartesian(scratchCartographic, scratchPosition);
            cb(scratchPosition);
        }
    }

    var scratchDisplayConditionCartesian = new Cartesian3();
    var scratchDistanceDisplayConditionCartographic = new Cartographic();

    function distanceDisplayConditionVisible(model, frameState) {
        var distance2;
        var ddc = model.distanceDisplayCondition;
        var nearSquared = ddc.near * ddc.near;
        var farSquared = ddc.far * ddc.far;

        if (frameState.mode === SceneMode.SCENE2D) {
            var frustum2DWidth = frameState.camera.frustum.right - frameState.camera.frustum.left;
            distance2 = frustum2DWidth * 0.5;
            distance2 = distance2 * distance2;
        } else {
            // Distance to center of primitive's reference frame
            var position = Matrix4.getTranslation(model.modelMatrix, scratchDisplayConditionCartesian);
            if (frameState.mode === SceneMode.COLUMBUS_VIEW) {
                var projection = frameState.mapProjection;
                var ellipsoid = projection.ellipsoid;
                var cartographic = ellipsoid.cartesianToCartographic(position, scratchDistanceDisplayConditionCartographic);
                position = projection.project(cartographic, position);
                Cartesian3.fromElements(position.z, position.x, position.y, position);
            }
            distance2 = Cartesian3.distanceSquared(position, frameState.camera.positionWC);
        }

        return (distance2 >= nearSquared) && (distance2 <= farSquared);
    }

    /**
     * Called when {@link Viewer} or {@link CesiumWidget} render the scene to
     * get the draw commands needed to render this primitive.
     * <p>
     * Do not call this function directly.  This is documented just to
     * list the exceptions that may be propagated when the scene is rendered:
     * </p>
     *
     * @exception {RuntimeError} Failed to load external reference.
     */
    Model.prototype.update = function(frameState) {
        if (frameState.mode === SceneMode.MORPHING) {
            return;
        }

        var context = frameState.context;
        this._defaultTexture = context.defaultTexture;

        if ((this._state === ModelState.NEEDS_LOAD) && defined(this.gltf)) {
            // Use renderer resources from cache instead of loading/creating them?
            var cachedRendererResources;
            var cacheKey = this.cacheKey;
            if (defined(cacheKey)) { // cache key given? this model will pull from or contribute to context level cache
                context.cache.modelRendererResourceCache = defaultValue(context.cache.modelRendererResourceCache, {});
                var modelCaches = context.cache.modelRendererResourceCache;

                cachedRendererResources = modelCaches[this.cacheKey];
                if (defined(cachedRendererResources)) {
                    if (!cachedRendererResources.ready) {
                        // Cached resources for the model are not loaded yet.  We'll
                        // try again every frame until they are.
                        return;
                    }

                    ++cachedRendererResources.count;
                    this._loadRendererResourcesFromCache = true;
                } else {
                    cachedRendererResources = new CachedRendererResources(context, cacheKey);
                    cachedRendererResources.count = 1;
                    modelCaches[this.cacheKey] = cachedRendererResources;
                }
                this._cachedRendererResources = cachedRendererResources;
            } else { // cache key not given? this model doesn't care about context level cache at all. Cache is here to simplify freeing on destroy.
                cachedRendererResources = new CachedRendererResources(context);
                cachedRendererResources.count = 1;
                this._cachedRendererResources = cachedRendererResources;
            }

            this._state = ModelState.LOADING;
            if (this._state !== ModelState.FAILED) {
                var extensions = this.gltf.extensions;
                if (defined(extensions) && defined(extensions.CESIUM_RTC)) {
                    var center = Cartesian3.fromArray(extensions.CESIUM_RTC.center);
                    if (!Cartesian3.equals(center, Cartesian3.ZERO)) {
                        this._rtcCenter3D = center;

                        var projection = frameState.mapProjection;
                        var ellipsoid = projection.ellipsoid;
                        var cartographic = ellipsoid.cartesianToCartographic(this._rtcCenter3D);
                        var projectedCart = projection.project(cartographic);
                        Cartesian3.fromElements(projectedCart.z, projectedCart.x, projectedCart.y, projectedCart);
                        this._rtcCenter2D = projectedCart;

                        this._rtcCenterEye = new Cartesian3();
                        this._rtcCenter = this._rtcCenter3D;
                    }
                }

                addPipelineExtras(this.gltf);

                this._loadResources = new ModelLoadResources();
                if (!this._loadRendererResourcesFromCache) {
                    // Buffers are required to updateVersion
                    ModelUtility.parseBuffers(this, bufferLoad);
                }
            }
        }

        var loadResources = this._loadResources;
        var incrementallyLoadTextures = this._incrementallyLoadTextures;
        var justLoaded = false;

        if (this._state === ModelState.LOADING) {
            // Transition from LOADING -> LOADED once resources are downloaded and created.
            // Textures may continue to stream in while in the LOADED state.
            if (loadResources.pendingBufferLoads === 0) {
                if (!loadResources.initialized) {
                    frameState.brdfLutGenerator.update(frameState);

                    ModelUtility.checkSupportedExtensions(this.extensionsRequired);
                    ModelUtility.updateForwardAxis(this);

                    // glTF pipeline updates, not needed if loading from cache
                    if (!this._loadRendererResourcesFromCache) {
                        var gltf = this.gltf;
                        // Add the original version so it remains cached
                        gltf.extras.sourceVersion = ModelUtility.getAssetVersion(gltf);
                        this._sourceVersion = gltf.extras.sourceVersion;

                        updateVersion(gltf);
                        addDefaults(gltf);

                        var options = {
                            addBatchIdToGeneratedShaders: this._addBatchIdToGeneratedShaders
                        };

                        processModelMaterialsCommon(gltf, options);
                        processPbrMaterials(gltf, options);
                    }

                    // Skip dequantizing in the shader if not encoded
                    this._dequantizeInShader = this._dequantizeInShader && DracoLoader.hasExtension(this);

                    // We do this after to make sure that the ids don't change
                    addBuffersToLoadResources(this);
                    parseTechniques(this);
                    if (!this._loadRendererResourcesFromCache) {
                        parseBufferViews(this);
                        parseShaders(this);
                        parsePrograms(this);
                        parseTextures(this, context);
                    }
                    parseMaterials(this);
                    parseMeshes(this);
                    parseNodes(this);

                    // Start draco decoding
                    DracoLoader.parse(this, context);

                    loadResources.initialized = true;
                }

                if (!loadResources.finishedDecoding()) {
                    DracoLoader.decodeModel(this, context)
                        .otherwise(ModelUtility.getFailedLoadFunction(this, 'model', this.basePath));
                }

                if (loadResources.finishedDecoding() && !loadResources.resourcesParsed) {
                    this._boundingSphere = ModelUtility.computeBoundingSphere(this);
                    this._initialRadius = this._boundingSphere.radius;

                    DracoLoader.cacheDataForModel(this);

                    loadResources.resourcesParsed = true;
                }

                if (loadResources.resourcesParsed &&
                    loadResources.pendingShaderLoads === 0) {
                    createResources(this, frameState);
                }
            }

            if (loadResources.finished() ||
                (incrementallyLoadTextures && loadResources.finishedEverythingButTextureCreation())) {
                this._state = ModelState.LOADED;
                justLoaded = true;
            }
        }

        // Incrementally stream textures.
        if (defined(loadResources) && (this._state === ModelState.LOADED)) {
            if (incrementallyLoadTextures && !justLoaded) {
                createResources(this, frameState);
            }

            if (loadResources.finished()) {
                if (!this._keepPipelineExtras) {
                    removePipelineExtras(this.gltf);
                }

                this._loadResources = undefined;  // Clear CPU memory since WebGL resources were created.

                var resources = this._rendererResources;
                var cachedResources = this._cachedRendererResources;

                cachedResources.buffers = resources.buffers;
                cachedResources.vertexArrays = resources.vertexArrays;
                cachedResources.programs = resources.programs;
                cachedResources.sourceShaders = resources.sourceShaders;
                cachedResources.silhouettePrograms = resources.silhouettePrograms;
                cachedResources.textures = resources.textures;
                cachedResources.samplers = resources.samplers;
                cachedResources.renderStates = resources.renderStates;
                cachedResources.ready = true;

                // The normal attribute name is required for silhouettes, so get it before the gltf JSON is released
                this._normalAttributeName = ModelUtility.getAttributeOrUniformBySemantic(this.gltf, 'NORMAL');

                // Vertex arrays are unique to this model, do not store in cache.
                if (defined(this._precreatedAttributes)) {
                    cachedResources.vertexArrays = {};
                }

                if (this.releaseGltfJson) {
                    releaseCachedGltf(this);
                }
            }
        }

        var silhouette = hasSilhouette(this, frameState);
        var translucent = isTranslucent(this);
        var invisible = isInvisible(this);
        var displayConditionPassed = defined(this.distanceDisplayCondition) ? distanceDisplayConditionVisible(this, frameState) : true;
        var show = this.show && displayConditionPassed && (this.scale !== 0.0) && (!invisible || silhouette);

        if ((show && this._state === ModelState.LOADED) || justLoaded) {
            var animated = this.activeAnimations.update(frameState) || this._cesiumAnimationsDirty;
            this._cesiumAnimationsDirty = false;
            this._dirty = false;
            var modelMatrix = this.modelMatrix;

            var modeChanged = frameState.mode !== this._mode;
            this._mode = frameState.mode;

            // Model's model matrix needs to be updated
            var modelTransformChanged = !Matrix4.equals(this._modelMatrix, modelMatrix) ||
                (this._scale !== this.scale) ||
                (this._minimumPixelSize !== this.minimumPixelSize) || (this.minimumPixelSize !== 0.0) || // Minimum pixel size changed or is enabled
                (this._maximumScale !== this.maximumScale) ||
                (this._heightReference !== this.heightReference) || this._heightChanged ||
                modeChanged;

            if (modelTransformChanged || justLoaded) {
                Matrix4.clone(modelMatrix, this._modelMatrix);

                updateClamping(this);

                if (defined(this._clampedModelMatrix)) {
                    modelMatrix = this._clampedModelMatrix;
                }

                this._scale = this.scale;
                this._minimumPixelSize = this.minimumPixelSize;
                this._maximumScale = this.maximumScale;
                this._heightReference = this.heightReference;
                this._heightChanged = false;

                var scale = getScale(this, frameState);
                var computedModelMatrix = this._computedModelMatrix;
                Matrix4.multiplyByUniformScale(modelMatrix, scale, computedModelMatrix);
                if (this._upAxis === Axis.Y) {
                    Matrix4.multiplyTransformation(computedModelMatrix, Axis.Y_UP_TO_Z_UP, computedModelMatrix);
                } else if (this._upAxis === Axis.X) {
                    Matrix4.multiplyTransformation(computedModelMatrix, Axis.X_UP_TO_Z_UP, computedModelMatrix);
                }
                if (this.forwardAxis === Axis.Z) {
                    // glTF 2.0 has a Z-forward convention that must be adapted here to X-forward.
                    Matrix4.multiplyTransformation(computedModelMatrix, Axis.Z_UP_TO_X_UP, computedModelMatrix);
                }
            }

            // Update modelMatrix throughout the graph as needed
            if (animated || modelTransformChanged || justLoaded) {
                updateNodeHierarchyModelMatrix(this, modelTransformChanged, justLoaded, frameState.mapProjection);
                this._dirty = true;

                if (animated || justLoaded) {
                    // Apply skins if animation changed any node transforms
                    applySkins(this);
                }
            }

            if (this._perNodeShowDirty) {
                this._perNodeShowDirty = false;
                updatePerNodeShow(this);
            }
            updatePickIds(this, context);
            updateWireframe(this);
            updateShowBoundingVolume(this);
            updateShadows(this);
            updateClippingPlanes(this, frameState);

            // Regenerate shaders if ClippingPlaneCollection state changed or it was removed
            var clippingPlanes = this._clippingPlanes;
            var currentClippingPlanesState = 0;
            if (defined(clippingPlanes) && clippingPlanes.enabled) {
                var clippingPlaneOffsetMatrix = defaultValue(this.clippingPlaneOffsetMatrix, modelMatrix);
                Matrix4.multiply(context.uniformState.view3D, clippingPlaneOffsetMatrix, this._clippingPlaneModelViewMatrix);
                currentClippingPlanesState = clippingPlanes.clippingPlanesState;
            }

            var shouldRegenerateShaders = this._clippingPlanesState !== currentClippingPlanesState || this._regenerateShaders;
            this._clippingPlanesState = currentClippingPlanesState;

            // Regenerate shaders if color shading changed from last update
            var currentlyColorShadingEnabled = isColorShadingEnabled(this);
            if (currentlyColorShadingEnabled !== this._colorShadingEnabled) {
                this._colorShadingEnabled = currentlyColorShadingEnabled;
                shouldRegenerateShaders = true;
            }

            if (shouldRegenerateShaders) {
                regenerateShaders(this, frameState);
            } else {
                updateColor(this, frameState, false);
                updateSilhouette(this, frameState, false);
            }

            this._regenerateShaders = false;
        }

        if (justLoaded) {
            // Called after modelMatrix update.
            var model = this;
            frameState.afterRender.push(function() {
                model._ready = true;
                model._readyPromise.resolve(model);
            });
            return;
        }

        // We don't check show at the top of the function since we
        // want to be able to progressively load models when they are not shown,
        // and then have them visible immediately when show is set to true.
        if (show && !this._ignoreCommands) {
            // PERFORMANCE_IDEA: This is terrible
            var commandList = frameState.commandList;
            var passes = frameState.passes;
            var nodeCommands = this._nodeCommands;
            var length = nodeCommands.length;
            var i;
            var nc;

            var idl2D = frameState.mapProjection.ellipsoid.maximumRadius * CesiumMath.PI;
            var boundingVolume;

            if (passes.render || (passes.pick && this.allowPicking)) {
                for (i = 0; i < length; ++i) {
                    nc = nodeCommands[i];
                    if (nc.show) {
                        var command = translucent ? nc.translucentCommand : nc.command;
                        command = silhouette ? nc.silhouetteModelCommand : command;
                        commandList.push(command);
                        boundingVolume = nc.command.boundingVolume;
                        if (frameState.mode === SceneMode.SCENE2D &&
                            (boundingVolume.center.y + boundingVolume.radius > idl2D || boundingVolume.center.y - boundingVolume.radius < idl2D)) {
                            var command2D = translucent ? nc.translucentCommand2D : nc.command2D;
                            command2D = silhouette ? nc.silhouetteModelCommand2D : command2D;
                            commandList.push(command2D);
                        }
                    }
                }

                if (silhouette && !passes.pick) {
                    // Render second silhouette pass
                    for (i = 0; i < length; ++i) {
                        nc = nodeCommands[i];
                        if (nc.show) {
                            commandList.push(nc.silhouetteColorCommand);
                            boundingVolume = nc.command.boundingVolume;
                            if (frameState.mode === SceneMode.SCENE2D &&
                                (boundingVolume.center.y + boundingVolume.radius > idl2D || boundingVolume.center.y - boundingVolume.radius < idl2D)) {
                                commandList.push(nc.silhouetteColorCommand2D);
                            }
                        }
                    }
                }
            }
        }
    };

    function destroyIfNotCached(rendererResources, cachedRendererResources) {
        if (rendererResources.programs !== cachedRendererResources.programs) {
            destroy(rendererResources.programs);
        }
        if (rendererResources.silhouettePrograms !== cachedRendererResources.silhouettePrograms) {
            destroy(rendererResources.silhouettePrograms);
        }
    }

    // Run from update iff:
    // - everything is loaded
    // - clipping planes state change OR color state set
    // Run this from destructor after removing color state and clipping plane state
    function regenerateShaders(model, frameState) {
        // In regards to _cachedRendererResources:
        // Fair to assume that this is data that should just never get modified due to clipping planes or model color.
        // So if clipping planes or model color active:
        // - delink _rendererResources.*programs and create new dictionaries.
        // - do NOT destroy any programs - might be used by copies of the model or by might be needed in the future if clipping planes/model color is deactivated

        // If clipping planes and model color inactive:
        // - destroy _rendererResources.*programs
        // - relink _rendererResources.*programs to _cachedRendererResources

        // In both cases, need to mark commands as dirty, re-run derived commands (elsewhere)

        var rendererResources = model._rendererResources;
        var cachedRendererResources = model._cachedRendererResources;
        destroyIfNotCached(rendererResources, cachedRendererResources);

        var programId;
        if (isClippingEnabled(model) || isColorShadingEnabled(model) || model._regenerateShaders) {
            rendererResources.programs = {};
            rendererResources.silhouettePrograms = {};

            var visitedPrograms = {};
            var techniques = model._sourceTechniques;
            var technique;

            for (var techniqueId in techniques) {
                if (techniques.hasOwnProperty(techniqueId)) {
                    technique = techniques[techniqueId];
                    programId = technique.program;
                    if (!visitedPrograms[programId]) {
                        visitedPrograms[programId] = true;
                        recreateProgram({
                            programId: programId,
                            techniqueId: techniqueId
                        }, model, frameState.context);
                    }
                }
            }
        } else {
            rendererResources.programs = cachedRendererResources.programs;
            rendererResources.silhouettePrograms = cachedRendererResources.silhouettePrograms;
        }

        // Fix all the commands, marking them as dirty so everything that derives will re-derive
        var rendererPrograms = rendererResources.programs;

        var nodeCommands = model._nodeCommands;
        var commandCount = nodeCommands.length;
        for (var i = 0; i < commandCount; ++i) {
            var nodeCommand = nodeCommands[i];
            programId = nodeCommand.programId;

            var renderProgram = rendererPrograms[programId];
            nodeCommand.command.shaderProgram = renderProgram;
            if (defined(nodeCommand.command2D)) {
                nodeCommand.command2D.shaderProgram = renderProgram;
            }
        }

        // Force update silhouette commands/shaders
        updateColor(model, frameState, true);
        updateSilhouette(model, frameState, true);
    }

    /**
     * Returns true if this object was destroyed; otherwise, false.
     * <br /><br />
     * If this object was destroyed, it should not be used; calling any function other than
     * <code>isDestroyed</code> will result in a {@link DeveloperError} exception.
     *
     * @returns {Boolean} <code>true</code> if this object was destroyed; otherwise, <code>false</code>.
     *
     * @see Model#destroy
     */
    Model.prototype.isDestroyed = function() {
        return false;
    };

    /**
     * Destroys the WebGL resources held by this object.  Destroying an object allows for deterministic
     * release of WebGL resources, instead of relying on the garbage collector to destroy this object.
     * <br /><br />
     * Once an object is destroyed, it should not be used; calling any function other than
     * <code>isDestroyed</code> will result in a {@link DeveloperError} exception.  Therefore,
     * assign the return value (<code>undefined</code>) to the object as done in the example.
     *
     * @exception {DeveloperError} This object was destroyed, i.e., destroy() was called.
     *
     *
     * @example
     * model = model && model.destroy();
     *
     * @see Model#isDestroyed
     */
    Model.prototype.destroy = function() {
        // Vertex arrays are unique to this model, destroy here.
        if (defined(this._precreatedAttributes)) {
            destroy(this._rendererResources.vertexArrays);
        }

        if (defined(this._removeUpdateHeightCallback)) {
            this._removeUpdateHeightCallback();
            this._removeUpdateHeightCallback = undefined;
        }

        if (defined(this._terrainProviderChangedCallback)) {
            this._terrainProviderChangedCallback();
            this._terrainProviderChangedCallback = undefined;
        }

        // Shaders modified for clipping and for color don't get cached, so destroy these manually
        if (defined(this._cachedRendererResources)) {
            destroyIfNotCached(this._rendererResources, this._cachedRendererResources);
        }

        this._rendererResources = undefined;
        this._cachedRendererResources = this._cachedRendererResources && this._cachedRendererResources.release();
        DracoLoader.destroyCachedDataForModel(this);

        var pickIds = this._pickIds;
        var length = pickIds.length;
        for (var i = 0; i < length; ++i) {
            pickIds[i].destroy();
        }

        releaseCachedGltf(this);
        this._quantizedVertexShaders = undefined;

        // Only destroy the ClippingPlaneCollection if this is the owner - if this model is part of a Cesium3DTileset,
        // _clippingPlanes references a ClippingPlaneCollection that this model does not own.
        var clippingPlaneCollection = this._clippingPlanes;
        if (defined(clippingPlaneCollection) && !clippingPlaneCollection.isDestroyed() && clippingPlaneCollection.owner === this) {
            clippingPlaneCollection.destroy();
        }
        this._clippingPlanes = undefined;

        return destroyObject(this);
    };

    // exposed for testing
    Model._getClippingFunction = getClippingFunction;
    Model._modifyShaderForColor = modifyShaderForColor;

    return Model;
});<|MERGE_RESOLUTION|>--- conflicted
+++ resolved
@@ -662,15 +662,12 @@
         this._rtcCenter2D = undefined;  // in projected world coordinates
 
         this._keepPipelineExtras = options.keepPipelineExtras; // keep the buffers in memory for use in other applications
-<<<<<<< HEAD
         this._sourceVersion = undefined;
-=======
 
         this._imageBasedLightingFactor = new Cartesian2(1.0, 1.0);
         Cartesian2.clone(options.imageBasedLightingFactor, this._imageBasedLightingFactor);
         this._lightColor = Cartesian3.clone(options.lightColor);
         this._regenerateShaders = false;
->>>>>>> e9f795ef
     }
 
     defineProperties(Model.prototype, {
@@ -2004,7 +2001,14 @@
             drawFS = 'uniform vec4 czm_pickColor;\n' + drawFS;
         }
 
-<<<<<<< HEAD
+        if (model._imageBasedLightingFactor.x > 0.0 || model._imageBasedLightingFactor.y > 0.0) {
+            drawFS = '#define USE_IBL_LIGHTING \n\n' + drawFS;
+        }
+
+        if (defined(model._lightColor)) {
+            drawFS = '#define USE_CUSTOM_LIGHT_COLOR \n\n' + drawFS;
+        }
+
         if (model._sourceVersion !== '2.0') {
             drawFS = ShaderSource.replaceMain(drawFS, 'non_gamma_corrected_main');
             drawFS =
@@ -2014,14 +2018,6 @@
                 '    non_gamma_corrected_main(); \n' +
                 '    gl_FragColor = czm_gammaCorrect(gl_FragColor); \n' +
                 '} \n';
-=======
-        if (model._imageBasedLightingFactor.x > 0.0 || model._imageBasedLightingFactor.y > 0.0) {
-            drawFS = '#define USE_IBL_LIGHTING \n\n' + drawFS;
-        }
-
-        if (defined(model._lightColor)) {
-            drawFS = '#define USE_CUSTOM_LIGHT_COLOR \n\n' + drawFS;
->>>>>>> e9f795ef
         }
 
         createAttributesAndProgram(programId, techniqueId, drawFS, drawVS, model, context);
@@ -2066,7 +2062,14 @@
             drawFS = 'uniform vec4 czm_pickColor;\n' + drawFS;
         }
 
-<<<<<<< HEAD
+        if (model._imageBasedLightingFactor.x > 0.0 || model._imageBasedLightingFactor.y > 0.0) {
+            drawFS = '#define USE_IBL_LIGHTING \n\n' + drawFS;
+        }
+
+        if (defined(model._lightColor)) {
+            drawFS = '#define USE_CUSTOM_LIGHT_COLOR \n\n' + drawFS;
+        }
+
         if (model._sourceVersion !== '2.0') {
             drawFS = ShaderSource.replaceMain(drawFS, 'non_gamma_corrected_main');
             drawFS =
@@ -2076,16 +2079,7 @@
                 '    non_gamma_corrected_main(); \n' +
                 '    gl_FragColor = czm_gammaCorrect(gl_FragColor); \n' +
                 '} \n';
-=======
-        if (model._imageBasedLightingFactor.x > 0.0 || model._imageBasedLightingFactor.y > 0.0) {
-            drawFS = '#define USE_IBL_LIGHTING \n\n' + drawFS;
-        }
-
-        if (defined(model._lightColor)) {
-            drawFS = '#define USE_CUSTOM_LIGHT_COLOR \n\n' + drawFS;
->>>>>>> e9f795ef
-        }
-
+        }?
         createAttributesAndProgram(programId, techniqueId, drawFS, drawVS, model, context);
     }
 
