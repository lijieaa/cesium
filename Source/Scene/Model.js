/*global define*/
define([
        '../Core/BoundingSphere',
        '../Core/Cartesian2',
        '../Core/Cartesian3',
        '../Core/Cartesian4',
        '../Core/Cartographic',
        '../Core/clone',
        '../Core/Color',
        '../Core/combine',
        '../Core/defaultValue',
        '../Core/defined',
        '../Core/defineProperties',
        '../Core/destroyObject',
        '../Core/DeveloperError',
        '../Core/DistanceDisplayCondition',
        '../Core/FeatureDetection',
        '../Core/getAbsoluteUri',
        '../Core/getBaseUri',
        '../Core/getMagic',
        '../Core/getStringFromTypedArray',
        '../Core/IndexDatatype',
        '../Core/joinUrls',
        '../Core/loadArrayBuffer',
        '../Core/loadCRN',
        '../Core/loadImage',
        '../Core/loadImageFromTypedArray',
        '../Core/loadKTX',
        '../Core/loadText',
        '../Core/Math',
        '../Core/Matrix2',
        '../Core/Matrix3',
        '../Core/Matrix4',
        '../Core/PixelFormat',
        '../Core/PrimitiveType',
        '../Core/Quaternion',
        '../Core/Queue',
        '../Core/RuntimeError',
        '../Core/Transforms',
        '../Core/WebGLConstants',
        '../Renderer/Buffer',
        '../Renderer/BufferUsage',
        '../Renderer/DrawCommand',
        '../Renderer/Pass',
        '../Renderer/RenderState',
        '../Renderer/Sampler',
        '../Renderer/ShaderProgram',
        '../Renderer/ShaderSource',
        '../Renderer/Texture',
        '../Renderer/TextureMinificationFilter',
        '../Renderer/TextureWrap',
        '../Renderer/VertexArray',
        '../ThirdParty/GltfPipeline/addDefaults',
        '../ThirdParty/GltfPipeline/addPipelineExtras',
        '../ThirdParty/GltfPipeline/ForEach',
        '../ThirdParty/GltfPipeline/numberOfComponentsForType',
        '../ThirdParty/GltfPipeline/parseBinaryGltf',
        '../ThirdParty/GltfPipeline/processModelMaterialsCommon',
        '../ThirdParty/GltfPipeline/removePipelineExtras',
        '../ThirdParty/GltfPipeline/updateVersion',
        '../ThirdParty/Uri',
        '../ThirdParty/when',
        './AttributeType',
        './Axis',
        './BlendingState',
        './ColorBlendMode',
        './getAttributeOrUniformBySemantic',
        './HeightReference',
        './JobType',
        './ModelAnimationCache',
        './ModelAnimationCollection',
        './ModelMaterial',
        './ModelMesh',
        './ModelNode',
        './SceneMode',
        './ShadowMode'
    ], function(
        BoundingSphere,
        Cartesian2,
        Cartesian3,
        Cartesian4,
        Cartographic,
        clone,
        Color,
        combine,
        defaultValue,
        defined,
        defineProperties,
        destroyObject,
        DeveloperError,
        DistanceDisplayCondition,
        FeatureDetection,
        getAbsoluteUri,
        getBaseUri,
        getMagic,
        getStringFromTypedArray,
        IndexDatatype,
        joinUrls,
        loadArrayBuffer,
        loadCRN,
        loadImage,
        loadImageFromTypedArray,
        loadKTX,
        loadText,
        CesiumMath,
        Matrix2,
        Matrix3,
        Matrix4,
        PixelFormat,
        PrimitiveType,
        Quaternion,
        Queue,
        RuntimeError,
        Transforms,
        WebGLConstants,
        Buffer,
        BufferUsage,
        DrawCommand,
        Pass,
        RenderState,
        Sampler,
        ShaderProgram,
        ShaderSource,
        Texture,
        TextureMinificationFilter,
        TextureWrap,
        VertexArray,
        addDefaults,
        addPipelineExtras,
        ForEach,
        numberOfComponentsForType,
        parseBinaryGltf,
        processModelMaterialsCommon,
        removePipelineExtras,
        updateVersion,
        Uri,
        when,
        AttributeType,
        Axis,
        BlendingState,
        ColorBlendMode,
        getAttributeOrUniformBySemantic,
        HeightReference,
        JobType,
        ModelAnimationCache,
        ModelAnimationCollection,
        ModelMaterial,
        ModelMesh,
        ModelNode,
        SceneMode,
        ShadowMode) {
    'use strict';

    // Bail out if the browser doesn't support typed arrays, to prevent the setup function
    // from failing, since we won't be able to create a WebGL context anyway.
    if (!FeatureDetection.supportsTypedArrays()) {
        return {};
    }

    var boundingSphereCartesian3Scratch = new Cartesian3();

    var ModelState = {
        NEEDS_LOAD : 0,
        LOADING : 1,
        LOADED : 2,  // Renderable, but textures can still be pending when incrementallyLoadTextures is true.
        FAILED : 3
    };

    // glTF MIME types discussed in https://github.com/KhronosGroup/glTF/issues/412 and https://github.com/KhronosGroup/glTF/issues/943
    var defaultModelAccept = 'model/gltf-binary,model/gltf+json;q=0.8,application/json;q=0.2,*/*;q=0.01';

    function LoadResources() {
        this.vertexBuffersToCreate = new Queue();
        this.indexBuffersToCreate = new Queue();
        this.buffers = {};
        this.pendingBufferLoads = 0;

        this.programsToCreate = new Queue();
        this.shaders = {};
        this.pendingShaderLoads = 0;

        this.texturesToCreate = new Queue();
        this.pendingTextureLoads = 0;

        this.texturesToCreateFromBufferView = new Queue();
        this.pendingBufferViewToImage = 0;

        this.createSamplers = true;
        this.createSkins = true;
        this.createRuntimeAnimations = true;
        this.createVertexArrays = true;
        this.createRenderStates = true;
        this.createUniformMaps = true;
        this.createRuntimeNodes = true;

        this.skinnedNodesIds = [];
    }

    LoadResources.prototype.getBuffer = function(bufferView) {
        return getSubarray(this.buffers[bufferView.buffer], bufferView.byteOffset, bufferView.byteLength);
    };

    LoadResources.prototype.finishedPendingBufferLoads = function() {
        return (this.pendingBufferLoads === 0);
    };

    LoadResources.prototype.finishedBuffersCreation = function() {
        return ((this.pendingBufferLoads === 0) &&
                (this.vertexBuffersToCreate.length === 0) &&
                (this.indexBuffersToCreate.length === 0));
    };

    LoadResources.prototype.finishedProgramCreation = function() {
        return ((this.pendingShaderLoads === 0) && (this.programsToCreate.length === 0));
    };

    LoadResources.prototype.finishedTextureCreation = function() {
        var finishedPendingLoads = (this.pendingTextureLoads === 0);
        var finishedResourceCreation =
            (this.texturesToCreate.length === 0) &&
            (this.texturesToCreateFromBufferView.length === 0);

        return finishedPendingLoads && finishedResourceCreation;
    };

    LoadResources.prototype.finishedEverythingButTextureCreation = function() {
        var finishedPendingLoads =
            (this.pendingBufferLoads === 0) &&
            (this.pendingShaderLoads === 0);
        var finishedResourceCreation =
            (this.vertexBuffersToCreate.length === 0) &&
            (this.indexBuffersToCreate.length === 0) &&
            (this.programsToCreate.length === 0) &&
            (this.pendingBufferViewToImage === 0);

        return finishedPendingLoads && finishedResourceCreation;
    };

    LoadResources.prototype.finished = function() {
        return this.finishedTextureCreation() && this.finishedEverythingButTextureCreation();
    };

    ///////////////////////////////////////////////////////////////////////////

    function setCachedGltf(model, cachedGltf) {
        model._cachedGltf = cachedGltf;
    }

    // glTF JSON can be big given embedded geometry, textures, and animations, so we
    // cache it across all models using the same url/cache-key.  This also reduces the
    // slight overhead in assigning defaults to missing values.
    //
    // Note that this is a global cache, compared to renderer resources, which
    // are cached per context.
    function CachedGltf(options) {
<<<<<<< HEAD
        this._gltf = options.gltf;
=======
        this._gltf = modelMaterialsCommon(gltfDefaults(options.gltf), {
            addBatchIdToGeneratedShaders : options.addBatchIdToGeneratedShaders
        });
        this._bgltf = options.bgltf;
>>>>>>> 075c8b36
        this.ready = options.ready;
        this.modelsToLoad = [];
        this.count = 0;
    }

    defineProperties(CachedGltf.prototype, {
        gltf : {
            set : function(value) {
                this._gltf = value;
            },

            get : function() {
                return this._gltf;
            }
        }
    });

    CachedGltf.prototype.makeReady = function(gltfJson) {
        this.gltf = gltfJson;

        var models = this.modelsToLoad;
        var length = models.length;
        for (var i = 0; i < length; ++i) {
            var m = models[i];
            if (!m.isDestroyed()) {
                setCachedGltf(m, this);
            }
        }
        this.modelsToLoad = undefined;
        this.ready = true;
    };

    function getAnimationIds(cachedGltf) {
        var animationIds = [];
        if (defined(cachedGltf)) {
            var animations = cachedGltf.animations;
            for (var id in animations) {
                if (animations.hasOwnProperty(id)) {
                    animationIds.push(id);
                }
            }
        }

        return animationIds;
    }

    var gltfCache = {};

    ///////////////////////////////////////////////////////////////////////////

    /**
     * A 3D model based on glTF, the runtime asset format for WebGL, OpenGL ES, and OpenGL.
     * <p>
     * Cesium includes support for geometry and materials, glTF animations, and glTF skinning.
     * In addition, individual glTF nodes are pickable with {@link Scene#pick} and animatable
     * with {@link Model#getNode}.  glTF cameras and lights are not currently supported.
     * </p>
     * <p>
     * An external glTF asset is created with {@link Model.fromGltf}.  glTF JSON can also be
     * created at runtime and passed to this constructor function.  In either case, the
     * {@link Model#readyPromise} is resolved when the model is ready to render, i.e.,
     * when the external binary, image, and shader files are downloaded and the WebGL
     * resources are created.
     * </p>
     * <p>
     * For high-precision rendering, Cesium supports the CESIUM_RTC extension, which introduces the
     * CESIUM_RTC_MODELVIEW parameter semantic that says the node is in WGS84 coordinates translated
     * relative to a local origin.
     * </p>
     *
     * @alias Model
     * @constructor
     *
     * @param {Object} [options] Object with the following properties:
     * @param {Object|ArrayBuffer|Uint8Array} [options.gltf] The object for the glTF JSON or an arraybuffer of Binary glTF defined by the KHR_binary_glTF extension.
     * @param {String} [options.basePath=''] The base path that paths in the glTF JSON are relative to.
     * @param {Boolean} [options.show=true] Determines if the model primitive will be shown.
     * @param {Matrix4} [options.modelMatrix=Matrix4.IDENTITY] The 4x4 transformation matrix that transforms the model from model to world coordinates.
     * @param {Number} [options.scale=1.0] A uniform scale applied to this model.
     * @param {Number} [options.minimumPixelSize=0.0] The approximate minimum pixel size of the model regardless of zoom.
     * @param {Number} [options.maximumScale] The maximum scale size of a model. An upper limit for minimumPixelSize.
     * @param {Object} [options.id] A user-defined object to return when the model is picked with {@link Scene#pick}.
     * @param {Boolean} [options.allowPicking=true] When <code>true</code>, each glTF mesh and primitive is pickable with {@link Scene#pick}.
     * @param {Boolean} [options.incrementallyLoadTextures=true] Determine if textures may continue to stream in after the model is loaded.
     * @param {Boolean} [options.asynchronous=true] Determines if model WebGL resource creation will be spread out over several frames or block until completion once all glTF files are loaded.
     * @param {ShadowMode} [options.shadows=ShadowMode.ENABLED] Determines whether the model casts or receives shadows from each light source.
     * @param {Boolean} [options.debugShowBoundingVolume=false] For debugging only. Draws the bounding sphere for each draw command in the model.
     * @param {Boolean} [options.debugWireframe=false] For debugging only. Draws the model in wireframe.
     * @param {HeightReference} [options.heightReference] Determines how the model is drawn relative to terrain.
     * @param {Scene} [options.scene] Must be passed in for models that use the height reference property.
     * @param {Boolean} [options.addBatchIdToGeneratedShaders=false] Determines if shaders generated for materials using the KHR_materials_common extension should include a batchId attribute. For models contained in b3dm tiles.
     * @param {DistanceDisplayCondition} [options.distanceDisplayCondition] The condition specifying at what distance from the camera that this model will be displayed.
     * @param {Color} [options.color=Color.WHITE] A color that blends with the model's rendered color.
     * @param {ColorBlendMode} [options.colorBlendMode=ColorBlendMode.HIGHLIGHT] Defines how the color blends with the model.
     * @param {Number} [options.colorBlendAmount=0.5] Value used to determine the color strength when the <code>colorBlendMode</code> is <code>MIX</code>. A value of 0.0 results in the model's rendered color while a value of 1.0 results in a solid color, with any value in-between resulting in a mix of the two.
     * @param {Color} [options.silhouetteColor=Color.RED] The silhouette color. If more than 256 models have silhouettes enabled, there is a small chance that overlapping models will have minor artifacts.
     * @param {Number} [options.silhouetteSize=0.0] The size of the silhouette in pixels.
     *
     * @exception {DeveloperError} bgltf is not a valid Binary glTF file.
     * @exception {DeveloperError} Only glTF Binary version 1 is supported.
     *
     * @see Model.fromGltf
     *
     * @demo {@link http://cesiumjs.org/Cesium/Apps/Sandcastle/index.html?src=3D%20Models.html|Cesium Sandcastle Models Demo}
     */
    function Model(options) {
        options = defaultValue(options, defaultValue.EMPTY_OBJECT);

        var cacheKey = options.cacheKey;
        this._cacheKey = cacheKey;
        this._cachedGltf = undefined;
        this._releaseGltfJson = defaultValue(options.releaseGltfJson, false);
        this._animationIds = undefined;

        var cachedGltf;
        if (defined(cacheKey) && defined(gltfCache[cacheKey]) && gltfCache[cacheKey].ready) {
            // glTF JSON is in cache and ready
            cachedGltf = gltfCache[cacheKey];
            ++cachedGltf.count;
        } else {
            // glTF was explicitly provided, e.g., when a user uses the Model constructor directly
            var gltf = options.gltf;

            if (defined(gltf)) {
                if (gltf instanceof ArrayBuffer) {
                    gltf = new Uint8Array(gltf);
                }

                if (gltf instanceof Uint8Array) {
                    // Binary glTF
                    var parsedGltf = parseBinaryGltf(gltf);

                    cachedGltf = new CachedGltf({
<<<<<<< HEAD
                        gltf : parsedGltf,
                        ready : true
=======
                        gltf : result.glTF,
                        bgltf : gltf,
                        ready : true,
                        addBatchIdToGeneratedShaders : options.addBatchIdToGeneratedShaders
>>>>>>> 075c8b36
                    });
                } else {
                    // Normal glTF (JSON)
                    cachedGltf = new CachedGltf({
                        gltf : options.gltf,
                        ready : true,
                        addBatchIdToGeneratedShaders : options.addBatchIdToGeneratedShaders
                    });
                }

                cachedGltf.count = 1;

                if (defined(cacheKey)) {
                    gltfCache[cacheKey] = cachedGltf;
                }
            }
        }
        setCachedGltf(this, cachedGltf);

        this._basePath = defaultValue(options.basePath, '');
        var baseUri = getBaseUri(document.location.href);
        this._baseUri = joinUrls(baseUri, this._basePath);

        /**
         * Determines if the model primitive will be shown.
         *
         * @type {Boolean}
         *
         * @default true
         */
        this.show = defaultValue(options.show, true);

        /**
         * The silhouette color.
         *
         * @type {Color}
         *
         * @default Color.RED
         */
        this.silhouetteColor = defaultValue(options.silhouetteColor, Color.RED);
        this._silhouetteColor = new Color();
        this._silhouetteColorPreviousAlpha = 1.0;
        this._normalAttributeName = undefined;

        /**
         * The size of the silhouette in pixels.
         *
         * @type {Number}
         *
         * @default 0.0
         */
        this.silhouetteSize = defaultValue(options.silhouetteSize, 0.0);

        /**
         * The 4x4 transformation matrix that transforms the model from model to world coordinates.
         * When this is the identity matrix, the model is drawn in world coordinates, i.e., Earth's WGS84 coordinates.
         * Local reference frames can be used by providing a different transformation matrix, like that returned
         * by {@link Transforms.eastNorthUpToFixedFrame}.
         *
         * @type {Matrix4}
         *
         * @default {@link Matrix4.IDENTITY}
         *
         * @example
         * var origin = Cesium.Cartesian3.fromDegrees(-95.0, 40.0, 200000.0);
         * m.modelMatrix = Cesium.Transforms.eastNorthUpToFixedFrame(origin);
         */
        this.modelMatrix = Matrix4.clone(defaultValue(options.modelMatrix, Matrix4.IDENTITY));
        this._modelMatrix = Matrix4.clone(this.modelMatrix);
        this._clampedModelMatrix = undefined;

        /**
         * A uniform scale applied to this model before the {@link Model#modelMatrix}.
         * Values greater than <code>1.0</code> increase the size of the model; values
         * less than <code>1.0</code> decrease.
         *
         * @type {Number}
         *
         * @default 1.0
         */
        this.scale = defaultValue(options.scale, 1.0);
        this._scale = this.scale;

        /**
         * The approximate minimum pixel size of the model regardless of zoom.
         * This can be used to ensure that a model is visible even when the viewer
         * zooms out.  When <code>0.0</code>, no minimum size is enforced.
         *
         * @type {Number}
         *
         * @default 0.0
         */
        this.minimumPixelSize = defaultValue(options.minimumPixelSize, 0.0);
        this._minimumPixelSize = this.minimumPixelSize;

        /**
         * The maximum scale size for a model. This can be used to give
         * an upper limit to the {@link Model#minimumPixelSize}, ensuring that the model
         * is never an unreasonable scale.
         *
         * @type {Number}
         */
        this.maximumScale = options.maximumScale;
        this._maximumScale = this.maximumScale;

        /**
         * User-defined object returned when the model is picked.
         *
         * @type Object
         *
         * @default undefined
         *
         * @see Scene#pick
         */
        this.id = options.id;
        this._id = options.id;

        /**
         * Returns the height reference of the model
         *
         * @memberof Model.prototype
         *
         * @type {HeightReference}
         *
         * @default HeightReference.NONE
         */
        this.heightReference = defaultValue(options.heightReference, HeightReference.NONE);
        this._heightReference = this.heightReference;
        this._heightChanged = false;
        this._removeUpdateHeightCallback = undefined;
        var scene = options.scene;
        this._scene = scene;
        if (defined(scene)) {
            scene.terrainProviderChanged.addEventListener(function() {
                this._heightChanged = true;
            }, this);
        }

        /**
         * Used for picking primitives that wrap a model.
         *
         * @private
         */
        this._pickObject = options.pickObject;
        this._allowPicking = defaultValue(options.allowPicking, true);

        this._ready = false;
        this._readyPromise = when.defer();

        /**
         * The currently playing glTF animations.
         *
         * @type {ModelAnimationCollection}
         */
        this.activeAnimations = new ModelAnimationCollection(this);

        this._defaultTexture = undefined;
        this._incrementallyLoadTextures = defaultValue(options.incrementallyLoadTextures, true);
        this._asynchronous = defaultValue(options.asynchronous, true);

        /**
         * Determines whether the model casts or receives shadows from each light source.
         *
         * @type {ShadowMode}
         *
         * @default ShadowMode.ENABLED
         */
        this.shadows = defaultValue(options.shadows, ShadowMode.ENABLED);
        this._shadows = this.shadows;

        /**
         * A color that blends with the model's rendered color.
         *
         * @type {Color}
         *
         * @default Color.WHITE
         */
        this.color = defaultValue(options.color, Color.WHITE);
        this._color = new Color();
        this._colorPreviousAlpha = 1.0;

        /**
         * Defines how the color blends with the model.
         *
         * @type {ColorBlendMode}
         *
         * @default ColorBlendMode.HIGHLIGHT
         */
        this.colorBlendMode = defaultValue(options.colorBlendMode, ColorBlendMode.HIGHLIGHT);

        /**
         * Value used to determine the color strength when the <code>colorBlendMode</code> is <code>MIX</code>.
         * A value of 0.0 results in the model's rendered color while a value of 1.0 results in a solid color, with
         * any value in-between resulting in a mix of the two.
         *
         * @type {Number}
         *
         * @default 0.5
         */
        this.colorBlendAmount = defaultValue(options.colorBlendAmount, 0.5);

        /**
         * This property is for debugging only; it is not for production use nor is it optimized.
         * <p>
         * Draws the bounding sphere for each draw command in the model.  A glTF primitive corresponds
         * to one draw command.  A glTF mesh has an array of primitives, often of length one.
         * </p>
         *
         * @type {Boolean}
         *
         * @default false
         */
        this.debugShowBoundingVolume = defaultValue(options.debugShowBoundingVolume, false);
        this._debugShowBoundingVolume = false;

        /**
         * This property is for debugging only; it is not for production use nor is it optimized.
         * <p>
         * Draws the model in wireframe.
         * </p>
         *
         * @type {Boolean}
         *
         * @default false
         */
        this.debugWireframe = defaultValue(options.debugWireframe, false);
        this._debugWireframe = false;

        this._distanceDisplayCondition = options.distanceDisplayCondition;

        // Undocumented options
        this._precreatedAttributes = options.precreatedAttributes;
        this._vertexShaderLoaded = options.vertexShaderLoaded;
        this._fragmentShaderLoaded = options.fragmentShaderLoaded;
        this._uniformMapLoaded = options.uniformMapLoaded;
        this._pickVertexShaderLoaded = options.pickVertexShaderLoaded;
        this._pickFragmentShaderLoaded = options.pickFragmentShaderLoaded;
        this._pickUniformMapLoaded = options.pickUniformMapLoaded;
        this._ignoreCommands = defaultValue(options.ignoreCommands, false);
        this._requestType = options.requestType;
        this._upAxis = defaultValue(options.upAxis, Axis.Y);

        /**
         * @private
         * @readonly
         */
        this.cull = defaultValue(options.cull, true);

        this._computedModelMatrix = new Matrix4(); // Derived from modelMatrix and scale
        this._initialRadius = undefined;           // Radius without model's scale property, model-matrix scale, animations, or skins
        this._boundingSphere = undefined;
        this._scaledBoundingSphere = new BoundingSphere();
        this._state = ModelState.NEEDS_LOAD;
        this._loadResources = undefined;

        this._mode = undefined;

        this._perNodeShowDirty = false;            // true when the Cesium API was used to change a node's show property
        this._cesiumAnimationsDirty = false;       // true when the Cesium API, not a glTF animation, changed a node transform
        this._dirty = false;                       // true when the model was transformed this frame
        this._maxDirtyNumber = 0;                  // Used in place of a dirty boolean flag to avoid an extra graph traversal

        this._runtime = {
            animations : undefined,
            rootNodes : undefined,
            nodes : undefined,            // Indexed with the node property's name, i.e., glTF id
            nodesByName : undefined,      // Indexed with name property in the node
            skinnedNodes : undefined,
            meshesByName : undefined,     // Indexed with the name property in the mesh
            materialsByName : undefined,  // Indexed with the name property in the material
            materialsById : undefined     // Indexed with the material's property name
        };

        this._uniformMaps = {};           // Not cached since it can be targeted by glTF animation
        this._extensionsUsed = undefined;     // Cached used glTF extensions
        this._extensionsRequired = undefined; // Cached required glTF extensions
        this._quantizedUniforms = {};     // Quantized uniforms for each program for WEB3D_quantized_attributes
        this._programPrimitives = {};
        this._rendererResources = {       // Cached between models with the same url/cache-key
            buffers : {},
            vertexArrays : {},
            programs : {},
            pickPrograms : {},
            silhouettePrograms: {},
            textures : {},
            samplers : {},
            renderStates : {}
        };
        this._cachedRendererResources = undefined;
        this._loadRendererResourcesFromCache = false;
        this._updatedGltfVersion = false;

        this._cachedGeometryByteLength = 0;
        this._cachedTexturesByteLength = 0;
        this._geometryByteLength = 0;
        this._texturesByteLength = 0;
        this._trianglesLength = 0;

        this._nodeCommands = [];
        this._pickIds = [];

        // CESIUM_RTC extension
        this._rtcCenter = undefined;    // reference to either 3D or 2D
        this._rtcCenterEye = undefined; // in eye coordinates
        this._rtcCenter3D = undefined;  // in world coordinates
        this._rtcCenter2D = undefined;  // in projected world coordinates
    }

    defineProperties(Model.prototype, {
        /**
         * The object for the glTF JSON, including properties with default values omitted
         * from the JSON provided to this model.
         *
         * @memberof Model.prototype
         *
         * @type {Object}
         * @readonly
         *
         * @default undefined
         */
        gltf : {
            get : function() {
                return defined(this._cachedGltf) ? this._cachedGltf.gltf : undefined;
            }
        },

        /**
         * When <code>true</code>, the glTF JSON is not stored with the model once the model is
         * loaded (when {@link Model#ready} is <code>true</code>).  This saves memory when
         * geometry, textures, and animations are embedded in the .gltf file, which is the
         * default for the {@link http://cesiumjs.org/convertmodel.html|Cesium model converter}.
         * This is especially useful for cases like 3D buildings, where each .gltf model is unique
         * and caching the glTF JSON is not effective.
         *
         * @memberof Model.prototype
         *
         * @type {Boolean}
         * @readonly
         *
         * @default false
         *
         * @private
         */
        releaseGltfJson : {
            get : function() {
                return this._releaseGltfJson;
            }
        },

        /**
         * The key identifying this model in the model cache for glTF JSON, renderer resources, and animations.
         * Caching saves memory and improves loading speed when several models with the same url are created.
         * <p>
         * This key is automatically generated when the model is created with {@link Model.fromGltf}.  If the model
         * is created directly from glTF JSON using the {@link Model} constructor, this key can be manually
         * provided; otherwise, the model will not be changed.
         * </p>
         *
         * @memberof Model.prototype
         *
         * @type {String}
         * @readonly
         *
         * @private
         */
        cacheKey : {
            get : function() {
                return this._cacheKey;
            }
        },

        /**
         * The base path that paths in the glTF JSON are relative to.  The base
         * path is the same path as the path containing the .gltf file
         * minus the .gltf file, when binary, image, and shader files are
         * in the same directory as the .gltf.  When this is <code>''</code>,
         * the app's base path is used.
         *
         * @memberof Model.prototype
         *
         * @type {String}
         * @readonly
         *
         * @default ''
         */
        basePath : {
            get : function() {
                return this._basePath;
            }
        },

        /**
         * The model's bounding sphere in its local coordinate system.  This does not take into
         * account glTF animations and skins nor does it take into account {@link Model#minimumPixelSize}.
         *
         * @memberof Model.prototype
         *
         * @type {BoundingSphere}
         * @readonly
         *
         * @default undefined
         *
         * @exception {DeveloperError} The model is not loaded.  Use Model.readyPromise or wait for Model.ready to be true.
         *
         * @example
         * // Center in WGS84 coordinates
         * var center = Cesium.Matrix4.multiplyByPoint(model.modelMatrix, model.boundingSphere.center, new Cesium.Cartesian3());
         */
        boundingSphere : {
            get : function() {
                //>>includeStart('debug', pragmas.debug);
                if (this._state !== ModelState.LOADED) {
                    throw new DeveloperError('The model is not loaded.  Use Model.readyPromise or wait for Model.ready to be true.');
                }
                //>>includeEnd('debug');

                var modelMatrix = this.modelMatrix;
                if ((this.heightReference !== HeightReference.NONE) && this._clampedModelMatrix) {
                    modelMatrix = this._clampedModelMatrix;
                }

                var nonUniformScale = Matrix4.getScale(modelMatrix, boundingSphereCartesian3Scratch);
                var scale = defined(this.maximumScale) ? Math.min(this.maximumScale, this.scale) : this.scale;
                Cartesian3.multiplyByScalar(nonUniformScale, scale, nonUniformScale);

                var scaledBoundingSphere = this._scaledBoundingSphere;
                scaledBoundingSphere.center = Cartesian3.multiplyComponents(this._boundingSphere.center, nonUniformScale, scaledBoundingSphere.center);
                scaledBoundingSphere.radius = Cartesian3.maximumComponent(nonUniformScale) * this._initialRadius;

                if (defined(this._rtcCenter)) {
                    Cartesian3.add(this._rtcCenter, scaledBoundingSphere.center, scaledBoundingSphere.center);
                }

                return scaledBoundingSphere;
            }
        },

        /**
         * When <code>true</code>, this model is ready to render, i.e., the external binary, image,
         * and shader files were downloaded and the WebGL resources were created.  This is set to
         * <code>true</code> right before {@link Model#readyPromise} is resolved.
         *
         * @memberof Model.prototype
         *
         * @type {Boolean}
         * @readonly
         *
         * @default false
         */
        ready : {
            get : function() {
                return this._ready;
            }
        },

        /**
         * Gets the promise that will be resolved when this model is ready to render, i.e., when the external binary, image,
         * and shader files were downloaded and the WebGL resources were created.
         * <p>
         * This promise is resolved at the end of the frame before the first frame the model is rendered in.
         * </p>
         *
         * @memberof Model.prototype
         * @type {Promise.<Model>}
         * @readonly
         *
         * @example
         * // Play all animations at half-speed when the model is ready to render
         * Cesium.when(model.readyPromise).then(function(model) {
         *   model.activeAnimations.addAll({
         *     speedup : 0.5
         *   });
         * }).otherwise(function(error){
         *   window.alert(error);
         * });
         *
         * @see Model#ready
         */
        readyPromise : {
            get : function() {
                return this._readyPromise.promise;
            }
        },

        /**
         * Determines if model WebGL resource creation will be spread out over several frames or
         * block until completion once all glTF files are loaded.
         *
         * @memberof Model.prototype
         *
         * @type {Boolean}
         * @readonly
         *
         * @default true
         */
        asynchronous : {
            get : function() {
                return this._asynchronous;
            }
        },

        /**
         * When <code>true</code>, each glTF mesh and primitive is pickable with {@link Scene#pick}.  When <code>false</code>, GPU memory is saved.
         *
         * @memberof Model.prototype
         *
         * @type {Boolean}
         * @readonly
         *
         * @default true
         */
        allowPicking : {
            get : function() {
                return this._allowPicking;
            }
        },

        /**
         * Determine if textures may continue to stream in after the model is loaded.
         *
         * @memberof Model.prototype
         *
         * @type {Boolean}
         * @readonly
         *
         * @default true
         */
        incrementallyLoadTextures : {
            get : function() {
                return this._incrementallyLoadTextures;
            }
        },

        /**
         * Return the number of pending texture loads.
         *
         * @memberof Model.prototype
         *
         * @type {Number}
         * @readonly
         */
        pendingTextureLoads : {
            get : function() {
                return defined(this._loadResources) ? this._loadResources.pendingTextureLoads : 0;
            }
        },

        /**
         * Returns true if the model was transformed this frame
         *
         * @memberof Model.prototype
         *
         * @type {Boolean}
         * @readonly
         *
         * @private
         */
        dirty : {
            get : function() {
                return this._dirty;
            }
        },

        /**
         * Gets or sets the condition specifying at what distance from the camera that this model will be displayed.
         * @memberof Model.prototype
         * @type {DistanceDisplayCondition}
         * @default undefined
         */
        distanceDisplayCondition : {
            get : function() {
                return this._distanceDisplayCondition;
            },
            set : function(value) {
                //>>includeStart('debug', pragmas.debug);
                if (defined(value) && value.far <= value.near) {
                    throw new DeveloperError('far must be greater than near');
                }
                //>>includeEnd('debug');
                this._distanceDisplayCondition = DistanceDisplayCondition.clone(value, this._distanceDisplayCondition);
            }
        },

        extensionsUsed : {
            get : function() {
                if (!defined(this._extensionsUsed)) {
                    this._extensionsUsed = getUsedExtensions(this);
                }
                return this._extensionsUsed;
            }
        },

        extensionsRequired : {
            get : function() {
                if (!defined(this._extensionsRequired)) {
                    this._extensionsRequired = getRequiredExtensions(this);
                }
                return this._extensionsRequired;
            }
        },

        /**
         * Gets the model's up-axis.
         * By default models are y-up according to the glTF spec, however geo-referenced models will typically be z-up.
         *
         * @memberof Model.prototype
         *
         * @type {Number}
         * @default Axis.Y
         * @readonly
         *
         * @private
         */
        upAxis : {
            get : function() {
                return this._upAxis;
            }
        },

        /**
         * Gets the model's triangle count.
         *
         * @private
         */
        trianglesLength : {
            get : function() {
                return this._trianglesLength;
            }
        },

        /**
         * Gets the model's geometry memory in bytes. This includes all vertex and index buffers.
         *
         * @private
         */
        geometryByteLength : {
            get : function() {
                return this._geometryByteLength;
            }
        },

        /**
         * Gets the model's texture memory in bytes.
         *
         * @private
         */
        texturesByteLength : {
            get : function() {
                return this._texturesByteLength;
            }
        },

        /**
         * Gets the model's cached geometry memory in bytes. This includes all vertex and index buffers.
         *
         * @private
         */
        cachedGeometryByteLength : {
            get : function() {
                return this._cachedGeometryByteLength;
            }
        },

        /**
         * Gets the model's cached texture memory in bytes.
         *
         * @private
         */
        cachedTexturesByteLength : {
            get : function() {
                return this._cachedTexturesByteLength;
            }
        }
    });

    function silhouetteSupported(context) {
        return context.stencilBuffer;
    }

    /**
     * Determines if silhouettes are supported.
     *
     * @param {Scene} scene The scene.
     * @returns {Boolean} <code>true</code> if silhouettes are supported; otherwise, returns <code>false</code>
     */
    Model.silhouetteSupported = function(scene) {
        return silhouetteSupported(scene.context);
    };

    /**
     * This function differs from the normal subarray function
     * because it takes offset and length, rather than begin and end.
     */
    function getSubarray(array, offset, length) {
        return array.subarray(offset, offset + length);
    }

    function containsGltfMagic(uint8Array) {
        var magic = getMagic(uint8Array);
        return magic === 'glTF';
    }

    /**
     * <p>
     * Creates a model from a glTF asset.  When the model is ready to render, i.e., when the external binary, image,
     * and shader files are downloaded and the WebGL resources are created, the {@link Model#readyPromise} is resolved.
     * </p>
     * <p>
     * The model can be a traditional glTF asset with a .gltf extension or a Binary glTF using the
     * KHR_binary_glTF extension with a .glb extension.
     * </p>
     * <p>
     * For high-precision rendering, Cesium supports the CESIUM_RTC extension, which introduces the
     * CESIUM_RTC_MODELVIEW parameter semantic that says the node is in WGS84 coordinates translated
     * relative to a local origin.
     * </p>
     *
     * @param {Object} options Object with the following properties:
     * @param {String} options.url The url to the .gltf file.
     * @param {Object} [options.headers] HTTP headers to send with the request.
     * @param {String} [options.basePath] The base path that paths in the glTF JSON are relative to.
     * @param {Boolean} [options.show=true] Determines if the model primitive will be shown.
     * @param {Matrix4} [options.modelMatrix=Matrix4.IDENTITY] The 4x4 transformation matrix that transforms the model from model to world coordinates.
     * @param {Number} [options.scale=1.0] A uniform scale applied to this model.
     * @param {Number} [options.minimumPixelSize=0.0] The approximate minimum pixel size of the model regardless of zoom.
     * @param {Number} [options.maximumScale] The maximum scale for the model.
     * @param {Object} [options.id] A user-defined object to return when the model is picked with {@link Scene#pick}.
     * @param {Boolean} [options.allowPicking=true] When <code>true</code>, each glTF mesh and primitive is pickable with {@link Scene#pick}.
     * @param {Boolean} [options.incrementallyLoadTextures=true] Determine if textures may continue to stream in after the model is loaded.
     * @param {Boolean} [options.asynchronous=true] Determines if model WebGL resource creation will be spread out over several frames or block until completion once all glTF files are loaded.
     * @param {ShadowMode} [options.shadows=ShadowMode.ENABLED] Determines whether the model casts or receives shadows from each light source.
     * @param {Boolean} [options.debugShowBoundingVolume=false] For debugging only. Draws the bounding sphere for each {@link DrawCommand} in the model.
     * @param {Boolean} [options.debugWireframe=false] For debugging only. Draws the model in wireframe.
     *
     * @returns {Model} The newly created model.
     *
     * @exception {DeveloperError} bgltf is not a valid Binary glTF file.
     * @exception {DeveloperError} Only glTF Binary version 1 is supported.
     *
     * @example
     * // Example 1. Create a model from a glTF asset
     * var model = scene.primitives.add(Cesium.Model.fromGltf({
     *   url : './duck/duck.gltf'
     * }));
     *
     * @example
     * // Example 2. Create model and provide all properties and events
     * var origin = Cesium.Cartesian3.fromDegrees(-95.0, 40.0, 200000.0);
     * var modelMatrix = Cesium.Transforms.eastNorthUpToFixedFrame(origin);
     *
     * var model = scene.primitives.add(Cesium.Model.fromGltf({
     *   url : './duck/duck.gltf',
     *   show : true,                     // default
     *   modelMatrix : modelMatrix,
     *   scale : 2.0,                     // double size
     *   minimumPixelSize : 128,          // never smaller than 128 pixels
     *   maximumScale: 20000,             // never larger than 20000 * model size (overrides minimumPixelSize)
     *   allowPicking : false,            // not pickable
     *   debugShowBoundingVolume : false, // default
     *   debugWireframe : false
     * }));
     *
     * model.readyPromise.then(function(model) {
     *   // Play all animations when the model is ready to render
     *   model.activeAnimations.addAll();
     * });
     */
    Model.fromGltf = function(options) {
        //>>includeStart('debug', pragmas.debug);
        if (!defined(options) || !defined(options.url)) {
            throw new DeveloperError('options.url is required');
        }
        //>>includeEnd('debug');

        var url = options.url;
        // If no cache key is provided, use the absolute URL, since two URLs with
        // different relative paths could point to the same model.
        var cacheKey = defaultValue(options.cacheKey, getAbsoluteUri(url));
        var basePath = defaultValue(options.basePath, getBaseUri(url, true));

        options = clone(options);
        if (defined(options.basePath) && !defined(options.cacheKey)) {
            cacheKey += basePath;
        }

        options.cacheKey = cacheKey;
        options.basePath = basePath;
        var model = new Model(options);

        options.headers = defined(options.headers) ? clone(options.headers) : {};
        if (!defined(options.headers.Accept)) {
            options.headers.Accept = defaultModelAccept;
        }

        var cachedGltf = gltfCache[cacheKey];
        if (!defined(cachedGltf)) {
            cachedGltf = new CachedGltf({
                ready : false
            });
            cachedGltf.count = 1;
            cachedGltf.modelsToLoad.push(model);
            setCachedGltf(model, cachedGltf);
            gltfCache[cacheKey] = cachedGltf;

            loadArrayBuffer(url, options.headers).then(function(arrayBuffer) {
                var array = new Uint8Array(arrayBuffer);
                if (containsGltfMagic(array)) {
                    // Load binary glTF
                    var parsedGltf = parseBinaryGltf(array);
                    // KHR_binary_glTF is from the beginning of the binary section
                    cachedGltf.makeReady(parsedGltf, array);
                } else {
                    // Load text (JSON) glTF
                    var json = getStringFromTypedArray(array);
                    cachedGltf.makeReady(JSON.parse(json));
                }
            }).otherwise(getFailedLoadFunction(model, 'model', url));
        } else if (!cachedGltf.ready) {
            // Cache hit but the loadArrayBuffer() or loadText() request is still pending
            ++cachedGltf.count;
            cachedGltf.modelsToLoad.push(model);
        }
        // else if the cached glTF is defined and ready, the
        // model constructor will pick it up using the cache key.

        return model;
    };

    /**
     * For the unit tests to verify model caching.
     *
     * @private
     */
    Model._gltfCache = gltfCache;

    function getRuntime(model, runtimeName, name) {
        //>>includeStart('debug', pragmas.debug);
        if (model._state !== ModelState.LOADED) {
            throw new DeveloperError('The model is not loaded.  Use Model.readyPromise or wait for Model.ready to be true.');
        }

        if (!defined(name)) {
            throw new DeveloperError('name is required.');
        }
        //>>includeEnd('debug');

        return (model._runtime[runtimeName])[name];
    }

    /**
     * Returns the glTF node with the given <code>name</code> property.  This is used to
     * modify a node's transform for animation outside of glTF animations.
     *
     * @param {String} name The glTF name of the node.
     * @returns {ModelNode} The node or <code>undefined</code> if no node with <code>name</code> exists.
     *
     * @exception {DeveloperError} The model is not loaded.  Use Model.readyPromise or wait for Model.ready to be true.
     *
     * @example
     * // Apply non-uniform scale to node LOD3sp
     * var node = model.getNode('LOD3sp');
     * node.matrix = Cesium.Matrix4.fromScale(new Cesium.Cartesian3(5.0, 1.0, 1.0), node.matrix);
     */
    Model.prototype.getNode = function(name) {
        var node = getRuntime(this, 'nodesByName', name);
        return defined(node) ? node.publicNode : undefined;
    };

    /**
     * Returns the glTF mesh with the given <code>name</code> property.
     *
     * @param {String} name The glTF name of the mesh.
     *
     * @returns {ModelMesh} The mesh or <code>undefined</code> if no mesh with <code>name</code> exists.
     *
     * @exception {DeveloperError} The model is not loaded.  Use Model.readyPromise or wait for Model.ready to be true.
     */
    Model.prototype.getMesh = function(name) {
        return getRuntime(this, 'meshesByName', name);
    };

    /**
     * Returns the glTF material with the given <code>name</code> property.
     *
     * @param {String} name The glTF name of the material.
     * @returns {ModelMaterial} The material or <code>undefined</code> if no material with <code>name</code> exists.
     *
     * @exception {DeveloperError} The model is not loaded.  Use Model.readyPromise or wait for Model.ready to be true.
     */
    Model.prototype.getMaterial = function(name) {
        return getRuntime(this, 'materialsByName', name);
    };

    var aMinScratch = new Cartesian3();
    var aMaxScratch = new Cartesian3();

    function getAccessorMinMax(gltf, accessorId) {
        var accessor = gltf.accessors[accessorId];
        var extensions = accessor.extensions;
        var accessorMin = accessor.min;
        var accessorMax = accessor.max;
        // If this accessor is quantized, we should use the decoded min and max
        if (defined(extensions)) {
            var quantizedAttributes = extensions.WEB3D_quantized_attributes;
            if (defined(quantizedAttributes)) {
                accessorMin = quantizedAttributes.decodedMin;
                accessorMax = quantizedAttributes.decodedMax;
            }
        }
        return {
            min : accessorMin,
            max : accessorMax
        };
    }

    function computeBoundingSphere(model) {
        var gltf = model.gltf;
        var gltfNodes = gltf.nodes;
        var gltfMeshes = gltf.meshes;
        var rootNodes = gltf.scenes[gltf.scene].nodes;
        var rootNodesLength = rootNodes.length;

        var nodeStack = [];

        var min = new Cartesian3(Number.MAX_VALUE, Number.MAX_VALUE, Number.MAX_VALUE);
        var max = new Cartesian3(-Number.MAX_VALUE, -Number.MAX_VALUE, -Number.MAX_VALUE);

        for (var i = 0; i < rootNodesLength; ++i) {
            var n = gltfNodes[rootNodes[i]];
            n._transformToRoot = getTransform(n);
            nodeStack.push(n);

            while (nodeStack.length > 0) {
                n = nodeStack.pop();
                var transformToRoot = n._transformToRoot;

                var meshId = n.mesh;
                if (defined(meshId)) {
                    var mesh = gltfMeshes[meshId];
                    var primitives = mesh.primitives;
                    var primitivesLength = primitives.length;
                    for (var m = 0; m < primitivesLength; ++m) {
                        var positionAccessor = primitives[m].attributes.POSITION;
                        if (defined(positionAccessor)) {
                            var minMax = getAccessorMinMax(gltf, positionAccessor);
                            var aMin = Cartesian3.fromArray(minMax.min, 0, aMinScratch);
                            var aMax = Cartesian3.fromArray(minMax.max, 0, aMaxScratch);
                            if (defined(min) && defined(max)) {
                                Matrix4.multiplyByPoint(transformToRoot, aMin, aMin);
                                Matrix4.multiplyByPoint(transformToRoot, aMax, aMax);
                                Cartesian3.minimumByComponent(min, aMin, min);
                                Cartesian3.maximumByComponent(max, aMax, max);
                            }
                        }
                    }
                }

                var children = n.children;
                var childrenLength = children.length;
                for (var k = 0; k < childrenLength; ++k) {
                    var child = gltfNodes[children[k]];
                    child._transformToRoot = getTransform(child);
                    Matrix4.multiplyTransformation(transformToRoot, child._transformToRoot, child._transformToRoot);
                    nodeStack.push(child);
                }
                delete n._transformToRoot;
            }
        }

        var boundingSphere = BoundingSphere.fromCornerPoints(min, max);
        if (model._upAxis === Axis.Y) {
            BoundingSphere.transformWithoutScale(boundingSphere, Axis.Y_UP_TO_Z_UP, boundingSphere);
        } else if (model._upAxis === Axis.X) {
            BoundingSphere.transformWithoutScale(boundingSphere, Axis.X_UP_TO_Z_UP, boundingSphere);
        }
        return boundingSphere;
    }

    ///////////////////////////////////////////////////////////////////////////

    function getFailedLoadFunction(model, type, path) {
        return function() {
            model._state = ModelState.FAILED;
            model._readyPromise.reject(new RuntimeError('Failed to load ' + type + ': ' + path));
        };
    }

    function addBuffersToLoadResources(model) {
        var gltf = model.gltf;
        var loadResources = model._loadResources;
        ForEach.buffer(gltf, function(buffer, id) {
            loadResources.buffers[id] = buffer.extras._pipeline.source;
        });
    }

    function bufferLoad(model, id) {
        return function(arrayBuffer) {
            var loadResources = model._loadResources;
            var buffer = new Uint8Array(arrayBuffer);
            --loadResources.pendingBufferLoads;
            model.gltf.buffers[id].extras._pipeline.source = buffer;
        };
    }

    function parseBuffers(model) {
        var loadResources = model._loadResources;
        // Iterate this way for compatibility with objects and arrays
        var buffers = model.gltf.buffers;
        for (var id in buffers) {
            if (buffers.hasOwnProperty(id)) {
                var buffer = buffers[id];
<<<<<<< HEAD
                buffer.extras = defaultValue(buffer.extras, {});
                buffer.extras._pipeline = defaultValue(buffer.extras._pipeline, {});
                if (defined(buffer.extras._pipeline.source)) {
                    loadResources.buffers[id] = buffer.extras._pipeline.source;
                } else {
                    var uri = new Uri(buffer.uri);
                    var bufferPath = uri.resolve(model._baseUri).toString();
                    ++loadResources.pendingBufferLoads;
=======

                // The extension 'KHR_binary_glTF' uses a special buffer entitled just 'binary_glTF'.
                // The 'KHR_binary_glTF' check is for backwards compatibility for the Cesium model converter
                // circa Cesium 1.15-1.20 when the converter incorrectly used the buffer name 'KHR_binary_glTF'.
                if ((id === 'binary_glTF') || (id === 'KHR_binary_glTF')) {
                    // Buffer is the binary glTF file itself that is already loaded
                    var loadResources = model._loadResources;
                    loadResources.buffers[id] = model._cachedGltf.bgltf;
                }
                else if (buffer.type === 'arraybuffer') {
                    ++model._loadResources.pendingBufferLoads;
                    var bufferPath = joinUrls(model._baseUri, buffer.uri);
>>>>>>> 075c8b36
                    loadArrayBuffer(bufferPath).then(bufferLoad(model, id)).otherwise(getFailedLoadFunction(model, 'buffer', bufferPath));
                }
            }
        }
    }

    function parseBufferViews(model) {
<<<<<<< HEAD
        ForEach.bufferView(model.gltf, function(bufferView, id) {
            if (bufferView.target === WebGLConstants.ARRAY_BUFFER) {
                model._loadResources.buffersToCreate.enqueue(id);
=======
        var bufferViews = model.gltf.bufferViews;
        var id;

        var vertexBuffersToCreate = model._loadResources.vertexBuffersToCreate;

        // Only ARRAY_BUFFER here.  ELEMENT_ARRAY_BUFFER created below.
        for (id in bufferViews) {
            if (bufferViews.hasOwnProperty(id)) {
                if (bufferViews[id].target === WebGLConstants.ARRAY_BUFFER) {
                    vertexBuffersToCreate.enqueue(id);
                }
            }
        }

        var indexBuffersToCreate = model._loadResources.indexBuffersToCreate;
        var indexBufferIds = {};

        // The Cesium Renderer requires knowing the datatype for an index buffer
        // at creation type, which is not part of the glTF bufferview so loop
        // through glTF accessors to create the bufferview's index buffer.
        var accessors = model.gltf.accessors;
        for (id in accessors) {
            if (accessors.hasOwnProperty(id)) {
                var accessor = accessors[id];
                var bufferViewId = accessor.bufferView;
                var bufferView = bufferViews[bufferViewId];

                if ((bufferView.target === WebGLConstants.ELEMENT_ARRAY_BUFFER) && !defined(indexBufferIds[bufferViewId])) {
                    indexBufferIds[bufferViewId] = true;
                    indexBuffersToCreate.enqueue({
                        id : bufferViewId,
                        // In theory, several glTF accessors with different componentTypes could
                        // point to the same glTF bufferView, which would break this.
                        // In practice, it is unlikely as it will be UNSIGNED_SHORT.
                        componentType : accessor.componentType
                    });
                }
>>>>>>> 075c8b36
            }
        });
    }

    function shaderLoad(model, type, id) {
        return function(source) {
            var loadResources = model._loadResources;
            loadResources.shaders[id] = {
                source : source,
                type : type,
                bufferView : undefined
            };
            --loadResources.pendingShaderLoads;
            model.gltf.shaders[id].extras._pipeline.source = source;
        };
    }

    function parseShaders(model) {
<<<<<<< HEAD
        var gltf = model.gltf;
        var buffers = gltf.buffers;
        var bufferViews = gltf.bufferViews;
        ForEach.shader(gltf, function(shader, id) {
            // Shader references either uri (external or base64-encoded) or bufferView
            if (defined(shader.bufferView)) {
                var bufferViewId = shader.bufferView;
                var bufferView = bufferViews[bufferViewId];
                var bufferId = bufferView.buffer;
                var buffer = buffers[bufferId];
                var source = String.fromCharCode.apply(null, buffer.extras._pipeline.source.slice(bufferView.byteOffset, bufferView.byteOffset + bufferView.byteLength));
                model._loadResources.shaders[id] = {
                    source : source,
                    bufferView : undefined
                };
                shader.extras._pipeline.source = source;
            } else if (defined(shader.extras._pipeline.source)) {
                model._loadResources.shaders[id] = {
                    source : shader.extras._pipeline.source,
                    bufferView: undefined
                };
            } else {
                ++model._loadResources.pendingShaderLoads;
                var uri = new Uri(shader.uri);
                var shaderPath = uri.resolve(model._baseUri).toString();
                loadText(shaderPath).then(shaderLoad(model, id)).otherwise(getFailedLoadFunction(model, 'shader', shaderPath));
=======
        var shaders = model.gltf.shaders;
        for (var id in shaders) {
            if (shaders.hasOwnProperty(id)) {
                var shader = shaders[id];

                // Shader references either uri (external or base64-encoded) or bufferView
                if (defined(shader.extras) && defined(shader.extras.source)) {
                    model._loadResources.shaders[id] = {
                        source : shader.extras.source,
                        bufferView : undefined
                    };
                }
                else if (defined(shader.extensions) && defined(shader.extensions.KHR_binary_glTF)) {
                    var binary = shader.extensions.KHR_binary_glTF;
                    model._loadResources.shaders[id] = {
                        source : undefined,
                        bufferView : binary.bufferView
                    };
                } else {
                    ++model._loadResources.pendingShaderLoads;
                    var shaderPath = joinUrls(model._baseUri, shader.uri);
                    loadText(shaderPath).then(shaderLoad(model, shader.type, id)).otherwise(getFailedLoadFunction(model, 'shader', shaderPath));
                }
>>>>>>> 075c8b36
            }
        });
    }

    function parsePrograms(model) {
        ForEach.program(model.gltf, function(program, id) {
            model._loadResources.programsToCreate.enqueue(id);
        });
    }

    function imageLoad(model, textureId, imageId) {
        return function(image) {
            var gltf = model.gltf;
            var loadResources = model._loadResources;
            --loadResources.pendingTextureLoads;
            loadResources.texturesToCreate.enqueue({
                id : textureId,
                image : image,
                bufferView : image.bufferView,
                width : image.width,
                height : image.height,
                internalFormat : image.internalFormat
            });
            gltf.images[imageId].extras._pipeline.source = image;
        };
    }

    var ktxRegex = /(^data:image\/ktx)|(\.ktx$)/i;
    var crnRegex = /(^data:image\/crn)|(\.crn$)/i;

    function parseTextures(model, context) {
<<<<<<< HEAD
        var gltf = model.gltf;
        var images = gltf.images;
        ForEach.texture(gltf, function(texture, id) {
            var imageId = texture.source;
            var gltfImage = images[imageId];
            var extras = gltfImage.extras;

            var bufferViewId = gltfImage.bufferView;
            var uri = gltfImage.uri;

            // First check for a compressed texture
            if (defined(extras) && defined(extras.compressedImage3DTiles)) {
                var crunch = extras.compressedImage3DTiles.crunch;
                var s3tc = extras.compressedImage3DTiles.s3tc;
                var pvrtc = extras.compressedImage3DTiles.pvrtc1;
                var etc1 = extras.compressedImage3DTiles.etc1;

                if (context.s3tc && defined(crunch)) {
                    if (defined(crunch.bufferView)) {
                        bufferViewId = crunch.bufferView;
                    } else {
                        uri = crunch.uri;
=======
        var images = model.gltf.images;
        var textures = model.gltf.textures;
        for (var id in textures) {
            if (textures.hasOwnProperty(id)) {
                var gltfImage = images[textures[id].source];
                var extras = gltfImage.extras;

                var binary;
                var uri;

                // First check for a compressed texture
                if (defined(extras) && defined(extras.compressedImage3DTiles)) {
                    var crunch = extras.compressedImage3DTiles.crunch;
                    var s3tc = extras.compressedImage3DTiles.s3tc;
                    var pvrtc = extras.compressedImage3DTiles.pvrtc1;
                    var etc1 = extras.compressedImage3DTiles.etc1;

                    if (context.s3tc && defined(crunch)) {
                        if (defined(crunch.extensions)&& defined(crunch.extensions.KHR_binary_glTF)) {
                            binary = crunch.extensions.KHR_binary_glTF;
                        } else {
                            uri = crunch.uri;
                        }
                    } else if (context.s3tc && defined(s3tc)) {
                        if (defined(s3tc.extensions)&& defined(s3tc.extensions.KHR_binary_glTF)) {
                            binary = s3tc.extensions.KHR_binary_glTF;
                        } else {
                            uri = s3tc.uri;
                        }
                    } else if (context.pvrtc && defined(pvrtc)) {
                        if (defined(pvrtc.extensions)&& defined(pvrtc.extensions.KHR_binary_glTF)) {
                            binary = pvrtc.extensions.KHR_binary_glTF;
                        } else {
                            uri = pvrtc.uri;
                        }
                    } else if (context.etc1 && defined(etc1)) {
                        if (defined(etc1.extensions)&& defined(etc1.extensions.KHR_binary_glTF)) {
                            binary = etc1.extensions.KHR_binary_glTF;
                        } else {
                            uri = etc1.uri;
                        }
>>>>>>> 075c8b36
                    }
                } else if (context.s3tc && defined(s3tc)) {
                    if (defined(s3tc.bufferView)) {
                        bufferViewId = s3tc.bufferView;
                    } else {
                        uri = s3tc.uri;
                    }
                } else if (context.pvrtc && defined(pvrtc)) {
                    if (defined(pvrtc.bufferView)) {
                        bufferViewId = pvrtc.bufferView;
                    } else {
                        uri = pvrtc.uri;
                    }
                } else if (context.etc1 && defined(etc1)) {
                    if (defined(etc1.bufferView)) {
                        bufferViewId = etc1.bufferView;
                    } else {
                        uri = etc1.uri;
                    }
                }
            }

            // Image references either uri (external or base64-encoded) or bufferView
            if (defined(bufferViewId)) {
                model._loadResources.texturesToCreateFromBufferView.enqueue({
                    id : id,
                    image : undefined,
                    bufferView : bufferViewId,
                    mimeType : gltfImage.mimeType
                });
            } else {
                ++model._loadResources.pendingTextureLoads;
                uri = new Uri(uri);
                var imagePath = uri.resolve(model._baseUri).toString();
                if (ktxRegex.test(imagePath)) {
                    loadKTX(imagePath).then(imageLoad(model, id, imageId)).otherwise(getFailedLoadFunction(model, 'image', imagePath));
                } else if (crnRegex.test(imagePath)) {
                    loadCRN(imagePath).then(imageLoad(model, id, imageId)).otherwise(getFailedLoadFunction(model, 'image', imagePath));
                } else {
<<<<<<< HEAD
                    loadImage(imagePath).then(imageLoad(model, id, imageId)).otherwise(getFailedLoadFunction(model, 'image', imagePath));
=======
                    ++model._loadResources.pendingTextureLoads;
                    var imagePath = joinUrls(model._baseUri, gltfImage.uri);

                    var promise;
                    if (ktxRegex.test(imagePath)) {
                        promise = loadKTX(imagePath);
                    } else if (crnRegex.test(imagePath)) {
                        promise = loadCRN(imagePath);
                    } else {
                        promise = loadImage(imagePath);
                    }
                    promise.then(imageLoad(model, id)).otherwise(getFailedLoadFunction(model, 'image', imagePath));
>>>>>>> 075c8b36
                }
            }
        });
    }

    var nodeTranslationScratch = new Cartesian3();
    var nodeQuaternionScratch = new Quaternion();
    var nodeScaleScratch = new Cartesian3();

    function getTransform(node) {
        if (defined(node.matrix)) {
            return Matrix4.fromArray(node.matrix);
        }

        return Matrix4.fromTranslationQuaternionRotationScale(
            Cartesian3.fromArray(node.translation, 0, nodeTranslationScratch),
            Quaternion.unpack(node.rotation, 0, nodeQuaternionScratch),
            Cartesian3.fromArray(node.scale, 0 , nodeScaleScratch));
    }

    function parseNodes(model) {
        var runtimeNodes = {};
        var runtimeNodesByName = {};
        var skinnedNodes = [];

        var skinnedNodesIds = model._loadResources.skinnedNodesIds;

        ForEach.node(model.gltf, function(node, id) {
            var runtimeNode = {
                // Animation targets
                matrix : undefined,
                translation : undefined,
                rotation : undefined,
                scale : undefined,

                // Per-node show inherited from parent
                computedShow : true,

                // Computed transforms
                transformToRoot : new Matrix4(),
                computedMatrix : new Matrix4(),
                dirtyNumber : 0,                    // The frame this node was made dirty by an animation; for graph traversal

                // Rendering
                commands : [],                      // empty for transform, light, and camera nodes

                // Skinned node
                inverseBindMatrices : undefined,    // undefined when node is not skinned
                bindShapeMatrix : undefined,        // undefined when node is not skinned or identity
                joints : [],                        // empty when node is not skinned
                computedJointMatrices : [],         // empty when node is not skinned

                // Joint node
                jointName : node.jointName,         // undefined when node is not a joint

                // Graph pointers
                children : [],                      // empty for leaf nodes
                parents : [],                       // empty for root nodes

                // Publicly-accessible ModelNode instance to modify animation targets
                publicNode : undefined
            };
            runtimeNode.publicNode = new ModelNode(model, node, runtimeNode, id, getTransform(node));

            runtimeNodes[id] = runtimeNode;
            runtimeNodesByName[node.name] = runtimeNode;

            if (defined(node.skin)) {
                skinnedNodesIds.push(id);
                skinnedNodes.push(runtimeNode);
            }
        });

        model._runtime.nodes = runtimeNodes;
        model._runtime.nodesByName = runtimeNodesByName;
        model._runtime.skinnedNodes = skinnedNodes;
    }

    function parseMaterials(model) {
        var runtimeMaterialsByName = {};
        var runtimeMaterialsById = {};
        var uniformMaps = model._uniformMaps;

        ForEach.material(model.gltf, function(material, id) {
            // Allocated now so ModelMaterial can keep a reference to it.
            uniformMaps[id] = {
                uniformMap : undefined,
                values : undefined,
                jointMatrixUniformName : undefined
            };

            var modelMaterial = new ModelMaterial(model, material, id);
            runtimeMaterialsByName[material.name] = modelMaterial;
            runtimeMaterialsById[id] = modelMaterial;
        });

        model._runtime.materialsByName = runtimeMaterialsByName;
        model._runtime.materialsById = runtimeMaterialsById;
    }

    function parseMeshes(model) {
        var runtimeMeshesByName = {};
        var runtimeMaterialsById = model._runtime.materialsById;

        ForEach.mesh(model.gltf, function(mesh, id) {
            runtimeMeshesByName[mesh.name] = new ModelMesh(mesh, runtimeMaterialsById, id);
            if (defined(model.extensionsUsed.WEB3D_quantized_attributes)) {
                // Cache primitives according to their program
                var primitives = mesh.primitives;
                var primitivesLength = primitives.length;
                for (var i = 0; i < primitivesLength; i++) {
                    var primitive = primitives[i];
                    var programId = getProgramForPrimitive(model, primitive);
                    var programPrimitives = model._programPrimitives[programId];
                    if (!defined(programPrimitives)) {
                        programPrimitives = [];
                        model._programPrimitives[programId] = programPrimitives;
                    }
                    programPrimitives.push(primitive);
                }
            }
        });

        model._runtime.meshesByName = runtimeMeshesByName;
    }

    function getUsedExtensions(model) {
        var extensionsUsed = model.gltf.extensionsUsed;
        var cachedExtensionsUsed = {};

        if (defined(extensionsUsed)) {
            var extensionsUsedLength = extensionsUsed.length;
            for (var i = 0; i < extensionsUsedLength; i++) {
                var extension = extensionsUsed[i];
                cachedExtensionsUsed[extension] = true;
            }
        }
        return cachedExtensionsUsed;
    }

    function getRequiredExtensions(model) {
        var extensionsRequired = model.gltf.extensionsRequired;
        var cachedExtensionsRequired = {};

        if (defined(extensionsRequired)) {
            var extensionsRequiredLength = extensionsRequired.length;
            for (var i = 0; i < extensionsRequiredLength; i++) {
                var extension = extensionsRequired[i];
                cachedExtensionsRequired[extension] = true;
            }
        }

        return cachedExtensionsRequired;
    }

    ///////////////////////////////////////////////////////////////////////////

    var CreateVertexBufferJob = function() {
        this.id = undefined;
        this.model = undefined;
        this.context = undefined;
    };

    CreateVertexBufferJob.prototype.set = function(id, model, context) {
        this.id = id;
        this.model = model;
        this.context = context;
    };

    CreateVertexBufferJob.prototype.execute = function() {
        createVertexBuffer(this.id, this.model, this.context);
    };

    ///////////////////////////////////////////////////////////////////////////

    function createVertexBuffer(bufferViewId, model, context) {
        var loadResources = model._loadResources;
        var bufferViews = model.gltf.bufferViews;
        var bufferView = bufferViews[bufferViewId];

        var vertexBuffer = Buffer.createVertexBuffer({
            context : context,
            typedArray : loadResources.getBuffer(bufferView),
            usage : BufferUsage.STATIC_DRAW
        });
        vertexBuffer.vertexArrayDestroyable = false;
        model._rendererResources.buffers[bufferViewId] = vertexBuffer;
        model._geometryByteLength += vertexBuffer.sizeInBytes;
    }

    ///////////////////////////////////////////////////////////////////////////

    var CreateIndexBufferJob = function() {
        this.id = undefined;
        this.componentType = undefined;
        this.model = undefined;
        this.context = undefined;
    };

    CreateIndexBufferJob.prototype.set = function(id, componentType, model, context) {
        this.id = id;
        this.componentType = componentType;
        this.model = model;
        this.context = context;
    };

    CreateIndexBufferJob.prototype.execute = function() {
        createIndexBuffer(this.id, this.componentType, this.model, this.context);
    };

    ///////////////////////////////////////////////////////////////////////////

    function createIndexBuffer(bufferViewId, componentType, model, context) {
        var loadResources = model._loadResources;
        var bufferViews = model.gltf.bufferViews;
        var bufferView = bufferViews[bufferViewId];

        var indexBuffer = Buffer.createIndexBuffer({
            context : context,
            typedArray : loadResources.getBuffer(bufferView),
            usage : BufferUsage.STATIC_DRAW,
            indexDatatype : componentType
        });
        indexBuffer.vertexArrayDestroyable = false;
        model._rendererResources.buffers[bufferViewId] = indexBuffer;
        model._geometryByteLength += indexBuffer.sizeInBytes;
    }

    var scratchVertexBufferJob = new CreateVertexBufferJob();
    var scratchIndexBufferJob = new CreateIndexBufferJob();

    function createBuffers(model, frameState) {
        var loadResources = model._loadResources;

        if (loadResources.pendingBufferLoads !== 0) {
            return;
        }

<<<<<<< HEAD
        // The Cesium Renderer requires knowing the datatype for an index buffer
        // at creation type, which is not part of the glTF bufferview so loop
        // through glTF accessors to create the bufferview's index buffer.
        ForEach.accessor(model.gltf, function(accessor) {
            bufferView = bufferViews[accessor.bufferView];

            if ((bufferView.target === WebGLConstants.ELEMENT_ARRAY_BUFFER) && !defined(rendererBuffers[accessor.bufferView])) {
                var indexBuffer = Buffer.createIndexBuffer({
                    context : context,
                    typedArray : loadResources.getBuffer(bufferView),
                    usage : BufferUsage.STATIC_DRAW,
                    indexDatatype : accessor.componentType
                });
                indexBuffer.vertexArrayDestroyable = false;
                rendererBuffers[accessor.bufferView] = indexBuffer;
                // In theory, several glTF accessors with different componentTypes could
                // point to the same glTF bufferView, which would break this.
                // In practice, it is unlikely, but possible with uint32 indices in glTF 2.0.
=======
        var context = frameState.context;
        var vertexBuffersToCreate = loadResources.vertexBuffersToCreate;
        var indexBuffersToCreate = loadResources.indexBuffersToCreate;
        var i;

        if (model.asynchronous) {
            while (vertexBuffersToCreate.length > 0) {
                scratchVertexBufferJob.set(vertexBuffersToCreate.peek(), model, context);
                if (!frameState.jobScheduler.execute(scratchVertexBufferJob, JobType.BUFFER)) {
                    break;
                }
                vertexBuffersToCreate.dequeue();
            }

            while (indexBuffersToCreate.length > 0) {
                i = indexBuffersToCreate.peek();
                scratchIndexBufferJob.set(i.id, i.componentType, model, context);
                if (!frameState.jobScheduler.execute(scratchIndexBufferJob, JobType.BUFFER)) {
                    break;
                }
                indexBuffersToCreate.dequeue();
            }
        } else {
            while (vertexBuffersToCreate.length > 0) {
                createVertexBuffer(vertexBuffersToCreate.dequeue(), model, context);
            }

            while (indexBuffersToCreate.length > 0) {
                i = indexBuffersToCreate.dequeue();
                createIndexBuffer(i.id, i.componentType, model, context);
>>>>>>> 075c8b36
            }
        });
    }

    function createAttributeLocations(model, attributes) {
        var attributeLocations = {};
        var length = attributes.length;
        var i;

        // Set the position attribute to the 0th index. In some WebGL implementations the shader
        // will not work correctly if the 0th attribute is not active. For example, some glTF models
        // list the normal attribute first but derived shaders like the cast-shadows shader do not use
        // the normal attribute.
        for (i = 1; i < length; ++i) {
            var attribute = attributes[i];
            if (/pos/i.test(attribute)) {
                attributes[i] = attributes[0];
                attributes[0] = attribute;
                break;
            }
        }

        for (i = 0; i < length; ++i) {
            attributeLocations[attributes[i]] = i;
        }

        return attributeLocations;
    }

    function replaceAllButFirstInString(string, find, replace) {
        var index = string.indexOf(find);
        return string.replace(new RegExp(find, 'g'), function(match, offset, all) {
            return index === offset ? match : replace;
        });
    }

    function getProgramForPrimitive(model, primitive) {
        var gltf = model.gltf;
        var materialId = primitive.material;
        var material = gltf.materials[materialId];
        var techniqueId = material.technique;
        var technique = gltf.techniques[techniqueId];
        return technique.program;
    }

    function getQuantizedAttributes(model, accessorId) {
        var gltf = model.gltf;
        var accessor = gltf.accessors[accessorId];
        var extensions = accessor.extensions;
        if (defined(extensions)) {
            return extensions.WEB3D_quantized_attributes;
        }
        return undefined;
    }

    function getAttributeVariableName(model, primitive, attributeSemantic) {
        var gltf = model.gltf;
        var materialId = primitive.material;
        var material = gltf.materials[materialId];
        var techniqueId = material.technique;
        var technique = gltf.techniques[techniqueId];
        for (var parameter in technique.parameters) {
            if (technique.parameters.hasOwnProperty(parameter)) {
                var semantic = technique.parameters[parameter].semantic;
                if (semantic === attributeSemantic) {
                    var attributes = technique.attributes;
                    for (var attributeVarName in attributes) {
                        if (attributes.hasOwnProperty(attributeVarName)) {
                            var name = attributes[attributeVarName];
                            if (name === parameter) {
                                return attributeVarName;
                            }
                        }
                    }
                }
            }
        }
        return undefined;
    }

    function modifyShaderForQuantizedAttributes(shader, programName, model, context) {
        var quantizedUniforms = {};
        model._quantizedUniforms[programName] = quantizedUniforms;

        var primitives = model._programPrimitives[programName];
        for (var i = 0; i < primitives.length; i++) {
            var primitive = primitives[i];
            if (getProgramForPrimitive(model, primitive) === programName) {
                for (var attributeSemantic in primitive.attributes) {
                    if (primitive.attributes.hasOwnProperty(attributeSemantic)) {
                        var attributeVarName = getAttributeVariableName(model, primitive, attributeSemantic);
                        var accessorId = primitive.attributes[attributeSemantic];

                        if (attributeSemantic.charAt(0) === '_') {
                            attributeSemantic = attributeSemantic.substring(1);
                        }
                        var decodeUniformVarName = 'gltf_u_dec_' + attributeSemantic.toLowerCase();

                        var decodeUniformVarNameScale = decodeUniformVarName + '_scale';
                        var decodeUniformVarNameTranslate = decodeUniformVarName + '_translate';
                        if (!defined(quantizedUniforms[decodeUniformVarName]) && !defined(quantizedUniforms[decodeUniformVarNameScale])) {
                            var quantizedAttributes = getQuantizedAttributes(model, accessorId);
                            if (defined(quantizedAttributes)) {
                                var decodeMatrix = quantizedAttributes.decodeMatrix;
                                var newMain = 'gltf_decoded_' + attributeSemantic;
                                var decodedAttributeVarName = attributeVarName.replace('a_', 'gltf_a_dec_');
                                var size = Math.floor(Math.sqrt(decodeMatrix.length));

                                // replace usages of the original attribute with the decoded version, but not the declaration
                                shader = replaceAllButFirstInString(shader, attributeVarName, decodedAttributeVarName);
                                // declare decoded attribute
                                var variableType;
                                if (size > 2) {
                                    variableType = 'vec' + (size - 1);
                                } else {
                                    variableType = 'float';
                                }
                                shader = variableType + ' ' + decodedAttributeVarName + ';\n' + shader;
                                // splice decode function into the shader - attributes are pre-multiplied with the decode matrix
                                // uniform in the shader (32-bit floating point)
                                var decode = '';
                                if (size === 5) {
                                    // separate scale and translate since glsl doesn't have mat5
                                    shader = 'uniform mat4 ' + decodeUniformVarNameScale + ';\n' + shader;
                                    shader = 'uniform vec4 ' + decodeUniformVarNameTranslate + ';\n' + shader;
                                    decode = '\n' +
                                             'void main() {\n' +
                                             '    ' + decodedAttributeVarName + ' = ' + decodeUniformVarNameScale + ' * ' + attributeVarName + ' + ' + decodeUniformVarNameTranslate + ';\n' +
                                             '    ' + newMain + '();\n' +
                                             '}\n';

                                    quantizedUniforms[decodeUniformVarNameScale] = {mat : 4};
                                    quantizedUniforms[decodeUniformVarNameTranslate] = {vec : 4};
                                }
                                else {
                                    shader = 'uniform mat' + size + ' ' + decodeUniformVarName + ';\n' + shader;
                                    decode = '\n' +
                                             'void main() {\n' +
                                             '    ' + decodedAttributeVarName + ' = ' + variableType + '(' + decodeUniformVarName + ' * vec' + size + '(' + attributeVarName + ',1.0));\n' +
                                             '    ' + newMain + '();\n' +
                                             '}\n';

                                    quantizedUniforms[decodeUniformVarName] = {mat : size};
                                }
                                shader = ShaderSource.replaceMain(shader, newMain);
                                shader += decode;
                            }
                        }
                    }
                }
            }
        }
        // This is not needed after the program is processed, free the memory
        model._programPrimitives[programName] = undefined;
        return shader;
    }

    function hasPremultipliedAlpha(model) {
        var gltf = model.gltf;
        return defined(gltf.asset) ? defaultValue(gltf.asset.premultipliedAlpha, false) : false;
    }

    function modifyShaderForColor(shader, premultipliedAlpha) {
        shader = ShaderSource.replaceMain(shader, 'gltf_blend_main');
        shader +=
            'uniform vec4 gltf_color; \n' +
            'uniform float gltf_colorBlend; \n' +
            'void main() \n' +
            '{ \n' +
            '    gltf_blend_main(); \n';

        // Un-premultiply the alpha so that blending is correct.

        // Avoid divide-by-zero. The code below is equivalent to:
        // if (gl_FragColor.a > 0.0)
        // {
        //     gl_FragColor.rgb /= gl_FragColor.a;
        // }

        if (premultipliedAlpha) {
            shader +=
                '    float alpha = 1.0 - ceil(gl_FragColor.a) + gl_FragColor.a; \n' +
                '    gl_FragColor.rgb /= alpha; \n';
        }

        shader +=
            '    gl_FragColor.rgb = mix(gl_FragColor.rgb, gltf_color.rgb, gltf_colorBlend); \n' +
            '    float highlight = ceil(gltf_colorBlend); \n' +
            '    gl_FragColor.rgb *= mix(gltf_color.rgb, vec3(1.0), highlight); \n' +
            '    gl_FragColor.a *= gltf_color.a; \n' +
            '} \n';

        return shader;
    }

    function modifyShader(shader, programName, callback) {
        if (defined(callback)) {
            shader = callback(shader, programName);
        }
        return shader;
    }

    var CreateProgramJob = function() {
        this.id = undefined;
        this.model = undefined;
        this.context = undefined;
    };

    CreateProgramJob.prototype.set = function(id, model, context) {
        this.id = id;
        this.model = model;
        this.context = context;
    };

    CreateProgramJob.prototype.execute = function() {
        createProgram(this.id, this.model, this.context);
    };

    ///////////////////////////////////////////////////////////////////////////

    function createProgram(id, model, context) {
        var programs = model.gltf.programs;
        var shaders = model.gltf.shaders;
        var program = programs[id];

        var attributeLocations = createAttributeLocations(model, program.attributes);
        var vs = shaders[program.vertexShader].extras._pipeline.source;
        var fs = shaders[program.fragmentShader].extras._pipeline.source;

        // Add pre-created attributes to attributeLocations
        var attributesLength = program.attributes.length;
        var precreatedAttributes = model._precreatedAttributes;
        if (defined(precreatedAttributes)) {
            for (var attrName in precreatedAttributes) {
                if (precreatedAttributes.hasOwnProperty(attrName)) {
                    attributeLocations[attrName] = attributesLength++;
                }
            }
        }

        if (model.extensionsUsed.WEB3D_quantized_attributes) {
            vs = modifyShaderForQuantizedAttributes(vs, id, model, context);
        }

        var premultipliedAlpha = hasPremultipliedAlpha(model);
        var blendFS = modifyShaderForColor(fs, premultipliedAlpha);

        var drawVS = modifyShader(vs, id, model._vertexShaderLoaded);
        var drawFS = modifyShader(blendFS, id, model._fragmentShaderLoaded);

        model._rendererResources.programs[id] = ShaderProgram.fromCache({
            context : context,
            vertexShaderSource : drawVS,
            fragmentShaderSource : drawFS,
            attributeLocations : attributeLocations
        });

        if (model.allowPicking) {
            // PERFORMANCE_IDEA: Can optimize this shader with a glTF hint. https://github.com/KhronosGroup/glTF/issues/181
            var pickVS = modifyShader(vs, id, model._pickVertexShaderLoaded);
            var pickFS = modifyShader(fs, id, model._pickFragmentShaderLoaded);

            if (!model._pickFragmentShaderLoaded) {
                pickFS = ShaderSource.createPickFragmentShaderSource(fs, 'uniform');
            }

            model._rendererResources.pickPrograms[id] = ShaderProgram.fromCache({
                context : context,
                vertexShaderSource : pickVS,
                fragmentShaderSource : pickFS,
                attributeLocations : attributeLocations
            });
        }
    }

    var scratchCreateProgramJob = new CreateProgramJob();

    function createPrograms(model, frameState) {
        var loadResources = model._loadResources;
        var programsToCreate = loadResources.programsToCreate;

        if (loadResources.pendingShaderLoads !== 0) {
            return;
        }

        // PERFORMANCE_IDEA: this could be more fine-grained by looking
        // at the shader's bufferView's to determine the buffer dependencies.
        if (loadResources.pendingBufferLoads !== 0) {
            return;
        }

        var context = frameState.context;

        if (model.asynchronous) {
            while (programsToCreate.length > 0) {
                scratchCreateProgramJob.set(programsToCreate.peek(), model, context);
                if (!frameState.jobScheduler.execute(scratchCreateProgramJob, JobType.PROGRAM)) {
                    break;
                }
                programsToCreate.dequeue();
            }
        } else {
            // Create all loaded programs this frame
            while (programsToCreate.length > 0) {
                createProgram(programsToCreate.dequeue(), model, context);
            }
        }
    }

    function getOnImageCreatedFromTypedArray(loadResources, gltfTexture) {
        return function(image) {
            loadResources.texturesToCreate.enqueue({
                id : gltfTexture.id,
                image : image,
                bufferView : undefined
            });

            --loadResources.pendingBufferViewToImage;
        };
    }

    function loadTexturesFromBufferViews(model) {
        var loadResources = model._loadResources;

        if (loadResources.pendingBufferLoads !== 0) {
            return;
        }

        while (loadResources.texturesToCreateFromBufferView.length > 0) {
            var gltfTexture = loadResources.texturesToCreateFromBufferView.dequeue();

            var gltf = model.gltf;
            var bufferView = gltf.bufferViews[gltfTexture.bufferView];

            var onerror = getFailedLoadFunction(model, 'image', 'id: ' + gltfTexture.id + ', bufferView: ' + gltfTexture.bufferView);

            if (gltfTexture.mimeType === 'image/ktx') {
                loadKTX(loadResources.getBuffer(bufferView)).then(imageLoad(model, gltfTexture.id)).otherwise(onerror);
                ++model._loadResources.pendingTextureLoads;
            } else if (gltfTexture.mimeType === 'image/crn') {
                loadCRN(loadResources.getBuffer(bufferView)).then(imageLoad(model, gltfTexture.id)).otherwise(onerror);
                ++model._loadResources.pendingTextureLoads;
            } else {
                var onload = getOnImageCreatedFromTypedArray(loadResources, gltfTexture);
                loadImageFromTypedArray(loadResources.getBuffer(bufferView), gltfTexture.mimeType)
                    .then(onload).otherwise(onerror);
                ++loadResources.pendingBufferViewToImage;
            }
        }
    }

    function createSamplers(model, context) {
        var loadResources = model._loadResources;

        if (loadResources.createSamplers) {
            loadResources.createSamplers = false;

            var rendererSamplers = model._rendererResources.samplers;
            var samplers = model.gltf.samplers;
            for (var id in samplers) {
                if (samplers.hasOwnProperty(id)) {
                    var sampler = samplers[id];

                    rendererSamplers[id] = new Sampler({
                        wrapS : sampler.wrapS,
                        wrapT : sampler.wrapT,
                        minificationFilter : sampler.minFilter,
                        magnificationFilter : sampler.magFilter
                    });
                }
            }
        }
    }

    ///////////////////////////////////////////////////////////////////////////

    var CreateTextureJob = function() {
        this.gltfTexture = undefined;
        this.model = undefined;
        this.context = undefined;
    };

    CreateTextureJob.prototype.set = function(gltfTexture, model, context) {
        this.gltfTexture = gltfTexture;
        this.model = model;
        this.context = context;
    };

    CreateTextureJob.prototype.execute = function() {
        createTexture(this.gltfTexture, this.model, this.context);
    };

    ///////////////////////////////////////////////////////////////////////////

    function createTexture(gltfTexture, model, context) {
        var textures = model.gltf.textures;
        var texture = textures[gltfTexture.id];

        var rendererSamplers = model._rendererResources.samplers;
        var sampler = rendererSamplers[texture.sampler];

        var internalFormat = gltfTexture.internalFormat;

        var mipmap =
            (!(defined(internalFormat) && PixelFormat.isCompressedFormat(internalFormat))) &&
            ((sampler.minificationFilter === TextureMinificationFilter.NEAREST_MIPMAP_NEAREST) ||
             (sampler.minificationFilter === TextureMinificationFilter.NEAREST_MIPMAP_LINEAR) ||
             (sampler.minificationFilter === TextureMinificationFilter.LINEAR_MIPMAP_NEAREST) ||
             (sampler.minificationFilter === TextureMinificationFilter.LINEAR_MIPMAP_LINEAR));
        var requiresNpot = mipmap ||
            (sampler.wrapS === TextureWrap.REPEAT) ||
            (sampler.wrapS === TextureWrap.MIRRORED_REPEAT) ||
            (sampler.wrapT === TextureWrap.REPEAT) ||
            (sampler.wrapT === TextureWrap.MIRRORED_REPEAT);

        var tx;
        var source = gltfTexture.image;

        if (defined(internalFormat) && texture.target === WebGLConstants.TEXTURE_2D) {
            tx = new Texture({
                context : context,
                source : {
                    arrayBufferView : gltfTexture.bufferView
                },
                width : gltfTexture.width,
                height : gltfTexture.height,
                pixelFormat : internalFormat,
                sampler : sampler
            });
        } else if (defined(source)) {
            var npot = !CesiumMath.isPowerOfTwo(source.width) || !CesiumMath.isPowerOfTwo(source.height);

            if (requiresNpot && npot) {
                // WebGL requires power-of-two texture dimensions for mipmapping and REPEAT/MIRRORED_REPEAT wrap modes.
                var canvas = document.createElement('canvas');
                canvas.width = CesiumMath.nextPowerOfTwo(source.width);
                canvas.height = CesiumMath.nextPowerOfTwo(source.height);
                var canvasContext = canvas.getContext('2d');
                canvasContext.drawImage(source, 0, 0, source.width, source.height, 0, 0, canvas.width, canvas.height);
                source = canvas;
            }

            if (texture.target === WebGLConstants.TEXTURE_2D) {
                tx = new Texture({
                    context : context,
                    source : source,
                    pixelFormat : texture.internalFormat,
                    pixelDatatype : texture.type,
                    sampler : sampler,
                    flipY : false
                });
            }
            // GLTF_SPEC: Support TEXTURE_CUBE_MAP.  https://github.com/KhronosGroup/glTF/issues/40

            if (mipmap) {
                tx.generateMipmap();
            }
        }

        model._rendererResources.textures[gltfTexture.id] = tx;
        model._texturesByteLength += tx.sizeInBytes;
    }

    var scratchCreateTextureJob = new CreateTextureJob();

    function createTextures(model, frameState) {
        var context = frameState.context;
        var texturesToCreate = model._loadResources.texturesToCreate;

        if (model.asynchronous) {
            while (texturesToCreate.length > 0) {
                scratchCreateTextureJob.set(texturesToCreate.peek(), model, context);
                if (!frameState.jobScheduler.execute(scratchCreateTextureJob, JobType.TEXTURE)) {
                    break;
                }
                texturesToCreate.dequeue();
            }
        } else {
            // Create all loaded textures this frame
            while (texturesToCreate.length > 0) {
                createTexture(texturesToCreate.dequeue(), model, context);
            }
        }
    }

    function getAttributeLocations(model, primitive) {
        var gltf = model.gltf;
        var techniques = gltf.techniques;
        var materials = gltf.materials;

        // Retrieve the compiled shader program to assign index values to attributes
        var attributeLocations = {};

        var location;
        var index;
        var technique = techniques[materials[primitive.material].technique];
        var parameters = technique.parameters;
        var attributes = technique.attributes;
        var program = model._rendererResources.programs[technique.program];
        var programVertexAttributes = program.vertexAttributes;
        var programAttributeLocations = program._attributeLocations;

        // Note: WebGL shader compiler may have optimized and removed some attributes from programVertexAttributes
        for (location in programVertexAttributes){
            if (programVertexAttributes.hasOwnProperty(location)) {
                var attribute = attributes[location];
                index = programVertexAttributes[location].index;
                if (defined(attribute)) {
                    var parameter = parameters[attribute];
                    attributeLocations[parameter.semantic] = index;
                }
            }
        }

        // Always add pre-created attributes.
        // Some pre-created attributes, like per-instance pickIds, may be compiled out of the draw program
        // but should be included in the list of attribute locations for the pick program.
        // This is safe to do since programVertexAttributes and programAttributeLocations are equivalent except
        // that programVertexAttributes optimizes out unused attributes.
        var precreatedAttributes = model._precreatedAttributes;
        if (defined(precreatedAttributes)) {
            for (location in precreatedAttributes) {
                if (precreatedAttributes.hasOwnProperty(location)) {
                    index = programAttributeLocations[location];
                    attributeLocations[location] = index;
                }
            }
        }

        return attributeLocations;
    }

    function mapJointNames(forest, nodes) {
        var length = forest.length;
        var jointNodes = {};
        for (var i = 0; i < length; ++i) {
            var stack = [forest[i]]; // Push root node of tree

            while (stack.length > 0) {
                var id = stack.pop();
                var n = nodes[id];

                if (defined(n.jointName)) {
                    jointNodes[n.jointName] = id;
                }

                var children = n.children;
                var childrenLength = children.length;
                for (var k = 0; k < childrenLength; ++k) {
                    stack.push(children[k]);
                }
            }
        }
        return jointNodes;
    }

    function createJoints(model, runtimeSkins) {
        var gltf = model.gltf;
        var skins = gltf.skins;
        var nodes = gltf.nodes;
        var runtimeNodes = model._runtime.nodes;

        var skinnedNodesIds = model._loadResources.skinnedNodesIds;
        var length = skinnedNodesIds.length;
        for (var j = 0; j < length; ++j) {
            var id = skinnedNodesIds[j];
            var skinnedNode = runtimeNodes[id];
            var node = nodes[id];

            var runtimeSkin = runtimeSkins[node.skin];
            skinnedNode.inverseBindMatrices = runtimeSkin.inverseBindMatrices;
            skinnedNode.bindShapeMatrix = runtimeSkin.bindShapeMatrix;

            // 1. Find nodes with the names in node.skeletons (the node's skeletons)
            // 2. These nodes form the root nodes of the forest to search for each joint in skin.jointNames.  This search uses jointName, not the node's name.
            // 3. Search for the joint name among the gltf node hierarchy instead of the runtime node hierarchy. Child links aren't set up yet for runtime nodes.
            var forest = [];
            if (defined(node.skeleton)) {
                forest.push(node.skeleton);
            }

            var mappedJointNames = mapJointNames(forest, nodes);
            var gltfJointNames = skins[node.skin].jointNames;
            var jointNamesLength = gltfJointNames.length;
            for (var i = 0; i < jointNamesLength; ++i) {
                var jointName = gltfJointNames[i];
                var nodeId = mappedJointNames[jointName];
                var jointNode = runtimeNodes[nodeId];
                skinnedNode.joints.push(jointNode);
            }
        }
    }

    function createSkins(model) {
        var loadResources = model._loadResources;

        if (loadResources.pendingBufferLoads !== 0) {
            return;
        }

        if (!loadResources.createSkins) {
            return;
        }
        loadResources.createSkins = false;

        var gltf = model.gltf;
        var accessors = gltf.accessors;
        var runtimeSkins = {};

        ForEach.skin(gltf, function(skin, id) {
            var accessor = accessors[skin.inverseBindMatrices];

            var bindShapeMatrix;
            if (!Matrix4.equals(skin.bindShapeMatrix, Matrix4.IDENTITY)) {
                bindShapeMatrix = Matrix4.clone(skin.bindShapeMatrix);
            }

            runtimeSkins[id] = {
                inverseBindMatrices : ModelAnimationCache.getSkinInverseBindMatrices(model, accessor),
                bindShapeMatrix : bindShapeMatrix // not used when undefined
            };
        });

        createJoints(model, runtimeSkins);
    }

    function getChannelEvaluator(model, runtimeNode, targetPath, spline) {
        return function(localAnimationTime) {
            //  Workaround for https://github.com/KhronosGroup/glTF/issues/219

            //if (targetPath === 'translation') {
            //    return;
            //}
            runtimeNode[targetPath] = spline.evaluate(localAnimationTime, runtimeNode[targetPath]);
            runtimeNode.dirtyNumber = model._maxDirtyNumber;
        };
    }

    function createRuntimeAnimations(model) {
        var loadResources = model._loadResources;

        if (!loadResources.finishedPendingBufferLoads()) {
            return;
        }

        if (!loadResources.createRuntimeAnimations) {
            return;
        }
        loadResources.createRuntimeAnimations = false;

        model._runtime.animations = {
        };

        var runtimeNodes = model._runtime.nodes;
        var animations = model.gltf.animations;
        var accessors = model.gltf.accessors;

        for (var animationId in animations) {
            if (animations.hasOwnProperty(animationId)) {
                var animation = animations[animationId];
                var channels = animation.channels;
                var samplers = animation.samplers;

                // Find start and stop time for the entire animation
                var startTime = Number.MAX_VALUE;
                var stopTime = -Number.MAX_VALUE;

                var length = channels.length;
                var channelEvaluators = new Array(length);

                for (var i = 0; i < length; ++i) {
                    var channel = channels[i];
                    var target = channel.target;
                    var path = target.path;
                    var sampler = samplers[channel.sampler];
                    var input = ModelAnimationCache.getAnimationParameterValues(model, accessors[sampler.input]);
                    var output = ModelAnimationCache.getAnimationParameterValues(model, accessors[sampler.output]);

                    startTime = Math.min(startTime, input[0]);
                    stopTime = Math.max(stopTime, input[input.length - 1]);

                    var spline = ModelAnimationCache.getAnimationSpline(model, animationId, animation, channel.sampler, sampler, input, path, output);
                    // GLTF_SPEC: Support more targets like materials. https://github.com/KhronosGroup/glTF/issues/142
                    channelEvaluators[i] = getChannelEvaluator(model, runtimeNodes[target.node], target.path, spline);
                }

                model._runtime.animations[animationId] = {
                    startTime : startTime,
                    stopTime : stopTime,
                    channelEvaluators : channelEvaluators
                };
            }
        }
    }

    function createVertexArrays(model, context) {
        var loadResources = model._loadResources;

        if (!loadResources.finishedBuffersCreation() || !loadResources.finishedProgramCreation()) {
            return;
        }

        if (!loadResources.createVertexArrays) {
            return;
        }
        loadResources.createVertexArrays = false;

        var rendererBuffers = model._rendererResources.buffers;
        var rendererVertexArrays = model._rendererResources.vertexArrays;
        var gltf = model.gltf;
        var accessors = gltf.accessors;
        var meshes = gltf.meshes;

        for (var meshId in meshes) {
            if (meshes.hasOwnProperty(meshId)) {
                var primitives = meshes[meshId].primitives;
                var primitivesLength = primitives.length;

                for (var i = 0; i < primitivesLength; ++i) {
                    var primitive = primitives[i];

                    // GLTF_SPEC: This does not take into account attribute arrays,
                    // indicated by when an attribute points to a parameter with a
                    // count property.
                    //
                    // https://github.com/KhronosGroup/glTF/issues/258

                    var attributeLocations = getAttributeLocations(model, primitive);
                    var attributeName;
                    var attributeLocation;
                    var attribute;
                    var attributes = [];
                    var primitiveAttributes = primitive.attributes;
                    for (attributeName in primitiveAttributes) {
                        if (primitiveAttributes.hasOwnProperty(attributeName)) {
                            attributeLocation = attributeLocations[attributeName];
                            // Skip if the attribute is not used by the material, e.g., because the asset was exported
                            // with an attribute that wasn't used and the asset wasn't optimized.
                            if (defined(attributeLocation)) {
                                var a = accessors[primitiveAttributes[attributeName]];
<<<<<<< HEAD
                                var normalize = false;
                                if (defined(a.normalized) && a.normalized) {
                                    normalize = true;
                                }
=======

>>>>>>> 075c8b36
                                attributes.push({
                                    index : attributeLocation,
                                    vertexBuffer : rendererBuffers[a.bufferView],
                                    componentsPerAttribute : numberOfComponentsForType(a.type),
                                    componentDatatype : a.componentType,
                                    normalize : normalize,
                                    offsetInBytes : a.byteOffset,
                                    strideInBytes : a.byteStride
                                });
                            }
                        }
                    }

                    // Add pre-created attributes
                    var precreatedAttributes = model._precreatedAttributes;
                    if (defined(precreatedAttributes)) {
                        for (attributeName in precreatedAttributes) {
                            if (precreatedAttributes.hasOwnProperty(attributeName)) {
                                attributeLocation = attributeLocations[attributeName];
                                if (defined(attributeLocation)) {
                                    attribute = precreatedAttributes[attributeName];
                                    attribute.index = attributeLocation;
                                    attributes.push(attribute);
                                }
                            }
                        }
                    }

                    var indexBuffer;
                    if (defined(primitive.indices)) {
                        var accessor = accessors[primitive.indices];
                        indexBuffer = rendererBuffers[accessor.bufferView];
                    }
                    rendererVertexArrays[meshId + '.primitive.' + i] = new VertexArray({
                        context : context,
                        attributes : attributes,
                        indexBuffer : indexBuffer
                    });
                }
            }
        }
    }

    function getBooleanStates(states) {
        // GLTF_SPEC: SAMPLE_ALPHA_TO_COVERAGE not used by Cesium
        var booleanStates = {};
        booleanStates[WebGLConstants.BLEND] = false;
        booleanStates[WebGLConstants.CULL_FACE] = false;
        booleanStates[WebGLConstants.DEPTH_TEST] = false;
        booleanStates[WebGLConstants.POLYGON_OFFSET_FILL] = false;

        var enable = states.enable;
        var length = enable.length;
        var i;
        for (i = 0; i < length; ++i) {
            booleanStates[enable[i]] = true;
        }

        return booleanStates;
    }

    function createRenderStates(model, context) {
        var loadResources = model._loadResources;
        var techniques = model.gltf.techniques;

        if (loadResources.createRenderStates) {
            loadResources.createRenderStates = false;
            for (var id in techniques) {
                if (techniques.hasOwnProperty(id)) {
                    createRenderStateForTechnique(model, id, context);
                }
            }
        }
    }

    function createRenderStateForTechnique(model, id, context) {
        var rendererRenderStates = model._rendererResources.renderStates;
        var techniques = model.gltf.techniques;
        var technique = techniques[id];
        var states = technique.states;

        var booleanStates = getBooleanStates(states);
        var statesFunctions = defaultValue(states.functions, defaultValue.EMPTY_OBJECT);
        var blendColor = defaultValue(statesFunctions.blendColor, [0.0, 0.0, 0.0, 0.0]);
        var blendEquationSeparate = defaultValue(statesFunctions.blendEquationSeparate, [
            WebGLConstants.FUNC_ADD,
            WebGLConstants.FUNC_ADD]);
        var blendFuncSeparate = defaultValue(statesFunctions.blendFuncSeparate, [
            WebGLConstants.ONE,
            WebGLConstants.ZERO,
            WebGLConstants.ONE,
            WebGLConstants.ZERO]);
        var colorMask = defaultValue(statesFunctions.colorMask, [true, true, true, true]);
        var depthRange = defaultValue(statesFunctions.depthRange, [0.0, 1.0]);
        var polygonOffset = defaultValue(statesFunctions.polygonOffset, [0.0, 0.0]);

        // Change the render state to use traditional alpha blending instead of premultiplied alpha blending
        if (booleanStates[WebGLConstants.BLEND] && hasPremultipliedAlpha(model)) {
            if ((blendFuncSeparate[0] === WebGLConstants.ONE) && (blendFuncSeparate[1] === WebGLConstants.ONE_MINUS_SRC_ALPHA)) {
                blendFuncSeparate[0] = WebGLConstants.SRC_ALPHA;
                blendFuncSeparate[1] = WebGLConstants.ONE_MINUS_SRC_ALPHA;
                blendFuncSeparate[2] = WebGLConstants.SRC_ALPHA;
                blendFuncSeparate[3] = WebGLConstants.ONE_MINUS_SRC_ALPHA;
            }
        }

        rendererRenderStates[id] = RenderState.fromCache({
            frontFace : defined(statesFunctions.frontFace) ? statesFunctions.frontFace[0] : WebGLConstants.CCW,
            cull : {
                enabled : booleanStates[WebGLConstants.CULL_FACE],
                face : defined(statesFunctions.cullFace) ? statesFunctions.cullFace[0] : WebGLConstants.BACK
            },
            lineWidth : defined(statesFunctions.lineWidth) ? statesFunctions.lineWidth[0] : 1.0,
            polygonOffset : {
                enabled : booleanStates[WebGLConstants.POLYGON_OFFSET_FILL],
                factor : polygonOffset[0],
                units : polygonOffset[1]
            },
            depthRange : {
                near : depthRange[0],
                far : depthRange[1]
            },
            depthTest : {
                enabled : booleanStates[WebGLConstants.DEPTH_TEST],
                func : defined(statesFunctions.depthFunc) ? statesFunctions.depthFunc[0] : WebGLConstants.LESS
            },
            colorMask : {
                red : colorMask[0],
                green : colorMask[1],
                blue : colorMask[2],
                alpha : colorMask[3]
            },
            depthMask : defined(statesFunctions.depthMask) ? statesFunctions.depthMask[0] : true,
            blending : {
                enabled : booleanStates[WebGLConstants.BLEND],
                color : {
                    red : blendColor[0],
                    green : blendColor[1],
                    blue : blendColor[2],
                    alpha : blendColor[3]
                },
                equationRgb : blendEquationSeparate[0],
                equationAlpha : blendEquationSeparate[1],
                functionSourceRgb : blendFuncSeparate[0],
                functionDestinationRgb : blendFuncSeparate[1],
                functionSourceAlpha : blendFuncSeparate[2],
                functionDestinationAlpha : blendFuncSeparate[3]
            }
        });
    }

    // This doesn't support LOCAL, which we could add if it is ever used.
    var scratchTranslationRtc = new Cartesian3();
    var gltfSemanticUniforms = {
        MODEL : function(uniformState, model) {
            return function() {
                return uniformState.model;
            };
        },
        VIEW : function(uniformState, model) {
            return function() {
                return uniformState.view;
            };
        },
        PROJECTION : function(uniformState, model) {
            return function() {
                return uniformState.projection;
            };
        },
        MODELVIEW : function(uniformState, model) {
            return function() {
                return uniformState.modelView;
            };
        },
        CESIUM_RTC_MODELVIEW : function(uniformState, model) {
            // CESIUM_RTC extension
            var mvRtc = new Matrix4();
            return function() {
                if (defined(model._rtcCenter)) {
                    Matrix4.getTranslation(uniformState.model, scratchTranslationRtc);
                    Cartesian3.add(scratchTranslationRtc, model._rtcCenter, scratchTranslationRtc);
                    Matrix4.multiplyByPoint(uniformState.view, scratchTranslationRtc, scratchTranslationRtc);
                    return Matrix4.setTranslation(uniformState.modelView, scratchTranslationRtc, mvRtc);
                }
                return uniformState.modelView;
            };
        },
        MODELVIEWPROJECTION : function(uniformState, model) {
            return function() {
                return uniformState.modelViewProjection;
            };
        },
        MODELINVERSE : function(uniformState, model) {
            return function() {
                return uniformState.inverseModel;
            };
        },
        VIEWINVERSE : function(uniformState, model) {
            return function() {
                return uniformState.inverseView;
            };
        },
        PROJECTIONINVERSE : function(uniformState, model) {
            return function() {
                return uniformState.inverseProjection;
            };
        },
        MODELVIEWINVERSE : function(uniformState, model) {
            return function() {
                return uniformState.inverseModelView;
            };
        },
        MODELVIEWPROJECTIONINVERSE : function(uniformState, model) {
            return function() {
                return uniformState.inverseModelViewProjection;
            };
        },
        MODELINVERSETRANSPOSE : function(uniformState, model) {
            return function() {
                return uniformState.inverseTransposeModel;
            };
        },
        MODELVIEWINVERSETRANSPOSE : function(uniformState, model) {
            return function() {
                return uniformState.normal;
            };
        },
        VIEWPORT : function(uniformState, model) {
            return function() {
                return uniformState.viewportCartesian4;
            };
        }
        // JOINTMATRIX created in createCommand()
    };

    ///////////////////////////////////////////////////////////////////////////

    function getScalarUniformFunction(value, model) {
        var that = {
            value : value,
            clone : function(source, result) {
                return source;
            },
            func : function() {
                return that.value;
            }
        };
        return that;
    }

    function getVec2UniformFunction(value, model) {
        var that = {
            value : Cartesian2.fromArray(value),
            clone : Cartesian2.clone,
            func : function() {
                return that.value;
            }
        };
        return that;
    }

    function getVec3UniformFunction(value, model) {
        var that = {
            value : Cartesian3.fromArray(value),
            clone : Cartesian3.clone,
            func : function() {
                return that.value;
            }
        };
        return that;
    }

    function getVec4UniformFunction(value, model) {
        var that = {
            value : Cartesian4.fromArray(value),
            clone : Cartesian4.clone,
            func : function() {
                return that.value;
            }
        };
        return that;
    }

    function getMat2UniformFunction(value, model) {
        var that = {
            value : Matrix2.fromColumnMajorArray(value),
            clone : Matrix2.clone,
            func : function() {
                return that.value;
            }
        };
        return that;
    }

    function getMat3UniformFunction(value, model) {
        var that = {
            value : Matrix3.fromColumnMajorArray(value),
            clone : Matrix3.clone,
            func : function() {
                return that.value;
            }
        };
        return that;
    }

    function getMat4UniformFunction(value, model) {
        var that = {
            value : Matrix4.fromColumnMajorArray(value),
            clone : Matrix4.clone,
            func : function() {
                return that.value;
            }
        };
        return that;
    }

    ///////////////////////////////////////////////////////////////////////////

    function DelayLoadedTextureUniform(value, model) {
        this._value = undefined;
        this._textureId = value;
        this._model = model;
    }

    defineProperties(DelayLoadedTextureUniform.prototype, {
        value : {
            get : function() {
                // Use the default texture (1x1 white) until the model's texture is loaded
                if (!defined(this._value)) {
                    var texture = this._model._rendererResources.textures[this._textureId];
                    if (defined(texture)) {
                        this._value = texture;
                    } else {
                        return this._model._defaultTexture;
                    }
                }

                return this._value;
            },
            set : function(value) {
                this._value = value;
            }
        }
    });

    DelayLoadedTextureUniform.prototype.clone = function(source, result) {
        return source;
    };

    DelayLoadedTextureUniform.prototype.func = undefined;

    ///////////////////////////////////////////////////////////////////////////

    function getTextureUniformFunction(value, model) {
        var uniform = new DelayLoadedTextureUniform(value, model);
        // Define function here to access closure since 'this' can't be
        // used when the Renderer sets uniforms.
        uniform.func = function() {
            return uniform.value;
        };
        return uniform;
    }

    var gltfUniformFunctions = {};
    gltfUniformFunctions[WebGLConstants.FLOAT] = getScalarUniformFunction;
    gltfUniformFunctions[WebGLConstants.FLOAT_VEC2] = getVec2UniformFunction;
    gltfUniformFunctions[WebGLConstants.FLOAT_VEC3] = getVec3UniformFunction;
    gltfUniformFunctions[WebGLConstants.FLOAT_VEC4] = getVec4UniformFunction;
    gltfUniformFunctions[WebGLConstants.INT] = getScalarUniformFunction;
    gltfUniformFunctions[WebGLConstants.INT_VEC2] = getVec2UniformFunction;
    gltfUniformFunctions[WebGLConstants.INT_VEC3] = getVec3UniformFunction;
    gltfUniformFunctions[WebGLConstants.INT_VEC4] = getVec4UniformFunction;
    gltfUniformFunctions[WebGLConstants.BOOL] = getScalarUniformFunction;
    gltfUniformFunctions[WebGLConstants.BOOL_VEC2] = getVec2UniformFunction;
    gltfUniformFunctions[WebGLConstants.BOOL_VEC3] = getVec3UniformFunction;
    gltfUniformFunctions[WebGLConstants.BOOL_VEC4] = getVec4UniformFunction;
    gltfUniformFunctions[WebGLConstants.FLOAT_MAT2] = getMat2UniformFunction;
    gltfUniformFunctions[WebGLConstants.FLOAT_MAT3] = getMat3UniformFunction;
    gltfUniformFunctions[WebGLConstants.FLOAT_MAT4] = getMat4UniformFunction;
    gltfUniformFunctions[WebGLConstants.SAMPLER_2D] = getTextureUniformFunction;
    // GLTF_SPEC: Support SAMPLER_CUBE. https://github.com/KhronosGroup/glTF/issues/40

    var gltfUniformsFromNode = {
        MODEL : function(uniformState, model, runtimeNode) {
            return function() {
                return runtimeNode.computedMatrix;
            };
        },
        VIEW : function(uniformState, model, runtimeNode) {
            return function() {
                return uniformState.view;
            };
        },
        PROJECTION : function(uniformState, model, runtimeNode) {
            return function() {
                return uniformState.projection;
            };
        },
        MODELVIEW : function(uniformState, model, runtimeNode) {
            var mv = new Matrix4();
            return function() {
                return Matrix4.multiplyTransformation(uniformState.view, runtimeNode.computedMatrix, mv);
            };
        },
        CESIUM_RTC_MODELVIEW : function(uniformState, model, runtimeNode) {
            // CESIUM_RTC extension
            var mvRtc = new Matrix4();
            return function() {
                Matrix4.multiplyTransformation(uniformState.view, runtimeNode.computedMatrix, mvRtc);
                return Matrix4.setTranslation(mvRtc, model._rtcCenterEye, mvRtc);
            };
        },
        MODELVIEWPROJECTION : function(uniformState, model, runtimeNode) {
            var mvp = new Matrix4();
            return function() {
                Matrix4.multiplyTransformation(uniformState.view, runtimeNode.computedMatrix, mvp);
                return Matrix4.multiply(uniformState._projection, mvp, mvp);
            };
        },
        MODELINVERSE : function(uniformState, model, runtimeNode) {
            var mInverse = new Matrix4();
            return function() {
                return Matrix4.inverse(runtimeNode.computedMatrix, mInverse);
            };
        },
        VIEWINVERSE : function(uniformState, model) {
            return function() {
                return uniformState.inverseView;
            };
        },
        PROJECTIONINVERSE : function(uniformState, model, runtimeNode) {
            return function() {
                return uniformState.inverseProjection;
            };
        },
        MODELVIEWINVERSE : function(uniformState, model, runtimeNode) {
            var mv = new Matrix4();
            var mvInverse = new Matrix4();
            return function() {
                Matrix4.multiplyTransformation(uniformState.view, runtimeNode.computedMatrix, mv);
                return Matrix4.inverse(mv, mvInverse);
            };
        },
        MODELVIEWPROJECTIONINVERSE : function(uniformState, model, runtimeNode) {
            var mvp = new Matrix4();
            var mvpInverse = new Matrix4();
            return function() {
                Matrix4.multiplyTransformation(uniformState.view, runtimeNode.computedMatrix, mvp);
                Matrix4.multiply(uniformState._projection, mvp, mvp);
                return Matrix4.inverse(mvp, mvpInverse);
            };
        },
        MODELINVERSETRANSPOSE : function(uniformState, model, runtimeNode) {
            var mInverse = new Matrix4();
            var mInverseTranspose = new Matrix3();
            return function() {
                Matrix4.inverse(runtimeNode.computedMatrix, mInverse);
                Matrix4.getRotation(mInverse, mInverseTranspose);
                return Matrix3.transpose(mInverseTranspose, mInverseTranspose);
            };
        },
        MODELVIEWINVERSETRANSPOSE : function(uniformState, model, runtimeNode) {
            var mv = new Matrix4();
            var mvInverse = new Matrix4();
            var mvInverseTranspose = new Matrix3();
            return function() {
                Matrix4.multiplyTransformation(uniformState.view, runtimeNode.computedMatrix, mv);
                Matrix4.inverse(mv, mvInverse);
                Matrix4.getRotation(mvInverse, mvInverseTranspose);
                return Matrix3.transpose(mvInverseTranspose, mvInverseTranspose);
            };
        },
        VIEWPORT : function(uniformState, model, runtimeNode) {
            return function() {
                return uniformState.viewportCartesian4;
            };
        }
    };

    function getUniformFunctionFromSource(source, model, semantic, uniformState) {
        var runtimeNode = model._runtime.nodes[source];
        return gltfUniformsFromNode[semantic](uniformState, model, runtimeNode);
    }

    function createUniformMaps(model, context) {
        var loadResources = model._loadResources;

        if (!loadResources.finishedProgramCreation()) {
            return;
        }

        if (!loadResources.createUniformMaps) {
            return;
        }
        loadResources.createUniformMaps = false;

        var gltf = model.gltf;
        var materials = gltf.materials;
        var techniques = gltf.techniques;
        var uniformMaps = model._uniformMaps;

        for (var materialId in materials) {
            if (materials.hasOwnProperty(materialId)) {
                var material = materials[materialId];
                var instanceParameters = material.values;
                var technique = techniques[material.technique];
                var parameters = technique.parameters;
                var uniforms = technique.uniforms;

                var uniformMap = {};
                var uniformValues = {};
                var jointMatrixUniformName;

                // Uniform parameters
                for (var name in uniforms) {
                    if (uniforms.hasOwnProperty(name) && name !== 'extras') {
                        var parameterName = uniforms[name];
                        var parameter = parameters[parameterName];

                        // GLTF_SPEC: This does not take into account uniform arrays,
                        // indicated by parameters with a count property.
                        //
                        // https://github.com/KhronosGroup/glTF/issues/258

                        // GLTF_SPEC: In this implementation, material parameters with a
                        // semantic or targeted via a source (for animation) are not
                        // targetable for material animations.  Is this too strict?
                        //
                        // https://github.com/KhronosGroup/glTF/issues/142

                        if (defined(instanceParameters[parameterName])) {
                            // Parameter overrides by the instance technique
                            var uv = gltfUniformFunctions[parameter.type](instanceParameters[parameterName], model);
                            uniformMap[name] = uv.func;
                            uniformValues[parameterName] = uv;
                        } else if (defined(parameter.node)) {
                            uniformMap[name] = getUniformFunctionFromSource(parameter.node, model, parameter.semantic, context.uniformState);
                        } else if (defined(parameter.semantic)) {
                            if (parameter.semantic !== 'JOINTMATRIX') {
                                // Map glTF semantic to Cesium automatic uniform
                                uniformMap[name] = gltfSemanticUniforms[parameter.semantic](context.uniformState, model);
                            } else {
                                jointMatrixUniformName = name;
                            }
                        } else if (defined(parameter.value)) {
                            // Technique value that isn't overridden by a material
                            var uv2 = gltfUniformFunctions[parameter.type](parameter.value, model);
                            uniformMap[name] = uv2.func;
                            uniformValues[parameterName] = uv2;
                        }
                    }
                }

                var u = uniformMaps[materialId];
                u.uniformMap = uniformMap;                          // uniform name -> function for the renderer
                u.values = uniformValues;                           // material parameter name -> ModelMaterial for modifying the parameter at runtime
                u.jointMatrixUniformName = jointMatrixUniformName;
            }
        }
    }

    function scaleFromMatrix5Array(matrix) {
        return [matrix[0], matrix[1], matrix[2], matrix[3],
                matrix[5], matrix[6], matrix[7], matrix[8],
                matrix[10], matrix[11], matrix[12], matrix[13],
                matrix[15], matrix[16], matrix[17], matrix[18]];
    }

    function translateFromMatrix5Array(matrix) {
        return [matrix[20], matrix[21], matrix[22], matrix[23]];
    }

    function createUniformsForQuantizedAttributes(model, primitive, context) {
        var gltf = model.gltf;
        var accessors = gltf.accessors;
        var programId = getProgramForPrimitive(model, primitive);
        var quantizedUniforms = model._quantizedUniforms[programId];
        var setUniforms = {};
        var uniformMap = {};

        for (var attribute in primitive.attributes) {
            if (primitive.attributes.hasOwnProperty(attribute)) {
                var accessorId = primitive.attributes[attribute];
                var a = accessors[accessorId];
                var extensions = a.extensions;

                if (attribute.charAt(0) === '_') {
                    attribute = attribute.substring(1);
                }

                if (defined(extensions)) {
                    var quantizedAttributes = extensions.WEB3D_quantized_attributes;
                    if (defined(quantizedAttributes)) {
                        var decodeMatrix = quantizedAttributes.decodeMatrix;
                        var uniformVariable = 'gltf_u_dec_' + attribute.toLowerCase();

                        switch (a.type) {
                            case AttributeType.SCALAR:
                                uniformMap[uniformVariable] = getMat2UniformFunction(decodeMatrix, model).func;
                                setUniforms[uniformVariable] = true;
                                break;
                            case AttributeType.VEC2:
                                uniformMap[uniformVariable] = getMat3UniformFunction(decodeMatrix, model).func;
                                setUniforms[uniformVariable] = true;
                                break;
                            case AttributeType.VEC3:
                                uniformMap[uniformVariable] = getMat4UniformFunction(decodeMatrix, model).func;
                                setUniforms[uniformVariable] = true;
                                break;
                            case AttributeType.VEC4:
                                // VEC4 attributes are split into scale and translate because there is no mat5 in GLSL
                                var uniformVariableScale = uniformVariable + '_scale';
                                var uniformVariableTranslate = uniformVariable + '_translate';
                                uniformMap[uniformVariableScale] = getMat4UniformFunction(scaleFromMatrix5Array(decodeMatrix), model).func;
                                uniformMap[uniformVariableTranslate] = getVec4UniformFunction(translateFromMatrix5Array(decodeMatrix), model).func;
                                setUniforms[uniformVariableScale] = true;
                                setUniforms[uniformVariableTranslate] = true;
                                break;
                        }
                    }
                }
            }
        }

        // If there are any unset quantized uniforms in this program, they should be set to the identity
        for (var quantizedUniform in quantizedUniforms) {
            if (quantizedUniforms.hasOwnProperty(quantizedUniform)) {
                if (!setUniforms[quantizedUniform]) {
                    var properties = quantizedUniforms[quantizedUniform];
                    if (defined(properties.mat)) {
                        if (properties.mat === 2) {
                            uniformMap[quantizedUniform] = getMat2UniformFunction(Matrix2.IDENTITY, model).func;
                        } else if (properties.mat === 3) {
                            uniformMap[quantizedUniform] = getMat3UniformFunction(Matrix3.IDENTITY, model).func;
                        } else if (properties.mat === 4) {
                            uniformMap[quantizedUniform] = getMat4UniformFunction(Matrix4.IDENTITY, model).func;
                        }
                    }
                    if (defined(properties.vec)) {
                        if (properties.vec === 4) {
                            uniformMap[quantizedUniform] = getVec4UniformFunction([0, 0, 0, 0], model).func;
                        }
                    }
                }
            }
        }
        return uniformMap;
    }

    function createPickColorFunction(color) {
        return function() {
            return color;
        };
    }

    function createJointMatricesFunction(runtimeNode) {
        return function() {
            return runtimeNode.computedJointMatrices;
        };
    }

    function createSilhouetteColorFunction(model) {
        return function() {
            return model.silhouetteColor;
        };
    }

    function createSilhouetteSizeFunction(model) {
        return function() {
            return model.silhouetteSize;
        };
    }

    function createColorFunction(model) {
        return function() {
            return model.color;
        };
    }

    function createColorBlendFunction(model) {
        return function() {
            return ColorBlendMode.getColorBlend(model.colorBlendMode, model.colorBlendAmount);
        };
    }

    function triangleCountFromPrimitiveIndices(primitive, indicesCount) {
        switch (primitive.mode) {
            case PrimitiveType.TRIANGLES:
                return (indicesCount / 3);
            case PrimitiveType.TRIANGLE_STRIP:
            case PrimitiveType.TRIANGLE_FAN:
                return Math.max(indicesCount - 2, 0);
            default:
                return 0;
        }
    }

    function createCommand(model, gltfNode, runtimeNode, context, scene3DOnly) {
        var nodeCommands = model._nodeCommands;
        var pickIds = model._pickIds;
        var allowPicking = model.allowPicking;
        var runtimeMeshesByName = model._runtime.meshesByName;

        var resources = model._rendererResources;
        var rendererVertexArrays = resources.vertexArrays;
        var rendererPrograms = resources.programs;
        var rendererPickPrograms = resources.pickPrograms;
        var rendererRenderStates = resources.renderStates;
        var uniformMaps = model._uniformMaps;

        var gltf = model.gltf;
        var accessors = gltf.accessors;
        var gltfMeshes = gltf.meshes;
        var techniques = gltf.techniques;
        var materials = gltf.materials;

        var id = gltfNode.mesh;
        var mesh = gltfMeshes[id];

        var primitives = mesh.primitives;
        var length = primitives.length;

        // The glTF node hierarchy is a DAG so a node can have more than one
        // parent, so a node may already have commands.  If so, append more
        // since they will have a different model matrix.

        for (var i = 0; i < length; ++i) {
            var primitive = primitives[i];
            var ix = accessors[primitive.indices];
            var material = materials[primitive.material];
            var technique = techniques[material.technique];
            var programId = technique.program;

            var boundingSphere;
            var positionAccessor = primitive.attributes.POSITION;
            if (defined(positionAccessor)) {
                var minMax = getAccessorMinMax(gltf, positionAccessor);
                boundingSphere = BoundingSphere.fromCornerPoints(Cartesian3.fromArray(minMax.min), Cartesian3.fromArray(minMax.max));
            }

            var vertexArray = rendererVertexArrays[id + '.primitive.' + i];
            var offset;
            var count;
            if (defined(ix)) {
                count = ix.count;
                offset = (ix.byteOffset / IndexDatatype.getSizeInBytes(ix.componentType));  // glTF has offset in bytes.  Cesium has offsets in indices
            }
            else {
                var positions = accessors[primitive.attributes.POSITION];
                count = positions.count;
                offset = 0;
            }

            var um = uniformMaps[primitive.material];
            var uniformMap = um.uniformMap;
            if (defined(um.jointMatrixUniformName)) {
                var jointUniformMap = {};
                jointUniformMap[um.jointMatrixUniformName] = createJointMatricesFunction(runtimeNode);

<<<<<<< HEAD
                uniformMap = combine(uniformMap, jointUniformMap);
            }
=======
                // Update model triangle count using number of indices
                model._trianglesLength += triangleCountFromPrimitiveIndices(primitive, count);

                var um = uniformMaps[primitive.material];
                var uniformMap = um.uniformMap;
                if (defined(um.jointMatrixUniformName)) {
                    var jointUniformMap = {};
                    jointUniformMap[um.jointMatrixUniformName] = createJointMatricesFunction(runtimeNode);
>>>>>>> 075c8b36

            uniformMap = combine(uniformMap, {
                gltf_color : createColorFunction(model),
                gltf_colorBlend : createColorBlendFunction(model)
            });

            // Allow callback to modify the uniformMap
            if (defined(model._uniformMapLoaded)) {
                uniformMap = model._uniformMapLoaded(uniformMap, programId, runtimeNode);
            }

            // Add uniforms for decoding quantized attributes if used
            if (model.extensionsUsed.WEB3D_quantized_attributes) {
                var quantizedUniformMap = createUniformsForQuantizedAttributes(model, primitive, context);
                uniformMap = combine(uniformMap, quantizedUniformMap);
            }

            var rs = rendererRenderStates[material.technique];

            // GLTF_SPEC: Offical means to determine translucency. https://github.com/KhronosGroup/glTF/issues/105
            var isTranslucent = rs.blending.enabled;
            var owner = {
                primitive : defaultValue(model.pickPrimitive, model),
                id : model.id,
                node : runtimeNode.publicNode,
                mesh : runtimeMeshesByName[mesh.name]
            };

<<<<<<< HEAD
            var castShadows = ShadowMode.castShadows(model._shadows);
            var receiveShadows = ShadowMode.receiveShadows(model._shadows);

            var command = new DrawCommand({
                boundingVolume : new BoundingSphere(), // updated in update()
                cull : model.cull,
                modelMatrix : new Matrix4(),           // computed in update()
                primitiveType : primitive.mode,
                vertexArray : vertexArray,
                count : count,
                offset : offset,
                shaderProgram : rendererPrograms[technique.program],
                castShadows : castShadows,
                receiveShadows : receiveShadows,
                uniformMap : uniformMap,
                renderState : rs,
                owner : owner,
                pass : isTranslucent ? Pass.TRANSLUCENT : Pass.OPAQUE
            });

            var pickCommand;
=======
                // GLTF_SPEC: Offical means to determine translucency. https://github.com/KhronosGroup/glTF/issues/105
                var isTranslucent = rs.blending.enabled;

                var owner = model._pickObject;
                if (!defined(owner)) {
                    owner = {
                        primitive : model,
                        id : model.id,
                        node : runtimeNode.publicNode,
                        mesh : runtimeMeshesByName[mesh.name]
                    };
                }
>>>>>>> 075c8b36

            if (allowPicking) {
                var pickUniformMap;

                // Callback to override default model picking
                if (defined(model._pickFragmentShaderLoaded)) {
                    if (defined(model._pickUniformMapLoaded)) {
                        pickUniformMap = model._pickUniformMapLoaded(uniformMap);
                    } else {
                        // This is unlikely, but could happen if the override shader does not
                        // need new uniforms since, for example, its pick ids are coming from
                        // a vertex attribute or are baked into the shader source.
                        pickUniformMap = combine(uniformMap);
                    }
                } else {
                    var pickId = context.createPickId(owner);
                    pickIds.push(pickId);
                    var pickUniforms = {
                        czm_pickColor : createPickColorFunction(pickId.color)
                    };
                    pickUniformMap = combine(uniformMap, pickUniforms);
                }

                pickCommand = new DrawCommand({
                    boundingVolume : new BoundingSphere(), // updated in update()
                    cull : model.cull,
                    modelMatrix : new Matrix4(),           // computed in update()
                    primitiveType : primitive.mode,
                    vertexArray : vertexArray,
                    count : count,
                    offset : offset,
                    shaderProgram : rendererPickPrograms[technique.program],
                    uniformMap : pickUniformMap,
                    renderState : rs,
                    owner : owner,
                    pass : isTranslucent ? Pass.TRANSLUCENT : Pass.OPAQUE
                });
            }

            var command2D;
            var pickCommand2D;
            if (!scene3DOnly) {
                command2D = DrawCommand.shallowClone(command);
                command2D.boundingVolume = new BoundingSphere(); // updated in update()
                command2D.modelMatrix = new Matrix4();           // updated in update()

                if (allowPicking) {
                    pickCommand2D = DrawCommand.shallowClone(pickCommand);
                    pickCommand2D.boundingVolume = new BoundingSphere(); // updated in update()
                    pickCommand2D.modelMatrix = new Matrix4();           // updated in update()
                }
            }

            var nodeCommand = {
                show : true,
                boundingSphere : boundingSphere,
                command : command,
                pickCommand : pickCommand,
                command2D : command2D,
                pickCommand2D : pickCommand2D,
                // Generated on demand when silhouette size is greater than 0.0 and silhouette alpha is greater than 0.0
                silhouetteModelCommand : undefined,
                silhouetteModelCommand2D : undefined,
                silhouetteColorCommand : undefined,
                silhouetteColorCommand2D : undefined,
                // Generated on demand when color alpha is less than 1.0
                translucentCommand : undefined,
                translucentCommand2D : undefined
            };
            runtimeNode.commands.push(nodeCommand);
            nodeCommands.push(nodeCommand);
        }

    }

    function createRuntimeNodes(model, context, scene3DOnly) {
        var loadResources = model._loadResources;

        if (!loadResources.finishedEverythingButTextureCreation()) {
            return;
        }

        if (!loadResources.createRuntimeNodes) {
            return;
        }
        loadResources.createRuntimeNodes = false;

        var rootNodes = [];
        var runtimeNodes = model._runtime.nodes;

        var gltf = model.gltf;
        var nodes = gltf.nodes;

        var scene = gltf.scenes[gltf.scene];
        var sceneNodes = scene.nodes;
        var length = sceneNodes.length;

        var stack = [];
        var seen = {};

        for (var i = 0; i < length; ++i) {
            stack.push({
                parentRuntimeNode : undefined,
                gltfNode : nodes[sceneNodes[i]],
                id : sceneNodes[i]
            });

            var skeletonIds = [];
            while (stack.length > 0) {
                var n = stack.pop();
                seen[n.id] = true;
                var parentRuntimeNode = n.parentRuntimeNode;
                var gltfNode = n.gltfNode;

                // Node hierarchy is a DAG so a node can have more than one parent so it may already exist
                var runtimeNode = runtimeNodes[n.id];
                if (runtimeNode.parents.length === 0) {
                    if (defined(gltfNode.matrix)) {
                        runtimeNode.matrix = Matrix4.fromColumnMajorArray(gltfNode.matrix);
                    } else {
                        // TRS converted to Cesium types
                        var rotation = gltfNode.rotation;
                        runtimeNode.translation = Cartesian3.fromArray(gltfNode.translation);
                        runtimeNode.rotation = Quaternion.unpack(rotation);
                        runtimeNode.scale = Cartesian3.fromArray(gltfNode.scale);
                    }
                }

                if (defined(parentRuntimeNode)) {
                    parentRuntimeNode.children.push(runtimeNode);
                    runtimeNode.parents.push(parentRuntimeNode);
                } else {
                    rootNodes.push(runtimeNode);
                }

                if (defined(gltfNode.mesh)) {
                    createCommand(model, gltfNode, runtimeNode, context, scene3DOnly);
                }

                var children = gltfNode.children;
                var childrenLength = children.length;
                for (var j = 0; j < childrenLength; j++) {
                    var childId = children[j];
                    if (!seen[childId]) {
                        stack.push({
                            parentRuntimeNode : runtimeNode,
                            gltfNode : nodes[childId],
                            id : children[j]
                        });
                    }
                }

                var skeleton = gltfNode.skeleton;
                if (defined(skeleton)) {
                    skeletonIds.push(skeleton);
                }

                if (stack.length === 0) {
                    for (var k = 0; k < skeletonIds.length; k++) {
                        skeleton = skeletonIds[k];
                        if (!seen[skeleton]) {
                            stack.push({
                                parentRuntmeNode : undefined,
                                gltfNode : nodes[skeleton],
                                id : skeleton
                            });
                        }
                    }
                }
            }
        }

        model._runtime.rootNodes = rootNodes;
        model._runtime.nodes = runtimeNodes;
    }

    function getGeometryByteLength(buffers) {
        var memory = 0;
        for (var id in buffers) {
            if (buffers.hasOwnProperty(id)) {
                memory += buffers[id].sizeInBytes;
            }
        }
        return memory;
    }

    function getTexturesByteLength(textures) {
        var memory = 0;
        for (var id in textures) {
            if (textures.hasOwnProperty(id)) {
                memory += textures[id].sizeInBytes;
            }
        }
        return memory;
    }

    function createResources(model, frameState) {
        var context = frameState.context;
        var scene3DOnly = frameState.scene3DOnly;

        checkSupportedGlExtensions(model, context);
        if (model._loadRendererResourcesFromCache) {
            var resources = model._rendererResources;
            var cachedResources = model._cachedRendererResources;

            resources.buffers = cachedResources.buffers;
            resources.vertexArrays = cachedResources.vertexArrays;
            resources.programs = cachedResources.programs;
            resources.pickPrograms = cachedResources.pickPrograms;
            resources.silhouettePrograms = cachedResources.silhouettePrograms;
            resources.textures = cachedResources.textures;
            resources.samplers = cachedResources.samplers;
            resources.renderStates = cachedResources.renderStates;

            // Vertex arrays are unique to this model, create instead of using the cache.
            if (defined(model._precreatedAttributes)) {
                createVertexArrays(model, context);
            }

            model._cachedGeometryByteLength += getGeometryByteLength(cachedResources.buffers);
            model._cachedTexturesByteLength += getTexturesByteLength(cachedResources.textures);
        } else {
            createBuffers(model, frameState); // using glTF bufferViews
            createPrograms(model, frameState);
            createSamplers(model, context);
            loadTexturesFromBufferViews(model);
            createTextures(model, frameState);
        }

        createSkins(model);
        createRuntimeAnimations(model);

        if (!model._loadRendererResourcesFromCache) {
            createVertexArrays(model, context); // using glTF meshes
            createRenderStates(model, context); // using glTF materials/techniques/states
            // Long-term, we might not cache render states if they could change
            // due to an animation, e.g., a uniform going from opaque to transparent.
            // Could use copy-on-write if it is worth it.  Probably overkill.
        }

        createUniformMaps(model, context);               // using glTF materials/techniques
        createRuntimeNodes(model, context, scene3DOnly); // using glTF scene
    }

    ///////////////////////////////////////////////////////////////////////////

    function getNodeMatrix(node, result) {
        var publicNode = node.publicNode;
        var publicMatrix = publicNode.matrix;

        if (publicNode.useMatrix && defined(publicMatrix)) {
            // Public matrix overrides orginial glTF matrix and glTF animations
            Matrix4.clone(publicMatrix, result);
        } else if (defined(node.matrix)) {
            Matrix4.clone(node.matrix, result);
        } else {
            Matrix4.fromTranslationQuaternionRotationScale(node.translation, node.rotation, node.scale, result);
            // Keep matrix returned by the node in-sync if the node is targeted by an animation.  Only TRS nodes can be targeted.
            publicNode.setMatrix(result);
        }
    }

    var scratchNodeStack = [];
    var scratchComputedTranslation = new Cartesian4();
    var scratchComputedMatrixIn2D = new Matrix4();

    function updateNodeHierarchyModelMatrix(model, modelTransformChanged, justLoaded, projection) {
        var maxDirtyNumber = model._maxDirtyNumber;
        var allowPicking = model.allowPicking;

        var rootNodes = model._runtime.rootNodes;
        var length = rootNodes.length;

        var nodeStack = scratchNodeStack;
        var computedModelMatrix = model._computedModelMatrix;

        if ((model._mode !== SceneMode.SCENE3D) && !model._ignoreCommands) {
            var translation = Matrix4.getColumn(computedModelMatrix, 3, scratchComputedTranslation);
            if (!Cartesian4.equals(translation, Cartesian4.UNIT_W)) {
                computedModelMatrix = Transforms.basisTo2D(projection, computedModelMatrix, scratchComputedMatrixIn2D);
                model._rtcCenter = model._rtcCenter3D;
            } else {
                var center = model.boundingSphere.center;
                var to2D = Transforms.wgs84To2DModelMatrix(projection, center, scratchComputedMatrixIn2D);
                computedModelMatrix = Matrix4.multiply(to2D, computedModelMatrix, scratchComputedMatrixIn2D);

                if (defined(model._rtcCenter)) {
                    Matrix4.setTranslation(computedModelMatrix, Cartesian4.UNIT_W, computedModelMatrix);
                    model._rtcCenter = model._rtcCenter2D;
                }
            }
        }

        for (var i = 0; i < length; ++i) {
            var n = rootNodes[i];

            getNodeMatrix(n, n.transformToRoot);
            nodeStack.push(n);

            while (nodeStack.length > 0) {
                n = nodeStack.pop();
                var transformToRoot = n.transformToRoot;
                var commands = n.commands;

                if ((n.dirtyNumber === maxDirtyNumber) || modelTransformChanged || justLoaded) {
                    var nodeMatrix = Matrix4.multiplyTransformation(computedModelMatrix, transformToRoot, n.computedMatrix);
                    var commandsLength = commands.length;
                    if (commandsLength > 0) {
                        // Node has meshes, which has primitives.  Update their commands.
                        for (var j = 0 ; j < commandsLength; ++j) {
                            var primitiveCommand = commands[j];
                            var command = primitiveCommand.command;
                            Matrix4.clone(nodeMatrix, command.modelMatrix);

                            // PERFORMANCE_IDEA: Can use transformWithoutScale if no node up to the root has scale (including animation)
                            BoundingSphere.transform(primitiveCommand.boundingSphere, command.modelMatrix, command.boundingVolume);

                            if (defined(model._rtcCenter)) {
                                Cartesian3.add(model._rtcCenter, command.boundingVolume.center, command.boundingVolume.center);
                            }

                            if (allowPicking) {
                                var pickCommand = primitiveCommand.pickCommand;
                                Matrix4.clone(command.modelMatrix, pickCommand.modelMatrix);
                                BoundingSphere.clone(command.boundingVolume, pickCommand.boundingVolume);
                            }

                            // If the model crosses the IDL in 2D, it will be drawn in one viewport, but part of it
                            // will be clipped by the viewport. We create a second command that translates the model
                            // model matrix to the opposite side of the map so the part that was clipped in one viewport
                            // is drawn in the other.
                            command = primitiveCommand.command2D;
                            if (defined(command) && model._mode === SceneMode.SCENE2D) {
                                Matrix4.clone(nodeMatrix, command.modelMatrix);
                                command.modelMatrix[13] -= CesiumMath.sign(command.modelMatrix[13]) * 2.0 * CesiumMath.PI * projection.ellipsoid.maximumRadius;
                                BoundingSphere.transform(primitiveCommand.boundingSphere, command.modelMatrix, command.boundingVolume);

                                if (allowPicking) {
                                    var pickCommand2D = primitiveCommand.pickCommand2D;
                                    Matrix4.clone(command.modelMatrix, pickCommand2D.modelMatrix);
                                    BoundingSphere.clone(command.boundingVolume, pickCommand2D.boundingVolume);
                                }
                            }
                        }
                    }
                }

                var children = n.children;
                var childrenLength = children.length;
                for (var k = 0; k < childrenLength; ++k) {
                    var child = children[k];

                    // A node's transform needs to be updated if
                    // - It was targeted for animation this frame, or
                    // - Any of its ancestors were targeted for animation this frame

                    // PERFORMANCE_IDEA: if a child has multiple parents and only one of the parents
                    // is dirty, all the subtrees for each child instance will be dirty; we probably
                    // won't see this in the wild often.
                    child.dirtyNumber = Math.max(child.dirtyNumber, n.dirtyNumber);

                    if ((child.dirtyNumber === maxDirtyNumber) || justLoaded) {
                        // Don't check for modelTransformChanged since if only the model's model matrix changed,
                        // we do not need to rebuild the local transform-to-root, only the final
                        // [model's-model-matrix][transform-to-root] above.
                        getNodeMatrix(child, child.transformToRoot);
                        Matrix4.multiplyTransformation(transformToRoot, child.transformToRoot, child.transformToRoot);
                    }

                    nodeStack.push(child);
                }
            }
        }

        ++model._maxDirtyNumber;
    }

    var scratchObjectSpace = new Matrix4();

    function applySkins(model) {
        var skinnedNodes = model._runtime.skinnedNodes;
        var length = skinnedNodes.length;

        for (var i = 0; i < length; ++i) {
            var node = skinnedNodes[i];

            scratchObjectSpace = Matrix4.inverseTransformation(node.transformToRoot, scratchObjectSpace);

            var computedJointMatrices = node.computedJointMatrices;
            var joints = node.joints;
            var bindShapeMatrix = node.bindShapeMatrix;
            var inverseBindMatrices = node.inverseBindMatrices;
            var inverseBindMatricesLength = inverseBindMatrices.length;

            for (var m = 0; m < inverseBindMatricesLength; ++m) {
                // [joint-matrix] = [node-to-root^-1][joint-to-root][inverse-bind][bind-shape]
                if (!defined(computedJointMatrices[m])) {
                    computedJointMatrices[m] = new Matrix4();
                }
                computedJointMatrices[m] = Matrix4.multiplyTransformation(scratchObjectSpace, joints[m].transformToRoot, computedJointMatrices[m]);
                computedJointMatrices[m] = Matrix4.multiplyTransformation(computedJointMatrices[m], inverseBindMatrices[m], computedJointMatrices[m]);
                if (defined(bindShapeMatrix)) {
                    // Optimization for when bind shape matrix is the identity.
                    computedJointMatrices[m] = Matrix4.multiplyTransformation(computedJointMatrices[m], bindShapeMatrix, computedJointMatrices[m]);
                }
            }
        }
    }

    function updatePerNodeShow(model) {
        // Totally not worth it, but we could optimize this:
        // http://blogs.agi.com/insight3d/index.php/2008/02/13/deletion-in-bounding-volume-hierarchies/

        var rootNodes = model._runtime.rootNodes;
        var length = rootNodes.length;

        var nodeStack = scratchNodeStack;

        for (var i = 0; i < length; ++i) {
            var n = rootNodes[i];
            n.computedShow = n.publicNode.show;
            nodeStack.push(n);

            while (nodeStack.length > 0) {
                n = nodeStack.pop();
                var show = n.computedShow;

                var nodeCommands = n.commands;
                var nodeCommandsLength = nodeCommands.length;
                for (var j = 0 ; j < nodeCommandsLength; ++j) {
                    nodeCommands[j].show = show;
                }
                // if commandsLength is zero, the node has a light or camera

                var children = n.children;
                var childrenLength = children.length;
                for (var k = 0; k < childrenLength; ++k) {
                    var child = children[k];
                    // Parent needs to be shown for child to be shown.
                    child.computedShow = show && child.publicNode.show;
                    nodeStack.push(child);
                }
            }
        }
    }

    function updatePickIds(model, context) {
        var id = model.id;
        if (model._id !== id) {
            model._id = id;

            var pickIds = model._pickIds;
            var length = pickIds.length;
            for (var i = 0; i < length; ++i) {
                pickIds[i].object.id = id;
            }
        }
    }

    function updateWireframe(model) {
        if (model._debugWireframe !== model.debugWireframe) {
            model._debugWireframe = model.debugWireframe;

            // This assumes the original primitive was TRIANGLES and that the triangles
            // are connected for the wireframe to look perfect.
            var primitiveType = model.debugWireframe ? PrimitiveType.LINES : PrimitiveType.TRIANGLES;
            var nodeCommands = model._nodeCommands;
            var length = nodeCommands.length;

            for (var i = 0; i < length; ++i) {
                nodeCommands[i].command.primitiveType = primitiveType;
            }
        }
    }

    function updateShowBoundingVolume(model) {
        if (model.debugShowBoundingVolume !== model._debugShowBoundingVolume) {
            model._debugShowBoundingVolume = model.debugShowBoundingVolume;

            var debugShowBoundingVolume = model.debugShowBoundingVolume;
            var nodeCommands = model._nodeCommands;
            var length = nodeCommands.length;

            for (var i = 0; i < length; ++i) {
                nodeCommands[i].command.debugShowBoundingVolume = debugShowBoundingVolume;
            }
        }
    }

    function updateShadows(model) {
        if (model.shadows !== model._shadows) {
            model._shadows = model.shadows;

            var castShadows = ShadowMode.castShadows(model.shadows);
            var receiveShadows = ShadowMode.receiveShadows(model.shadows);
            var nodeCommands = model._nodeCommands;
            var length = nodeCommands.length;

            for (var i = 0; i < length; i++) {
                var nodeCommand = nodeCommands[i];
                nodeCommand.command.castShadows = castShadows;
                nodeCommand.command.receiveShadows = receiveShadows;
            }
        }
    }

    function getTranslucentRenderState(renderState) {
        var rs = clone(renderState, true);
        rs.cull.enabled = false;
        rs.depthTest.enabled = true;
        rs.depthMask = false;
        rs.blending = BlendingState.ALPHA_BLEND;

        return RenderState.fromCache(rs);
    }

    function deriveTranslucentCommand(command) {
        var translucentCommand = DrawCommand.shallowClone(command);
        translucentCommand.pass = Pass.TRANSLUCENT;
        translucentCommand.renderState = getTranslucentRenderState(command.renderState);
        return translucentCommand;
    }

    function updateColor(model, frameState) {
        // Generate translucent commands when the blend color has an alpha in the range (0.0, 1.0) exclusive
        var scene3DOnly = frameState.scene3DOnly;
        var alpha = model.color.alpha;
        if ((alpha > 0.0) && (alpha < 1.0)) {
            var nodeCommands = model._nodeCommands;
            var length = nodeCommands.length;
            if (!defined(nodeCommands[0].translucentCommand)) {
                for (var i = 0; i < length; ++i) {
                    var nodeCommand = nodeCommands[i];
                    var command = nodeCommand.command;
                    nodeCommand.translucentCommand = deriveTranslucentCommand(command);
                    if (!scene3DOnly) {
                        var command2D = nodeCommand.command2D;
                        nodeCommand.translucentCommand2D = deriveTranslucentCommand(command2D);
                    }
                }
            }
        }
    }

    function getProgramId(model, program) {
        var programs = model._rendererResources.programs;
        for (var id in programs) {
            if (programs.hasOwnProperty(id)) {
                if (programs[id] === program) {
                    return id;
                }
            }
        }
    }

    function createSilhouetteProgram(model, program, frameState) {
        var vs = program.vertexShaderSource.sources[0];
        var attributeLocations = program._attributeLocations;
        var normalAttributeName = model._normalAttributeName;

        // Modified from http://forum.unity3d.com/threads/toon-outline-but-with-diffuse-surface.24668/
        vs = ShaderSource.replaceMain(vs, 'gltf_silhouette_main');
        vs +=
            'uniform float gltf_silhouetteSize; \n' +
            'void main() \n' +
            '{ \n' +
            '    gltf_silhouette_main(); \n' +
            '    vec3 n = normalize(czm_normal3D * ' + normalAttributeName + '); \n' +
            '    n.x *= czm_projection[0][0]; \n' +
            '    n.y *= czm_projection[1][1]; \n' +
            '    vec4 clip = gl_Position; \n' +
            '    clip.xy += n.xy * clip.w * gltf_silhouetteSize / czm_viewport.z; \n' +
            '    gl_Position = clip; \n' +
            '}';

        var fs =
            'uniform vec4 gltf_silhouetteColor; \n' +
            'void main() \n' +
            '{ \n' +
            '    gl_FragColor = gltf_silhouetteColor; \n' +
            '}';

        return ShaderProgram.fromCache({
            context : frameState.context,
            vertexShaderSource : vs,
            fragmentShaderSource : fs,
            attributeLocations : attributeLocations
        });
    }

    function hasSilhouette(model, frameState) {
        return silhouetteSupported(frameState.context) && (model.silhouetteSize > 0.0) && (model.silhouetteColor.alpha > 0.0) && defined(model._normalAttributeName);
    }

    function hasTranslucentCommands(model) {
        var nodeCommands = model._nodeCommands;
        var length = nodeCommands.length;
        for (var i = 0; i < length; ++i) {
            var nodeCommand = nodeCommands[i];
            var command = nodeCommand.command;
            if (command.pass === Pass.TRANSLUCENT) {
                return true;
            }
        }
        return false;
    }

    function isTranslucent(model) {
        return (model.color.alpha > 0.0) && (model.color.alpha < 1.0);
    }

    function isInvisible(model) {
        return (model.color.alpha === 0.0);
    }

    function alphaDirty(currAlpha, prevAlpha) {
        // Returns whether the alpha state has changed between invisible, translucent, or opaque
        return (Math.floor(currAlpha) !== Math.floor(prevAlpha)) || (Math.ceil(currAlpha) !== Math.ceil(prevAlpha));
    }

    var silhouettesLength = 0;

    function createSilhouetteCommands(model, frameState) {
        // Wrap around after exceeding the 8-bit stencil limit.
        // The reference is unique to each model until this point.
        var stencilReference = (++silhouettesLength) % 255;

        // If the model is translucent the silhouette needs to be in the translucent pass.
        // Otherwise the silhouette would be rendered before the model.
        var silhouetteTranslucent = hasTranslucentCommands(model) || isTranslucent(model) || (model.silhouetteColor.alpha < 1.0);
        var silhouettePrograms = model._rendererResources.silhouettePrograms;
        var scene3DOnly = frameState.scene3DOnly;
        var nodeCommands = model._nodeCommands;
        var length = nodeCommands.length;
        for (var i = 0; i < length; ++i) {
            var nodeCommand = nodeCommands[i];
            var command = nodeCommand.command;

            // Create model command
            var modelCommand = isTranslucent(model) ? nodeCommand.translucentCommand : command;
            var silhouetteModelCommand = DrawCommand.shallowClone(modelCommand);
            var renderState = clone(modelCommand.renderState);

            // Write the reference value into the stencil buffer.
            renderState.stencilTest = {
                enabled : true,
                frontFunction : WebGLConstants.ALWAYS,
                backFunction : WebGLConstants.ALWAYS,
                reference : stencilReference,
                mask : ~0,
                frontOperation : {
                    fail : WebGLConstants.KEEP,
                    zFail : WebGLConstants.KEEP,
                    zPass : WebGLConstants.REPLACE
                },
                backOperation : {
                    fail : WebGLConstants.KEEP,
                    zFail : WebGLConstants.KEEP,
                    zPass : WebGLConstants.REPLACE
                }
            };

            if (isInvisible(model)) {
                // When the model is invisible disable color and depth writes but still write into the stencil buffer
                renderState.colorMask = {
                    red : false,
                    green : false,
                    blue : false,
                    alpha : false
                };
                renderState.depthMask = false;
            }
            renderState = RenderState.fromCache(renderState);
            silhouetteModelCommand.renderState = renderState;
            nodeCommand.silhouetteModelCommand = silhouetteModelCommand;

            // Create color command
            var silhouetteColorCommand = DrawCommand.shallowClone(command);
            renderState = clone(command.renderState, true);
            renderState.depthTest.enabled = true;
            renderState.cull.enabled = false;
            if (silhouetteTranslucent) {
                silhouetteColorCommand.pass = Pass.TRANSLUCENT;
                renderState.depthMask = false;
                renderState.blending = BlendingState.ALPHA_BLEND;
            }

            // Only render silhouette if the value in the stencil buffer equals the reference
            renderState.stencilTest = {
                enabled : true,
                frontFunction : WebGLConstants.NOTEQUAL,
                backFunction : WebGLConstants.NOTEQUAL,
                reference : stencilReference,
                mask : ~0,
                frontOperation : {
                    fail : WebGLConstants.KEEP,
                    zFail : WebGLConstants.KEEP,
                    zPass : WebGLConstants.KEEP
                },
                backOperation : {
                    fail : WebGLConstants.KEEP,
                    zFail : WebGLConstants.KEEP,
                    zPass : WebGLConstants.KEEP
                }
            };
            renderState = RenderState.fromCache(renderState);

            // If the silhouette program has already been cached use it
            var program = command.shaderProgram;
            var id = getProgramId(model, program);
            var silhouetteProgram = silhouettePrograms[id];
            if (!defined(silhouetteProgram)) {
                silhouetteProgram = createSilhouetteProgram(model, program, frameState);
                silhouettePrograms[id] = silhouetteProgram;
            }

            var silhouetteUniformMap = combine(command.uniformMap, {
                gltf_silhouetteColor : createSilhouetteColorFunction(model),
                gltf_silhouetteSize : createSilhouetteSizeFunction(model)
            });

            silhouetteColorCommand.renderState = renderState;
            silhouetteColorCommand.shaderProgram = silhouetteProgram;
            silhouetteColorCommand.uniformMap = silhouetteUniformMap;
            silhouetteColorCommand.castShadows = false;
            silhouetteColorCommand.receiveShadows = false;
            nodeCommand.silhouetteColorCommand = silhouetteColorCommand;

            if (!scene3DOnly) {
                var command2D = nodeCommand.command2D;
                var silhouetteModelCommand2D = DrawCommand.shallowClone(silhouetteModelCommand);
                silhouetteModelCommand2D.boundingVolume = command2D.boundingVolume;
                silhouetteModelCommand2D.modelMatrix = command2D.modelMatrix;
                nodeCommand.silhouetteModelCommand2D = silhouetteModelCommand2D;

                var silhouetteColorCommand2D = DrawCommand.shallowClone(silhouetteColorCommand);
                silhouetteModelCommand2D.boundingVolume = command2D.boundingVolume;
                silhouetteModelCommand2D.modelMatrix = command2D.modelMatrix;
                nodeCommand.silhouetteColorCommand2D = silhouetteColorCommand2D;
            }
        }
    }

    function updateSilhouette(model, frameState) {
        // Generate silhouette commands when the silhouette size is greater than 0.0 and the alpha is greater than 0.0
        // There are two silhouette commands:
        //     1. silhouetteModelCommand : render model normally while enabling stencil mask
        //     2. silhouetteColorCommand : render enlarged model with a solid color while enabling stencil tests
        if (!hasSilhouette(model, frameState)) {
            return;
        }

        var nodeCommands = model._nodeCommands;
        var dirty = alphaDirty(model.color.alpha, model._colorPreviousAlpha) ||
                    alphaDirty(model.silhouetteColor.alpha, model._silhouetteColorPreviousAlpha) ||
                    !defined(nodeCommands[0].silhouetteModelCommand);

        model._colorPreviousAlpha = model.color.alpha;
        model._silhouetteColorPreviousAlpha = model.silhouetteColor.alpha;

        if (dirty) {
            createSilhouetteCommands(model, frameState);
        }
    }

    var scratchBoundingSphere = new BoundingSphere();

    function scaleInPixels(positionWC, radius, frameState) {
        scratchBoundingSphere.center = positionWC;
        scratchBoundingSphere.radius = radius;
        return frameState.camera.getPixelSize(scratchBoundingSphere, frameState.context.drawingBufferWidth, frameState.context.drawingBufferHeight);
    }

    var scratchPosition = new Cartesian3();
    var scratchCartographic = new Cartographic();

    function getScale(model, frameState) {
        var scale = model.scale;

        if (model.minimumPixelSize !== 0.0) {
            // Compute size of bounding sphere in pixels
            var context = frameState.context;
            var maxPixelSize = Math.max(context.drawingBufferWidth, context.drawingBufferHeight);
            var m = defined(model._clampedModelMatrix) ? model._clampedModelMatrix : model.modelMatrix;
            scratchPosition.x = m[12];
            scratchPosition.y = m[13];
            scratchPosition.z = m[14];

            if (defined(model._rtcCenter)) {
                Cartesian3.add(model._rtcCenter, scratchPosition, scratchPosition);
            }

            if (model._mode !== SceneMode.SCENE3D) {
                var projection = frameState.mapProjection;
                var cartographic = projection.ellipsoid.cartesianToCartographic(scratchPosition, scratchCartographic);
                projection.project(cartographic, scratchPosition);
                Cartesian3.fromElements(scratchPosition.z, scratchPosition.x, scratchPosition.y, scratchPosition);
            }

            var radius = model.boundingSphere.radius;
            var metersPerPixel = scaleInPixels(scratchPosition, radius, frameState);

            // metersPerPixel is always > 0.0
            var pixelsPerMeter = 1.0 / metersPerPixel;
            var diameterInPixels = Math.min(pixelsPerMeter * (2.0 * radius), maxPixelSize);

            // Maintain model's minimum pixel size
            if (diameterInPixels < model.minimumPixelSize) {
                scale = (model.minimumPixelSize * metersPerPixel) / (2.0 * model._initialRadius);
            }
        }

        return defined(model.maximumScale) ? Math.min(model.maximumScale, scale) : scale;
    }

    function releaseCachedGltf(model) {
        if (defined(model._cacheKey) && defined(model._cachedGltf) && (--model._cachedGltf.count === 0)) {
            delete gltfCache[model._cacheKey];
        }
        model._cachedGltf = undefined;
    }

    function checkSupportedExtensions(model) {
<<<<<<< HEAD
        var extensionsRequired = model.extensionsRequired;
        for (var extension in extensionsRequired) {
            if (extensionsRequired.hasOwnProperty(extension)) {
                if (extension !== 'CESIUM_RTC' &&
                    extension !== 'KHR_technique_webgl' &&
                    extension !== 'KHR_binary_glTF' &&
                    extension !== 'KHR_materials_common' &&
                    extension !== 'WEB3D_quantized_attributes') {
=======
        var extensionsUsed = model.gltf.extensionsUsed;
        if (defined(extensionsUsed)) {
            var extensionsUsedCount = extensionsUsed.length;
            for (var index = 0; index < extensionsUsedCount; ++index) {
                var extension = extensionsUsed[index];

                if (extension !== 'CESIUM_RTC' && extension !== 'KHR_binary_glTF' &&
                    extension !== 'KHR_materials_common' && extension !== 'WEB3D_quantized_attributes') {
>>>>>>> 075c8b36
                    throw new RuntimeError('Unsupported glTF Extension: ' + extension);
                }
            }
        }
    }

    function checkSupportedGlExtensions(model, context) {
        var glExtensionsUsed = model.gltf.glExtensionsUsed;
        if (defined(glExtensionsUsed)) {
            var glExtensionsUsedLength = glExtensionsUsed.length;
            for (var i = 0; i < glExtensionsUsedLength; i++) {
                var extension = glExtensionsUsed[i];
                if (extension !== 'OES_element_index_uint') {
                    throw new RuntimeError('Unsupported WebGL Extension: ' + extension);
                } else if (!context.elementIndexUint) {
                    throw new RuntimeError('OES_element_index_uint WebGL extension is not enabled.');
                }
            }
        }
    }

    ///////////////////////////////////////////////////////////////////////////

    function CachedRendererResources(context, cacheKey) {
        this.buffers = undefined;
        this.vertexArrays = undefined;
        this.programs = undefined;
        this.pickPrograms = undefined;
        this.silhouettePrograms = undefined;
        this.textures = undefined;
        this.samplers = undefined;
        this.renderStates = undefined;
        this.ready = false;

        this.context = context;
        this.cacheKey = cacheKey;
        this.count = 0;
    }

    function destroy(property) {
        for (var name in property) {
            if (property.hasOwnProperty(name)) {
                property[name].destroy();
            }
        }
    }

    function destroyCachedRendererResources(resources) {
        destroy(resources.buffers);
        destroy(resources.vertexArrays);
        destroy(resources.programs);
        destroy(resources.pickPrograms);
        destroy(resources.silhouettePrograms);
        destroy(resources.textures);
    }

    CachedRendererResources.prototype.release = function() {
        if (--this.count === 0) {
            if (defined(this.cacheKey)) {
                // Remove if this was cached
                delete this.context.cache.modelRendererResourceCache[this.cacheKey];
            }
            destroyCachedRendererResources(this);
            return destroyObject(this);
        }

        return undefined;
    };

    ///////////////////////////////////////////////////////////////////////////

    function getUpdateHeightCallback(model, ellipsoid, cartoPosition) {
        return function (clampedPosition) {
            if (model.heightReference === HeightReference.RELATIVE_TO_GROUND) {
                var clampedCart = ellipsoid.cartesianToCartographic(clampedPosition, scratchCartographic);
                clampedCart.height += cartoPosition.height;
                ellipsoid.cartographicToCartesian(clampedCart, clampedPosition);
            }

            var clampedModelMatrix = model._clampedModelMatrix;

            // Modify clamped model matrix to use new height
            Matrix4.clone(model.modelMatrix, clampedModelMatrix);
            clampedModelMatrix[12] = clampedPosition.x;
            clampedModelMatrix[13] = clampedPosition.y;
            clampedModelMatrix[14] = clampedPosition.z;

            model._heightChanged = true;
        };
    }

    function updateClamping(model) {
        if (defined(model._removeUpdateHeightCallback)) {
            model._removeUpdateHeightCallback();
            model._removeUpdateHeightCallback = undefined;
        }

        var scene = model._scene;
        if (!defined(scene) || (model.heightReference === HeightReference.NONE)) {
            //>>includeStart('debug', pragmas.debug);
            if (model.heightReference !== HeightReference.NONE) {
                throw new DeveloperError('Height reference is not supported without a scene.');
            }
            //>>includeEnd('debug');
            model._clampedModelMatrix = undefined;
            return;
        }

        var globe = scene.globe;
        var ellipsoid = globe.ellipsoid;

        // Compute cartographic position so we don't recompute every update
        var modelMatrix = model.modelMatrix;
        scratchPosition.x = modelMatrix[12];
        scratchPosition.y = modelMatrix[13];
        scratchPosition.z = modelMatrix[14];
        var cartoPosition = ellipsoid.cartesianToCartographic(scratchPosition);

        if (!defined(model._clampedModelMatrix)) {
            model._clampedModelMatrix = Matrix4.clone(modelMatrix, new Matrix4());
        }

        // Install callback to handle updating of terrain tiles
        var surface = globe._surface;
        model._removeUpdateHeightCallback = surface.updateHeight(cartoPosition, getUpdateHeightCallback(model, ellipsoid, cartoPosition));

        // Set the correct height now
        var height = globe.getHeight(cartoPosition);
        if (defined(height)) {
            // Get callback with cartoPosition being the non-clamped position
            var cb = getUpdateHeightCallback(model, ellipsoid, cartoPosition);

            // Compute the clamped cartesian and call updateHeight callback
            Cartographic.clone(cartoPosition, scratchCartographic);
            scratchCartographic.height = height;
            ellipsoid.cartographicToCartesian(scratchCartographic, scratchPosition);
            cb(scratchPosition);
        }
    }

    var scratchDisplayConditionCartesian = new Cartesian3();
    var scratchDistanceDisplayConditionCartographic = new Cartographic();

    function distanceDisplayConditionVisible(model, frameState) {
        var distance2;
        var ddc = model.distanceDisplayCondition;
        var nearSquared = ddc.near * ddc.near;
        var farSquared = ddc.far * ddc.far;

        if (frameState.mode === SceneMode.SCENE2D) {
            var frustum2DWidth = frameState.camera.frustum.right - frameState.camera.frustum.left;
            distance2 = frustum2DWidth * 0.5;
            distance2 = distance2 * distance2;
        } else {
            // Distance to center of primitive's reference frame
            var position = Matrix4.getTranslation(model.modelMatrix, scratchDisplayConditionCartesian);
            if (frameState.mode === SceneMode.COLUMBUS_VIEW) {
                var projection = frameState.mapProjection;
                var ellipsoid = projection.ellipsoid;
                var cartographic = ellipsoid.cartesianToCartographic(position, scratchDistanceDisplayConditionCartographic);
                position = projection.project(cartographic, position);
                Cartesian3.fromElements(position.z, position.x, position.y, position);
            }
            distance2 = Cartesian3.distanceSquared(position, frameState.camera.positionWC);
        }

        return (distance2 >= nearSquared) && (distance2 <= farSquared);
    }

    /**
     * Called when {@link Viewer} or {@link CesiumWidget} render the scene to
     * get the draw commands needed to render this primitive.
     * <p>
     * Do not call this function directly.  This is documented just to
     * list the exceptions that may be propagated when the scene is rendered:
     * </p>
     *
     * @exception {RuntimeError} Failed to load external reference.
     */
    Model.prototype.update = function(frameState) {
        if (frameState.mode === SceneMode.MORPHING) {
            return;
        }

        var context = frameState.context;
        this._defaultTexture = context.defaultTexture;

        if ((this._state === ModelState.NEEDS_LOAD) && defined(this.gltf)) {
            // Use renderer resources from cache instead of loading/creating them?
            var cachedRendererResources;
            var cacheKey = this.cacheKey;
            if (defined(cacheKey)) {
                context.cache.modelRendererResourceCache = defaultValue(context.cache.modelRendererResourceCache, {});
                var modelCaches = context.cache.modelRendererResourceCache;

                cachedRendererResources = modelCaches[this.cacheKey];
                if (defined(cachedRendererResources)) {
                    if (!cachedRendererResources.ready) {
                        // Cached resources for the model are not loaded yet.  We'll
                        // try again every frame until they are.
                        return;
                    }

                    ++cachedRendererResources.count;
                    this._loadRendererResourcesFromCache = true;
                } else {
                    cachedRendererResources = new CachedRendererResources(context, cacheKey);
                    cachedRendererResources.count = 1;
                    modelCaches[this.cacheKey] = cachedRendererResources;
                }
                this._cachedRendererResources = cachedRendererResources;
            } else {
                cachedRendererResources = new CachedRendererResources(context);
                cachedRendererResources.count = 1;
                this._cachedRendererResources = cachedRendererResources;
            }

            this._state = ModelState.LOADING;
            if (this._state !== ModelState.FAILED) {
                var extensions = this.gltf.extensions;
                if (defined(extensions) && defined(extensions.CESIUM_RTC)) {
                    var center = Cartesian3.fromArray(extensions.CESIUM_RTC.center);
                    if (!Cartesian3.equals(center, Cartesian3.ZERO)) {
                        this._rtcCenter3D = center;

                        var projection = frameState.mapProjection;
                        var ellipsoid = projection.ellipsoid;
                        var cartographic = ellipsoid.cartesianToCartographic(this._rtcCenter3D);
                        var projectedCart = projection.project(cartographic);
                        Cartesian3.fromElements(projectedCart.z, projectedCart.x, projectedCart.y, projectedCart);
                        this._rtcCenter2D = projectedCart;

                        this._rtcCenterEye = new Cartesian3();
                        this._rtcCenter = this._rtcCenter3D;
                    }
                }

                this._loadResources = new LoadResources();
                if (!this._loadRendererResourcesFromCache) {
                    // Buffers are required to updateVersion
                    parseBuffers(this);
                }
            }
        }

        var loadResources = this._loadResources;
        var incrementallyLoadTextures = this._incrementallyLoadTextures;
        var justLoaded = false;

        if (this._state === ModelState.LOADING) {
            // Transition from LOADING -> LOADED once resources are downloaded and created.
            // Textures may continue to stream in while in the LOADED state.
            if (loadResources.pendingBufferLoads === 0) {
                if (!this._updatedGltfVersion) {
                    updateVersion(this.gltf);
                    checkSupportedExtensions(this);
                    addPipelineExtras(this.gltf);
                    addDefaults(this.gltf);
                    processModelMaterialsCommon(this.gltf);
                    // We do this after to make sure that the ids don't change
                    addBuffersToLoadResources(this);
                    this._animationIds = getAnimationIds(this.gltf);

                    if (!this._loadRendererResourcesFromCache) {
                        parseBufferViews(this);
                        parseShaders(this);
                        parsePrograms(this);
                        parseTextures(this, context);
                    }
                    parseMaterials(this);
                    parseMeshes(this);
                    parseNodes(this);

                    this._boundingSphere = computeBoundingSphere(this);
                    this._initialRadius = this._boundingSphere.radius;
                    this._updatedGltfVersion = true;
                }
                if (this._updatedGltfVersion && loadResources.pendingShaderLoads === 0) {
                    createResources(this, frameState);
                }
            }
            if (loadResources.finished() ||
                    (incrementallyLoadTextures && loadResources.finishedEverythingButTextureCreation())) {
                this._state = ModelState.LOADED;
                justLoaded = true;
            }
        }

        // Incrementally stream textures.
        if (defined(loadResources) && (this._state === ModelState.LOADED)) {
            if (incrementallyLoadTextures && !justLoaded) {
                createResources(this, frameState);
            }

            if (loadResources.finished()) {
                this._loadResources = undefined;  // Clear CPU memory since WebGL resources were created.

                var resources = this._rendererResources;
                var cachedResources = this._cachedRendererResources;

                cachedResources.buffers = resources.buffers;
                cachedResources.vertexArrays = resources.vertexArrays;
                cachedResources.programs = resources.programs;
                cachedResources.pickPrograms = resources.pickPrograms;
                cachedResources.silhouettePrograms = resources.silhouettePrograms;
                cachedResources.textures = resources.textures;
                cachedResources.samplers = resources.samplers;
                cachedResources.renderStates = resources.renderStates;
                cachedResources.ready = true;
                removePipelineExtras(this.gltf);

                // The normal attribute name is required for silhouettes, so get it before the gltf JSON is released
                this._normalAttributeName = getAttributeOrUniformBySemantic(this.gltf, 'NORMAL');

                // Vertex arrays are unique to this model, do not store in cache.
                if (defined(this._precreatedAttributes)) {
                    cachedResources.vertexArrays = {};
                }

                if (this.releaseGltfJson) {
                    releaseCachedGltf(this);
                }
            }
        }

        var silhouette = hasSilhouette(this, frameState);
        var translucent = isTranslucent(this);
        var invisible = isInvisible(this);
        var displayConditionPassed = defined(this.distanceDisplayCondition) ? distanceDisplayConditionVisible(this, frameState) : true;
        var show = this.show && displayConditionPassed && (this.scale !== 0.0) && (!invisible || silhouette);

        if ((show && this._state === ModelState.LOADED) || justLoaded) {
            var animated = this.activeAnimations.update(frameState) || this._cesiumAnimationsDirty;
            this._cesiumAnimationsDirty = false;
            this._dirty = false;
            var modelMatrix = this.modelMatrix;

            var modeChanged = frameState.mode !== this._mode;
            this._mode = frameState.mode;

            // Model's model matrix needs to be updated
            var modelTransformChanged = !Matrix4.equals(this._modelMatrix, modelMatrix) ||
                (this._scale !== this.scale) ||
                (this._minimumPixelSize !== this.minimumPixelSize) || (this.minimumPixelSize !== 0.0) || // Minimum pixel size changed or is enabled
                (this._maximumScale !== this.maximumScale) ||
                (this._heightReference !== this.heightReference) || this._heightChanged ||
                modeChanged;

            if (modelTransformChanged || justLoaded) {
                Matrix4.clone(modelMatrix, this._modelMatrix);

                updateClamping(this);

                if (defined(this._clampedModelMatrix)) {
                    modelMatrix = this._clampedModelMatrix;
                }

                this._scale = this.scale;
                this._minimumPixelSize = this.minimumPixelSize;
                this._maximumScale = this.maximumScale;
                this._heightReference = this.heightReference;
                this._heightChanged = false;

                var scale = getScale(this, frameState);
                var computedModelMatrix = this._computedModelMatrix;
                Matrix4.multiplyByUniformScale(modelMatrix, scale, computedModelMatrix);
                if (this._upAxis === Axis.Y) {
                    Matrix4.multiplyTransformation(computedModelMatrix, Axis.Y_UP_TO_Z_UP, computedModelMatrix);
                } else if (this._upAxis === Axis.X) {
                    Matrix4.multiplyTransformation(computedModelMatrix, Axis.X_UP_TO_Z_UP, computedModelMatrix);
                }
            }

            // Update modelMatrix throughout the graph as needed
            if (animated || modelTransformChanged || justLoaded) {
                updateNodeHierarchyModelMatrix(this, modelTransformChanged, justLoaded, frameState.mapProjection);
                this._dirty = true;

                if (animated || justLoaded) {
                    // Apply skins if animation changed any node transforms
                    applySkins(this);
                }
            }

            if (this._perNodeShowDirty) {
                this._perNodeShowDirty = false;
                updatePerNodeShow(this);
            }
            updatePickIds(this, context);
            updateWireframe(this);
            updateShowBoundingVolume(this);
            updateShadows(this);
            updateColor(this, frameState);
            updateSilhouette(this, frameState);
        }

        if (justLoaded) {
            // Called after modelMatrix update.
            var model = this;
            frameState.afterRender.push(function() {
                model._ready = true;
                model._readyPromise.resolve(model);
            });
            return;
        }

        // We don't check show at the top of the function since we
        // want to be able to progressively load models when they are not shown,
        // and then have them visible immediately when show is set to true.
        if (show && !this._ignoreCommands) {
            // PERFORMANCE_IDEA: This is terrible
            var commandList = frameState.commandList;
            var passes = frameState.passes;
            var nodeCommands = this._nodeCommands;
            var length = nodeCommands.length;
            var i;
            var nc;

            var idl2D = frameState.mapProjection.ellipsoid.maximumRadius * CesiumMath.PI;
            var boundingVolume;

            if (passes.render) {
                for (i = 0; i < length; ++i) {
                    nc = nodeCommands[i];
                    if (nc.show) {
                        var command = translucent ? nc.translucentCommand : nc.command;
                        command = silhouette ? nc.silhouetteModelCommand : command;
                        commandList.push(command);
                        boundingVolume = nc.command.boundingVolume;
                        if (frameState.mode === SceneMode.SCENE2D &&
                            (boundingVolume.center.y + boundingVolume.radius > idl2D || boundingVolume.center.y - boundingVolume.radius < idl2D)) {
                            var command2D = translucent ? nc.translucentCommand2D : nc.command2D;
                            command2D = silhouette ? nc.silhouetteModelCommand2D : command2D;
                            commandList.push(command2D);
                        }
                    }
                }

                if (silhouette) {
                    // Render second silhouette pass
                    for (i = 0; i < length; ++i) {
                        nc = nodeCommands[i];
                        if (nc.show) {
                            commandList.push(nc.silhouetteColorCommand);
                            boundingVolume = nc.command.boundingVolume;
                            if (frameState.mode === SceneMode.SCENE2D &&
                                (boundingVolume.center.y + boundingVolume.radius > idl2D || boundingVolume.center.y - boundingVolume.radius < idl2D)) {
                                commandList.push(nc.silhouetteColorCommand2D);
                            }
                        }
                    }
                }
            }

            if (passes.pick && this.allowPicking) {
                for (i = 0; i < length; ++i) {
                    nc = nodeCommands[i];
                    if (nc.show) {
                        var pickCommand = nc.pickCommand;
                        commandList.push(pickCommand);

                        boundingVolume = pickCommand.boundingVolume;
                        if (frameState.mode === SceneMode.SCENE2D &&
                            (boundingVolume.center.y + boundingVolume.radius > idl2D || boundingVolume.center.y - boundingVolume.radius < idl2D)) {
                            commandList.push(nc.pickCommand2D);
                        }
                    }
                }
            }
        }
    };

    /**
     * Returns true if this object was destroyed; otherwise, false.
     * <br /><br />
     * If this object was destroyed, it should not be used; calling any function other than
     * <code>isDestroyed</code> will result in a {@link DeveloperError} exception.
     *
     * @returns {Boolean} <code>true</code> if this object was destroyed; otherwise, <code>false</code>.
     *
     * @see Model#destroy
     */
    Model.prototype.isDestroyed = function() {
        return false;
    };

    /**
     * Destroys the WebGL resources held by this object.  Destroying an object allows for deterministic
     * release of WebGL resources, instead of relying on the garbage collector to destroy this object.
     * <br /><br />
     * Once an object is destroyed, it should not be used; calling any function other than
     * <code>isDestroyed</code> will result in a {@link DeveloperError} exception.  Therefore,
     * assign the return value (<code>undefined</code>) to the object as done in the example.
     *
     * @returns {undefined}
     *
     * @exception {DeveloperError} This object was destroyed, i.e., destroy() was called.
     *
     *
     * @example
     * model = model && model.destroy();
     *
     * @see Model#isDestroyed
     */
    Model.prototype.destroy = function() {
        // Vertex arrays are unique to this model, destroy here.
        if (defined(this._precreatedAttributes)) {
            destroy(this._rendererResources.vertexArrays);
        }

        this._rendererResources = undefined;
        this._cachedRendererResources = this._cachedRendererResources && this._cachedRendererResources.release();

        var pickIds = this._pickIds;
        var length = pickIds.length;
        for (var i = 0; i < length; ++i) {
            pickIds[i].destroy();
        }

        releaseCachedGltf(this);

        return destroyObject(this);
    };

    return Model;
});<|MERGE_RESOLUTION|>--- conflicted
+++ resolved
@@ -253,14 +253,7 @@
     // Note that this is a global cache, compared to renderer resources, which
     // are cached per context.
     function CachedGltf(options) {
-<<<<<<< HEAD
         this._gltf = options.gltf;
-=======
-        this._gltf = modelMaterialsCommon(gltfDefaults(options.gltf), {
-            addBatchIdToGeneratedShaders : options.addBatchIdToGeneratedShaders
-        });
-        this._bgltf = options.bgltf;
->>>>>>> 075c8b36
         this.ready = options.ready;
         this.modelsToLoad = [];
         this.count = 0;
@@ -394,15 +387,9 @@
                     var parsedGltf = parseBinaryGltf(gltf);
 
                     cachedGltf = new CachedGltf({
-<<<<<<< HEAD
                         gltf : parsedGltf,
-                        ready : true
-=======
-                        gltf : result.glTF,
-                        bgltf : gltf,
                         ready : true,
                         addBatchIdToGeneratedShaders : options.addBatchIdToGeneratedShaders
->>>>>>> 075c8b36
                     });
                 } else {
                     // Normal glTF (JSON)
@@ -1414,29 +1401,14 @@
         for (var id in buffers) {
             if (buffers.hasOwnProperty(id)) {
                 var buffer = buffers[id];
-<<<<<<< HEAD
                 buffer.extras = defaultValue(buffer.extras, {});
                 buffer.extras._pipeline = defaultValue(buffer.extras._pipeline, {});
                 if (defined(buffer.extras._pipeline.source)) {
                     loadResources.buffers[id] = buffer.extras._pipeline.source;
                 } else {
                     var uri = new Uri(buffer.uri);
-                    var bufferPath = uri.resolve(model._baseUri).toString();
+                    var bufferPath = joinUrls(model._baseUri, buffer.uri);
                     ++loadResources.pendingBufferLoads;
-=======
-
-                // The extension 'KHR_binary_glTF' uses a special buffer entitled just 'binary_glTF'.
-                // The 'KHR_binary_glTF' check is for backwards compatibility for the Cesium model converter
-                // circa Cesium 1.15-1.20 when the converter incorrectly used the buffer name 'KHR_binary_glTF'.
-                if ((id === 'binary_glTF') || (id === 'KHR_binary_glTF')) {
-                    // Buffer is the binary glTF file itself that is already loaded
-                    var loadResources = model._loadResources;
-                    loadResources.buffers[id] = model._cachedGltf.bgltf;
-                }
-                else if (buffer.type === 'arraybuffer') {
-                    ++model._loadResources.pendingBufferLoads;
-                    var bufferPath = joinUrls(model._baseUri, buffer.uri);
->>>>>>> 075c8b36
                     loadArrayBuffer(bufferPath).then(bufferLoad(model, id)).otherwise(getFailedLoadFunction(model, 'buffer', bufferPath));
                 }
             }
@@ -1444,24 +1416,17 @@
     }
 
     function parseBufferViews(model) {
-<<<<<<< HEAD
+        var bufferViews = model.gltf.bufferViews;
+        var id;
+
+        var vertexBuffersToCreate = model._loadResources.vertexBuffersToCreate;
+
+        // Only ARRAY_BUFFER here.  ELEMENT_ARRAY_BUFFER created below.
         ForEach.bufferView(model.gltf, function(bufferView, id) {
             if (bufferView.target === WebGLConstants.ARRAY_BUFFER) {
-                model._loadResources.buffersToCreate.enqueue(id);
-=======
-        var bufferViews = model.gltf.bufferViews;
-        var id;
-
-        var vertexBuffersToCreate = model._loadResources.vertexBuffersToCreate;
-
-        // Only ARRAY_BUFFER here.  ELEMENT_ARRAY_BUFFER created below.
-        for (id in bufferViews) {
-            if (bufferViews.hasOwnProperty(id)) {
-                if (bufferViews[id].target === WebGLConstants.ARRAY_BUFFER) {
-                    vertexBuffersToCreate.enqueue(id);
-                }
-            }
-        }
+                vertexBuffersToCreate.enqueue(id);
+            }
+        });
 
         var indexBuffersToCreate = model._loadResources.indexBuffersToCreate;
         var indexBufferIds = {};
@@ -1470,23 +1435,20 @@
         // at creation type, which is not part of the glTF bufferview so loop
         // through glTF accessors to create the bufferview's index buffer.
         var accessors = model.gltf.accessors;
-        for (id in accessors) {
-            if (accessors.hasOwnProperty(id)) {
-                var accessor = accessors[id];
-                var bufferViewId = accessor.bufferView;
-                var bufferView = bufferViews[bufferViewId];
-
-                if ((bufferView.target === WebGLConstants.ELEMENT_ARRAY_BUFFER) && !defined(indexBufferIds[bufferViewId])) {
-                    indexBufferIds[bufferViewId] = true;
-                    indexBuffersToCreate.enqueue({
-                        id : bufferViewId,
-                        // In theory, several glTF accessors with different componentTypes could
-                        // point to the same glTF bufferView, which would break this.
-                        // In practice, it is unlikely as it will be UNSIGNED_SHORT.
-                        componentType : accessor.componentType
-                    });
-                }
->>>>>>> 075c8b36
+        ForEach.accessor(model.gltf, function(accessor) {
+            var bufferViewId = accessor.bufferView;
+            var bufferView = bufferViews[bufferViewId];
+
+            if ((bufferView.target === WebGLConstants.ELEMENT_ARRAY_BUFFER) && !defined(indexBufferIds[bufferViewId])) {
+                indexBufferIds[bufferViewId] = true;
+                indexBuffersToCreate.enqueue({
+                    id : bufferViewId,
+                    // In theory, several glTF accessors with different componentTypes could
+                    // point to the same glTF bufferView, which would break this.
+                    // In practice, it is unlikely, but possible with uint32 indices in glTF 2.0.
+// TODO: Is this disallowed in latest glTF 2.0 spec??
+                    componentType : accessor.componentType
+                });
             }
         });
     }
@@ -1505,7 +1467,6 @@
     }
 
     function parseShaders(model) {
-<<<<<<< HEAD
         var gltf = model.gltf;
         var buffers = gltf.buffers;
         var bufferViews = gltf.bufferViews;
@@ -1530,33 +1491,8 @@
             } else {
                 ++model._loadResources.pendingShaderLoads;
                 var uri = new Uri(shader.uri);
-                var shaderPath = uri.resolve(model._baseUri).toString();
-                loadText(shaderPath).then(shaderLoad(model, id)).otherwise(getFailedLoadFunction(model, 'shader', shaderPath));
-=======
-        var shaders = model.gltf.shaders;
-        for (var id in shaders) {
-            if (shaders.hasOwnProperty(id)) {
-                var shader = shaders[id];
-
-                // Shader references either uri (external or base64-encoded) or bufferView
-                if (defined(shader.extras) && defined(shader.extras.source)) {
-                    model._loadResources.shaders[id] = {
-                        source : shader.extras.source,
-                        bufferView : undefined
-                    };
-                }
-                else if (defined(shader.extensions) && defined(shader.extensions.KHR_binary_glTF)) {
-                    var binary = shader.extensions.KHR_binary_glTF;
-                    model._loadResources.shaders[id] = {
-                        source : undefined,
-                        bufferView : binary.bufferView
-                    };
-                } else {
-                    ++model._loadResources.pendingShaderLoads;
-                    var shaderPath = joinUrls(model._baseUri, shader.uri);
-                    loadText(shaderPath).then(shaderLoad(model, shader.type, id)).otherwise(getFailedLoadFunction(model, 'shader', shaderPath));
-                }
->>>>>>> 075c8b36
+                var shaderPath = joinUrls(model._baseUri, shader.uri);
+                loadText(shaderPath).then(shaderLoad(model, shader.type, id)).otherwise(getFailedLoadFunction(model, 'shader', shaderPath));
             }
         });
     }
@@ -1588,7 +1524,6 @@
     var crnRegex = /(^data:image\/crn)|(\.crn$)/i;
 
     function parseTextures(model, context) {
-<<<<<<< HEAD
         var gltf = model.gltf;
         var images = gltf.images;
         ForEach.texture(gltf, function(texture, id) {
@@ -1611,49 +1546,6 @@
                         bufferViewId = crunch.bufferView;
                     } else {
                         uri = crunch.uri;
-=======
-        var images = model.gltf.images;
-        var textures = model.gltf.textures;
-        for (var id in textures) {
-            if (textures.hasOwnProperty(id)) {
-                var gltfImage = images[textures[id].source];
-                var extras = gltfImage.extras;
-
-                var binary;
-                var uri;
-
-                // First check for a compressed texture
-                if (defined(extras) && defined(extras.compressedImage3DTiles)) {
-                    var crunch = extras.compressedImage3DTiles.crunch;
-                    var s3tc = extras.compressedImage3DTiles.s3tc;
-                    var pvrtc = extras.compressedImage3DTiles.pvrtc1;
-                    var etc1 = extras.compressedImage3DTiles.etc1;
-
-                    if (context.s3tc && defined(crunch)) {
-                        if (defined(crunch.extensions)&& defined(crunch.extensions.KHR_binary_glTF)) {
-                            binary = crunch.extensions.KHR_binary_glTF;
-                        } else {
-                            uri = crunch.uri;
-                        }
-                    } else if (context.s3tc && defined(s3tc)) {
-                        if (defined(s3tc.extensions)&& defined(s3tc.extensions.KHR_binary_glTF)) {
-                            binary = s3tc.extensions.KHR_binary_glTF;
-                        } else {
-                            uri = s3tc.uri;
-                        }
-                    } else if (context.pvrtc && defined(pvrtc)) {
-                        if (defined(pvrtc.extensions)&& defined(pvrtc.extensions.KHR_binary_glTF)) {
-                            binary = pvrtc.extensions.KHR_binary_glTF;
-                        } else {
-                            uri = pvrtc.uri;
-                        }
-                    } else if (context.etc1 && defined(etc1)) {
-                        if (defined(etc1.extensions)&& defined(etc1.extensions.KHR_binary_glTF)) {
-                            binary = etc1.extensions.KHR_binary_glTF;
-                        } else {
-                            uri = etc1.uri;
-                        }
->>>>>>> 075c8b36
                     }
                 } else if (context.s3tc && defined(s3tc)) {
                     if (defined(s3tc.bufferView)) {
@@ -1687,29 +1579,17 @@
             } else {
                 ++model._loadResources.pendingTextureLoads;
                 uri = new Uri(uri);
-                var imagePath = uri.resolve(model._baseUri).toString();
+                var imagePath = joinUrls(model._baseUri, gltfImage.uri);
+
+                var promise;
                 if (ktxRegex.test(imagePath)) {
-                    loadKTX(imagePath).then(imageLoad(model, id, imageId)).otherwise(getFailedLoadFunction(model, 'image', imagePath));
+                    promise = loadKTX(imagePath);
                 } else if (crnRegex.test(imagePath)) {
-                    loadCRN(imagePath).then(imageLoad(model, id, imageId)).otherwise(getFailedLoadFunction(model, 'image', imagePath));
+                    promise = loadCRN(imagePath);
                 } else {
-<<<<<<< HEAD
-                    loadImage(imagePath).then(imageLoad(model, id, imageId)).otherwise(getFailedLoadFunction(model, 'image', imagePath));
-=======
-                    ++model._loadResources.pendingTextureLoads;
-                    var imagePath = joinUrls(model._baseUri, gltfImage.uri);
-
-                    var promise;
-                    if (ktxRegex.test(imagePath)) {
-                        promise = loadKTX(imagePath);
-                    } else if (crnRegex.test(imagePath)) {
-                        promise = loadCRN(imagePath);
-                    } else {
-                        promise = loadImage(imagePath);
-                    }
-                    promise.then(imageLoad(model, id)).otherwise(getFailedLoadFunction(model, 'image', imagePath));
->>>>>>> 075c8b36
-                }
+                    promise = loadImage(imagePath);
+                }
+                promise.then(imageLoad(model, id, imageId)).otherwise(getFailedLoadFunction(model, 'image', imagePath));
             }
         });
     }
@@ -1947,26 +1827,6 @@
             return;
         }
 
-<<<<<<< HEAD
-        // The Cesium Renderer requires knowing the datatype for an index buffer
-        // at creation type, which is not part of the glTF bufferview so loop
-        // through glTF accessors to create the bufferview's index buffer.
-        ForEach.accessor(model.gltf, function(accessor) {
-            bufferView = bufferViews[accessor.bufferView];
-
-            if ((bufferView.target === WebGLConstants.ELEMENT_ARRAY_BUFFER) && !defined(rendererBuffers[accessor.bufferView])) {
-                var indexBuffer = Buffer.createIndexBuffer({
-                    context : context,
-                    typedArray : loadResources.getBuffer(bufferView),
-                    usage : BufferUsage.STATIC_DRAW,
-                    indexDatatype : accessor.componentType
-                });
-                indexBuffer.vertexArrayDestroyable = false;
-                rendererBuffers[accessor.bufferView] = indexBuffer;
-                // In theory, several glTF accessors with different componentTypes could
-                // point to the same glTF bufferView, which would break this.
-                // In practice, it is unlikely, but possible with uint32 indices in glTF 2.0.
-=======
         var context = frameState.context;
         var vertexBuffersToCreate = loadResources.vertexBuffersToCreate;
         var indexBuffersToCreate = loadResources.indexBuffersToCreate;
@@ -1997,7 +1857,6 @@
             while (indexBuffersToCreate.length > 0) {
                 i = indexBuffersToCreate.dequeue();
                 createIndexBuffer(i.id, i.componentType, model, context);
->>>>>>> 075c8b36
             }
         });
     }
@@ -2738,14 +2597,11 @@
                             // with an attribute that wasn't used and the asset wasn't optimized.
                             if (defined(attributeLocation)) {
                                 var a = accessors[primitiveAttributes[attributeName]];
-<<<<<<< HEAD
                                 var normalize = false;
                                 if (defined(a.normalized) && a.normalized) {
                                     normalize = true;
                                 }
-=======
-
->>>>>>> 075c8b36
+
                                 attributes.push({
                                     index : attributeLocation,
                                     vertexBuffer : rendererBuffers[a.bufferView],
@@ -3499,25 +3355,17 @@
                 offset = 0;
             }
 
+            // Update model triangle count using number of indices
+            model._trianglesLength += triangleCountFromPrimitiveIndices(primitive, count);
+
             var um = uniformMaps[primitive.material];
             var uniformMap = um.uniformMap;
             if (defined(um.jointMatrixUniformName)) {
                 var jointUniformMap = {};
                 jointUniformMap[um.jointMatrixUniformName] = createJointMatricesFunction(runtimeNode);
 
-<<<<<<< HEAD
                 uniformMap = combine(uniformMap, jointUniformMap);
             }
-=======
-                // Update model triangle count using number of indices
-                model._trianglesLength += triangleCountFromPrimitiveIndices(primitive, count);
-
-                var um = uniformMaps[primitive.material];
-                var uniformMap = um.uniformMap;
-                if (defined(um.jointMatrixUniformName)) {
-                    var jointUniformMap = {};
-                    jointUniformMap[um.jointMatrixUniformName] = createJointMatricesFunction(runtimeNode);
->>>>>>> 075c8b36
 
             uniformMap = combine(uniformMap, {
                 gltf_color : createColorFunction(model),
@@ -3539,14 +3387,17 @@
 
             // GLTF_SPEC: Offical means to determine translucency. https://github.com/KhronosGroup/glTF/issues/105
             var isTranslucent = rs.blending.enabled;
-            var owner = {
-                primitive : defaultValue(model.pickPrimitive, model),
-                id : model.id,
-                node : runtimeNode.publicNode,
-                mesh : runtimeMeshesByName[mesh.name]
-            };
-
-<<<<<<< HEAD
+
+            var owner = model._pickObject;
+            if (!defined(owner)) {
+                owner = {
+                    primitive : model,
+                    id : model.id,
+                    node : runtimeNode.publicNode,
+                    mesh : runtimeMeshesByName[mesh.name]
+                };
+            }
+
             var castShadows = ShadowMode.castShadows(model._shadows);
             var receiveShadows = ShadowMode.receiveShadows(model._shadows);
 
@@ -3568,20 +3419,6 @@
             });
 
             var pickCommand;
-=======
-                // GLTF_SPEC: Offical means to determine translucency. https://github.com/KhronosGroup/glTF/issues/105
-                var isTranslucent = rs.blending.enabled;
-
-                var owner = model._pickObject;
-                if (!defined(owner)) {
-                    owner = {
-                        primitive : model,
-                        id : model.id,
-                        node : runtimeNode.publicNode,
-                        mesh : runtimeMeshesByName[mesh.name]
-                    };
-                }
->>>>>>> 075c8b36
 
             if (allowPicking) {
                 var pickUniformMap;
@@ -4405,7 +4242,6 @@
     }
 
     function checkSupportedExtensions(model) {
-<<<<<<< HEAD
         var extensionsRequired = model.extensionsRequired;
         for (var extension in extensionsRequired) {
             if (extensionsRequired.hasOwnProperty(extension)) {
@@ -4414,16 +4250,6 @@
                     extension !== 'KHR_binary_glTF' &&
                     extension !== 'KHR_materials_common' &&
                     extension !== 'WEB3D_quantized_attributes') {
-=======
-        var extensionsUsed = model.gltf.extensionsUsed;
-        if (defined(extensionsUsed)) {
-            var extensionsUsedCount = extensionsUsed.length;
-            for (var index = 0; index < extensionsUsedCount; ++index) {
-                var extension = extensionsUsed[index];
-
-                if (extension !== 'CESIUM_RTC' && extension !== 'KHR_binary_glTF' &&
-                    extension !== 'KHR_materials_common' && extension !== 'WEB3D_quantized_attributes') {
->>>>>>> 075c8b36
                     throw new RuntimeError('Unsupported glTF Extension: ' + extension);
                 }
             }
