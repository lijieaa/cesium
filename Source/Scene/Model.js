/*global define*/
define([
        '../Core/BoundingSphere',
        '../Core/Cartesian2',
        '../Core/Cartesian3',
        '../Core/Cartesian4',
        '../Core/Cartographic',
        '../Core/clone',
        '../Core/Color',
        '../Core/combine',
        '../Core/defaultValue',
        '../Core/defined',
        '../Core/defineProperties',
        '../Core/destroyObject',
        '../Core/DeveloperError',
        '../Core/DistanceDisplayCondition',
        '../Core/FeatureDetection',
        '../Core/getAbsoluteUri',
        '../Core/getBaseUri',
        '../Core/getMagic',
        '../Core/getStringFromTypedArray',
        '../Core/IndexDatatype',
        '../Core/joinUrls',
        '../Core/loadArrayBuffer',
        '../Core/loadCRN',
        '../Core/loadImage',
        '../Core/loadImageFromTypedArray',
        '../Core/loadKTX',
        '../Core/loadText',
        '../Core/Math',
        '../Core/Matrix2',
        '../Core/Matrix3',
        '../Core/Matrix4',
        '../Core/PixelFormat',
        '../Core/PrimitiveType',
        '../Core/Quaternion',
        '../Core/Queue',
        '../Core/Request',
        '../Core/RequestScheduler',
        '../Core/RuntimeError',
        '../Core/Transforms',
        '../Core/WebGLConstants',
        '../Renderer/Buffer',
        '../Renderer/BufferUsage',
        '../Renderer/DrawCommand',
        '../Renderer/Pass',
        '../Renderer/RenderState',
        '../Renderer/Sampler',
        '../Renderer/ShaderProgram',
        '../Renderer/ShaderSource',
        '../Renderer/Texture',
        '../Renderer/TextureMinificationFilter',
        '../Renderer/TextureWrap',
        '../Renderer/VertexArray',
        '../ThirdParty/gltfDefaults',
        '../ThirdParty/Uri',
        '../ThirdParty/when',
        './Axis',
        './BlendingState',
        './ColorBlendMode',
        './getAttributeOrUniformBySemantic',
        './getBinaryAccessor',
        './HeightReference',
        './JobType',
        './ModelAnimationCache',
        './ModelAnimationCollection',
        './ModelMaterial',
        './modelMaterialsCommon',
        './ModelMesh',
        './ModelNode',
        './SceneMode',
        './ShadowMode'
    ], function(
        BoundingSphere,
        Cartesian2,
        Cartesian3,
        Cartesian4,
        Cartographic,
        clone,
        Color,
        combine,
        defaultValue,
        defined,
        defineProperties,
        destroyObject,
        DeveloperError,
        DistanceDisplayCondition,
        FeatureDetection,
        getAbsoluteUri,
        getBaseUri,
        getMagic,
        getStringFromTypedArray,
        IndexDatatype,
        joinUrls,
        loadArrayBuffer,
        loadCRN,
        loadImage,
        loadImageFromTypedArray,
        loadKTX,
        loadText,
        CesiumMath,
        Matrix2,
        Matrix3,
        Matrix4,
        PixelFormat,
        PrimitiveType,
        Quaternion,
        Queue,
        Request,
        RequestScheduler,
        RuntimeError,
        Transforms,
        WebGLConstants,
        Buffer,
        BufferUsage,
        DrawCommand,
        Pass,
        RenderState,
        Sampler,
        ShaderProgram,
        ShaderSource,
        Texture,
        TextureMinificationFilter,
        TextureWrap,
        VertexArray,
        gltfDefaults,
        Uri,
        when,
        Axis,
        BlendingState,
        ColorBlendMode,
        getAttributeOrUniformBySemantic,
        getBinaryAccessor,
        HeightReference,
        JobType,
        ModelAnimationCache,
        ModelAnimationCollection,
        ModelMaterial,
        modelMaterialsCommon,
        ModelMesh,
        ModelNode,
        SceneMode,
        ShadowMode) {
    'use strict';

    // Bail out if the browser doesn't support typed arrays, to prevent the setup function
    // from failing, since we won't be able to create a WebGL context anyway.
    if (!FeatureDetection.supportsTypedArrays()) {
        return {};
    }

    var boundingSphereCartesian3Scratch = new Cartesian3();

    var ModelState = {
        NEEDS_LOAD : 0,
        LOADING : 1,
        LOADED : 2,  // Renderable, but textures can still be pending when incrementallyLoadTextures is true.
        FAILED : 3
    };

    // GLTF_SPEC: Figure out correct mime types (https://github.com/KhronosGroup/glTF/issues/412)
    var defaultModelAccept = 'model/vnd.gltf.binary,model/vnd.gltf+json,model/gltf.binary,model/gltf+json;q=0.8,application/json;q=0.2,*/*;q=0.01';

    function LoadResources() {
        this.vertexBuffersToCreate = new Queue();
        this.indexBuffersToCreate = new Queue();
        this.buffers = {};
        this.pendingBufferLoads = 0;

        this.programsToCreate = new Queue();
        this.shaders = {};
        this.pendingShaderLoads = 0;

        this.texturesToCreate = new Queue();
        this.pendingTextureLoads = 0;

        this.texturesToCreateFromBufferView = new Queue();
        this.pendingBufferViewToImage = 0;

        this.createSamplers = true;
        this.createSkins = true;
        this.createRuntimeAnimations = true;
        this.createVertexArrays = true;
        this.createRenderStates = true;
        this.createUniformMaps = true;
        this.createRuntimeNodes = true;

        this.skinnedNodesIds = [];
    }

    LoadResources.prototype.getBuffer = function(bufferView) {
        return getSubarray(this.buffers[bufferView.buffer], bufferView.byteOffset, bufferView.byteLength);
    };

    LoadResources.prototype.finishedPendingBufferLoads = function() {
        return (this.pendingBufferLoads === 0);
    };

    LoadResources.prototype.finishedBuffersCreation = function() {
        return ((this.pendingBufferLoads === 0) &&
                (this.vertexBuffersToCreate.length === 0) &&
                (this.indexBuffersToCreate.length === 0));
    };

    LoadResources.prototype.finishedProgramCreation = function() {
        return ((this.pendingShaderLoads === 0) && (this.programsToCreate.length === 0));
    };

    LoadResources.prototype.finishedTextureCreation = function() {
        var finishedPendingLoads = (this.pendingTextureLoads === 0);
        var finishedResourceCreation =
            (this.texturesToCreate.length === 0) &&
            (this.texturesToCreateFromBufferView.length === 0);

        return finishedPendingLoads && finishedResourceCreation;
    };

    LoadResources.prototype.finishedEverythingButTextureCreation = function() {
        var finishedPendingLoads =
            (this.pendingBufferLoads === 0) &&
            (this.pendingShaderLoads === 0);
        var finishedResourceCreation =
            (this.vertexBuffersToCreate.length === 0) &&
            (this.indexBuffersToCreate.length === 0) &&
            (this.programsToCreate.length === 0) &&
            (this.pendingBufferViewToImage === 0);

        return finishedPendingLoads && finishedResourceCreation;
    };

    LoadResources.prototype.finished = function() {
        return this.finishedTextureCreation() && this.finishedEverythingButTextureCreation();
    };

    ///////////////////////////////////////////////////////////////////////////

    function setCachedGltf(model, cachedGltf) {
        model._cachedGltf = cachedGltf;
        model._animationIds = getAnimationIds(cachedGltf);
    }

    // glTF JSON can be big given embedded geometry, textures, and animations, so we
    // cache it across all models using the same url/cache-key.  This also reduces the
    // slight overhead in assigning defaults to missing values.
    //
    // Note that this is a global cache, compared to renderer resources, which
    // are cached per context.
    function CachedGltf(options) {
        this._gltf = modelMaterialsCommon(gltfDefaults(options.gltf), {
            addBatchIdToGeneratedShaders : options.addBatchIdToGeneratedShaders
        });
        this._bgltf = options.bgltf;
        this.ready = options.ready;
        this.modelsToLoad = [];
        this.count = 0;
    }

    defineProperties(CachedGltf.prototype, {
        gltf : {
            set : function(value) {
                this._gltf = modelMaterialsCommon(gltfDefaults(value));
            },

            get : function() {
                return this._gltf;
            }
        },

        bgltf : {
            get : function() {
                return this._bgltf;
            }
        }
    });

    CachedGltf.prototype.makeReady = function(gltfJson, bgltf) {
        this.gltf = gltfJson;
        this._bgltf = bgltf;

        var models = this.modelsToLoad;
        var length = models.length;
        for (var i = 0; i < length; ++i) {
            var m = models[i];
            if (!m.isDestroyed()) {
                setCachedGltf(m, this);
            }
        }
        this.modelsToLoad = undefined;
        this.ready = true;
    };

    function getAnimationIds(cachedGltf) {
        var animationIds = [];
        if (defined(cachedGltf) && defined(cachedGltf.gltf)) {
            var animations = cachedGltf.gltf.animations;
            for (var id in animations) {
                if (animations.hasOwnProperty(id)) {
                    animationIds.push(id);
                }
            }
        }

        return animationIds;
    }

    var gltfCache = {};

    ///////////////////////////////////////////////////////////////////////////

    /**
     * A 3D model based on glTF, the runtime asset format for WebGL, OpenGL ES, and OpenGL.
     * <p>
     * Cesium includes support for geometry and materials, glTF animations, and glTF skinning.
     * In addition, individual glTF nodes are pickable with {@link Scene#pick} and animatable
     * with {@link Model#getNode}.  glTF cameras and lights are not currently supported.
     * </p>
     * <p>
     * An external glTF asset is created with {@link Model.fromGltf}.  glTF JSON can also be
     * created at runtime and passed to this constructor function.  In either case, the
     * {@link Model#readyPromise} is resolved when the model is ready to render, i.e.,
     * when the external binary, image, and shader files are downloaded and the WebGL
     * resources are created.
     * </p>
     * <p>
     * For high-precision rendering, Cesium supports the CESIUM_RTC extension, which introduces the
     * CESIUM_RTC_MODELVIEW parameter semantic that says the node is in WGS84 coordinates translated
     * relative to a local origin.
     * </p>
     *
     * @alias Model
     * @constructor
     *
     * @param {Object} [options] Object with the following properties:
     * @param {Object|ArrayBuffer|Uint8Array} [options.gltf] The object for the glTF JSON or an arraybuffer of Binary glTF defined by the KHR_binary_glTF extension.
     * @param {String} [options.basePath=''] The base path that paths in the glTF JSON are relative to.
     * @param {Boolean} [options.show=true] Determines if the model primitive will be shown.
     * @param {Matrix4} [options.modelMatrix=Matrix4.IDENTITY] The 4x4 transformation matrix that transforms the model from model to world coordinates.
     * @param {Number} [options.scale=1.0] A uniform scale applied to this model.
     * @param {Number} [options.minimumPixelSize=0.0] The approximate minimum pixel size of the model regardless of zoom.
     * @param {Number} [options.maximumScale] The maximum scale size of a model. An upper limit for minimumPixelSize.
     * @param {Object} [options.id] A user-defined object to return when the model is picked with {@link Scene#pick}.
     * @param {Boolean} [options.allowPicking=true] When <code>true</code>, each glTF mesh and primitive is pickable with {@link Scene#pick}.
     * @param {Boolean} [options.incrementallyLoadTextures=true] Determine if textures may continue to stream in after the model is loaded.
     * @param {Boolean} [options.asynchronous=true] Determines if model WebGL resource creation will be spread out over several frames or block until completion once all glTF files are loaded.
     * @param {ShadowMode} [options.shadows=ShadowMode.ENABLED] Determines whether the model casts or receives shadows from each light source.
     * @param {Boolean} [options.debugShowBoundingVolume=false] For debugging only. Draws the bounding sphere for each draw command in the model.
     * @param {Boolean} [options.debugWireframe=false] For debugging only. Draws the model in wireframe.
     * @param {HeightReference} [options.heightReference] Determines how the model is drawn relative to terrain.
     * @param {Scene} [options.scene] Must be passed in for models that use the height reference property.
     * @param {Boolean} [options.addBatchIdToGeneratedShaders=false] Determines if shaders generated for materials using the KHR_materials_common extension should include a batchId attribute. For models contained in b3dm tiles.
     * @param {DistanceDisplayCondition} [options.distanceDisplayCondition] The condition specifying at what distance from the camera that this model will be displayed.
     * @param {Color} [options.color=Color.WHITE] A color that blends with the model's rendered color.
     * @param {ColorBlendMode} [options.colorBlendMode=ColorBlendMode.HIGHLIGHT] Defines how the color blends with the model.
     * @param {Number} [options.colorBlendAmount=0.5] Value used to determine the color strength when the <code>colorBlendMode</code> is <code>MIX</code>. A value of 0.0 results in the model's rendered color while a value of 1.0 results in a solid color, with any value in-between resulting in a mix of the two.
     * @param {Color} [options.silhouetteColor=Color.RED] The silhouette color. If more than 256 models have silhouettes enabled, there is a small chance that overlapping models will have minor artifacts.
     * @param {Number} [options.silhouetteSize=0.0] The size of the silhouette in pixels.
     *
     * @exception {DeveloperError} bgltf is not a valid Binary glTF file.
     * @exception {DeveloperError} Only glTF Binary version 1 is supported.
     *
     * @see Model.fromGltf
     *
     * @demo {@link http://cesiumjs.org/Cesium/Apps/Sandcastle/index.html?src=3D%20Models.html|Cesium Sandcastle Models Demo}
     */
    function Model(options) {
        options = defaultValue(options, defaultValue.EMPTY_OBJECT);

        var cacheKey = options.cacheKey;
        this._cacheKey = cacheKey;
        this._cachedGltf = undefined;
        this._releaseGltfJson = defaultValue(options.releaseGltfJson, false);
        this._animationIds = undefined;

        var cachedGltf;
        if (defined(cacheKey) && defined(gltfCache[cacheKey]) && gltfCache[cacheKey].ready) {
            // glTF JSON is in cache and ready
            cachedGltf = gltfCache[cacheKey];
            ++cachedGltf.count;
        } else {
            // glTF was explicitly provided, e.g., when a user uses the Model constructor directly
            var gltf = options.gltf;

            if (defined(gltf)) {
                if (gltf instanceof ArrayBuffer) {
                    gltf = new Uint8Array(gltf);
                }

                if (gltf instanceof Uint8Array) {
                    // Binary glTF
                    var result = parseBinaryGltfHeader(gltf);

                    // KHR_binary_glTF is from the beginning of the binary section
                    if (result.binaryOffset !== 0) {
                        gltf = gltf.subarray(result.binaryOffset);
                    }

                    cachedGltf = new CachedGltf({
                        gltf : result.glTF,
                        bgltf : gltf,
                        ready : true,
                        addBatchIdToGeneratedShaders : options.addBatchIdToGeneratedShaders
                    });
                } else {
                    // Normal glTF (JSON)
                    cachedGltf = new CachedGltf({
                        gltf : options.gltf,
                        ready : true,
                        addBatchIdToGeneratedShaders : options.addBatchIdToGeneratedShaders
                    });
                }

                cachedGltf.count = 1;

                if (defined(cacheKey)) {
                    gltfCache[cacheKey] = cachedGltf;
                }
            }
        }
        setCachedGltf(this, cachedGltf);

        this._basePath = defaultValue(options.basePath, '');
        var baseUri = getBaseUri(document.location.href);
        this._baseUri = joinUrls(baseUri, this._basePath);

        /**
         * Determines if the model primitive will be shown.
         *
         * @type {Boolean}
         *
         * @default true
         */
        this.show = defaultValue(options.show, true);

        /**
         * The silhouette color.
         *
         * @type {Color}
         *
         * @default Color.RED
         */
        this.silhouetteColor = defaultValue(options.silhouetteColor, Color.RED);
        this._silhouetteColor = new Color();
        this._silhouetteColorPreviousAlpha = 1.0;
        this._normalAttributeName = undefined;

        /**
         * The size of the silhouette in pixels.
         *
         * @type {Number}
         *
         * @default 0.0
         */
        this.silhouetteSize = defaultValue(options.silhouetteSize, 0.0);

        /**
         * The 4x4 transformation matrix that transforms the model from model to world coordinates.
         * When this is the identity matrix, the model is drawn in world coordinates, i.e., Earth's WGS84 coordinates.
         * Local reference frames can be used by providing a different transformation matrix, like that returned
         * by {@link Transforms.eastNorthUpToFixedFrame}.
         *
         * @type {Matrix4}
         *
         * @default {@link Matrix4.IDENTITY}
         *
         * @example
         * var origin = Cesium.Cartesian3.fromDegrees(-95.0, 40.0, 200000.0);
         * m.modelMatrix = Cesium.Transforms.eastNorthUpToFixedFrame(origin);
         */
        this.modelMatrix = Matrix4.clone(defaultValue(options.modelMatrix, Matrix4.IDENTITY));
        this._modelMatrix = Matrix4.clone(this.modelMatrix);
        this._clampedModelMatrix = undefined;

        /**
         * A uniform scale applied to this model before the {@link Model#modelMatrix}.
         * Values greater than <code>1.0</code> increase the size of the model; values
         * less than <code>1.0</code> decrease.
         *
         * @type {Number}
         *
         * @default 1.0
         */
        this.scale = defaultValue(options.scale, 1.0);
        this._scale = this.scale;

        /**
         * The approximate minimum pixel size of the model regardless of zoom.
         * This can be used to ensure that a model is visible even when the viewer
         * zooms out.  When <code>0.0</code>, no minimum size is enforced.
         *
         * @type {Number}
         *
         * @default 0.0
         */
        this.minimumPixelSize = defaultValue(options.minimumPixelSize, 0.0);
        this._minimumPixelSize = this.minimumPixelSize;

        /**
         * The maximum scale size for a model. This can be used to give
         * an upper limit to the {@link Model#minimumPixelSize}, ensuring that the model
         * is never an unreasonable scale.
         *
         * @type {Number}
         */
        this.maximumScale = options.maximumScale;
        this._maximumScale = this.maximumScale;

        /**
         * User-defined object returned when the model is picked.
         *
         * @type Object
         *
         * @default undefined
         *
         * @see Scene#pick
         */
        this.id = options.id;
        this._id = options.id;

        /**
         * Returns the height reference of the model
         *
         * @memberof Model.prototype
         *
         * @type {HeightReference}
         *
         * @default HeightReference.NONE
         */
        this.heightReference = defaultValue(options.heightReference, HeightReference.NONE);
        this._heightReference = this.heightReference;
        this._heightChanged = false;
        this._removeUpdateHeightCallback = undefined;
        var scene = options.scene;
        this._scene = scene;
        if (defined(scene)) {
            scene.terrainProviderChanged.addEventListener(function() {
                this._heightChanged = true;
            }, this);
        }

        /**
         * Used for picking primitives that wrap a model.
         *
         * @private
         */
        this._pickObject = options.pickObject;
        this._allowPicking = defaultValue(options.allowPicking, true);

        this._ready = false;
        this._readyPromise = when.defer();

        /**
         * The currently playing glTF animations.
         *
         * @type {ModelAnimationCollection}
         */
        this.activeAnimations = new ModelAnimationCollection(this);

        this._defaultTexture = undefined;
        this._incrementallyLoadTextures = defaultValue(options.incrementallyLoadTextures, true);
        this._asynchronous = defaultValue(options.asynchronous, true);

        /**
         * Determines whether the model casts or receives shadows from each light source.
         *
         * @type {ShadowMode}
         *
         * @default ShadowMode.ENABLED
         */
        this.shadows = defaultValue(options.shadows, ShadowMode.ENABLED);
        this._shadows = this.shadows;

        /**
         * A color that blends with the model's rendered color.
         *
         * @type {Color}
         *
         * @default Color.WHITE
         */
        this.color = defaultValue(options.color, Color.WHITE);
        this._color = new Color();
        this._colorPreviousAlpha = 1.0;

        /**
         * Defines how the color blends with the model.
         *
         * @type {ColorBlendMode}
         *
         * @default ColorBlendMode.HIGHLIGHT
         */
        this.colorBlendMode = defaultValue(options.colorBlendMode, ColorBlendMode.HIGHLIGHT);

        /**
         * Value used to determine the color strength when the <code>colorBlendMode</code> is <code>MIX</code>.
         * A value of 0.0 results in the model's rendered color while a value of 1.0 results in a solid color, with
         * any value in-between resulting in a mix of the two.
         *
         * @type {Number}
         *
         * @default 0.5
         */
        this.colorBlendAmount = defaultValue(options.colorBlendAmount, 0.5);

        /**
         * This property is for debugging only; it is not for production use nor is it optimized.
         * <p>
         * Draws the bounding sphere for each draw command in the model.  A glTF primitive corresponds
         * to one draw command.  A glTF mesh has an array of primitives, often of length one.
         * </p>
         *
         * @type {Boolean}
         *
         * @default false
         */
        this.debugShowBoundingVolume = defaultValue(options.debugShowBoundingVolume, false);
        this._debugShowBoundingVolume = false;

        /**
         * This property is for debugging only; it is not for production use nor is it optimized.
         * <p>
         * Draws the model in wireframe.
         * </p>
         *
         * @type {Boolean}
         *
         * @default false
         */
        this.debugWireframe = defaultValue(options.debugWireframe, false);
        this._debugWireframe = false;

        this._distanceDisplayCondition = options.distanceDisplayCondition;

        // Undocumented options
        this._precreatedAttributes = options.precreatedAttributes;
        this._vertexShaderLoaded = options.vertexShaderLoaded;
        this._fragmentShaderLoaded = options.fragmentShaderLoaded;
        this._uniformMapLoaded = options.uniformMapLoaded;
        this._pickVertexShaderLoaded = options.pickVertexShaderLoaded;
        this._pickFragmentShaderLoaded = options.pickFragmentShaderLoaded;
        this._pickUniformMapLoaded = options.pickUniformMapLoaded;
        this._ignoreCommands = defaultValue(options.ignoreCommands, false);
        this._requestType = options.requestType;
        this._upAxis = defaultValue(options.upAxis, Axis.Y);

        /**
         * @private
         * @readonly
         */
        this.cull = defaultValue(options.cull, true);

        this._computedModelMatrix = new Matrix4(); // Derived from modelMatrix and scale
        this._initialRadius = undefined;           // Radius without model's scale property, model-matrix scale, animations, or skins
        this._boundingSphere = undefined;
        this._scaledBoundingSphere = new BoundingSphere();
        this._state = ModelState.NEEDS_LOAD;
        this._loadResources = undefined;

        this._mode = undefined;

        this._perNodeShowDirty = false;            // true when the Cesium API was used to change a node's show property
        this._cesiumAnimationsDirty = false;       // true when the Cesium API, not a glTF animation, changed a node transform
        this._dirty = false;                       // true when the model was transformed this frame
        this._maxDirtyNumber = 0;                  // Used in place of a dirty boolean flag to avoid an extra graph traversal

        this._runtime = {
            animations : undefined,
            rootNodes : undefined,
            nodes : undefined,            // Indexed with the node property's name, i.e., glTF id
            nodesByName : undefined,      // Indexed with name property in the node
            skinnedNodes : undefined,
            meshesByName : undefined,     // Indexed with the name property in the mesh
            materialsByName : undefined,  // Indexed with the name property in the material
            materialsById : undefined     // Indexed with the material's property name
        };

        this._uniformMaps = {};           // Not cached since it can be targeted by glTF animation
        this._extensionsUsed = undefined; // Cached used extensions in a hash-map so we don't have to search the gltf array
        this._quantizedUniforms = {};     // Quantized uniforms for each program for WEB3D_quantized_attributes
        this._programPrimitives = {};
        this._rendererResources = {       // Cached between models with the same url/cache-key
            buffers : {},
            vertexArrays : {},
            programs : {},
            pickPrograms : {},
            silhouettePrograms: {},
            textures : {},
            samplers : {},
            renderStates : {}
        };
        this._cachedRendererResources = undefined;
        this._loadRendererResourcesFromCache = false;

        this._cachedVertexMemorySizeInBytes = 0;
        this._cachedTextureMemorySizeInBytes = 0;
        this._vertexMemorySizeInBytes = 0;
        this._textureMemorySizeInBytes = 0;
        this._trianglesLength = 0;

        this._nodeCommands = [];
        this._pickIds = [];

        // CESIUM_RTC extension
        this._rtcCenter = undefined;    // reference to either 3D or 2D
        this._rtcCenterEye = undefined; // in eye coordinates
        this._rtcCenter3D = undefined;  // in world coordinates
        this._rtcCenter2D = undefined;  // in projected world coordinates
    }

    defineProperties(Model.prototype, {
        /**
         * The object for the glTF JSON, including properties with default values omitted
         * from the JSON provided to this model.
         *
         * @memberof Model.prototype
         *
         * @type {Object}
         * @readonly
         *
         * @default undefined
         */
        gltf : {
            get : function() {
                return defined(this._cachedGltf) ? this._cachedGltf.gltf : undefined;
            }
        },

        /**
         * When <code>true</code>, the glTF JSON is not stored with the model once the model is
         * loaded (when {@link Model#ready} is <code>true</code>).  This saves memory when
         * geometry, textures, and animations are embedded in the .gltf file, which is the
         * default for the {@link http://cesiumjs.org/convertmodel.html|Cesium model converter}.
         * This is especially useful for cases like 3D buildings, where each .gltf model is unique
         * and caching the glTF JSON is not effective.
         *
         * @memberof Model.prototype
         *
         * @type {Boolean}
         * @readonly
         *
         * @default false
         *
         * @private
         */
        releaseGltfJson : {
            get : function() {
                return this._releaseGltfJson;
            }
        },

        /**
         * The key identifying this model in the model cache for glTF JSON, renderer resources, and animations.
         * Caching saves memory and improves loading speed when several models with the same url are created.
         * <p>
         * This key is automatically generated when the model is created with {@link Model.fromGltf}.  If the model
         * is created directly from glTF JSON using the {@link Model} constructor, this key can be manually
         * provided; otherwise, the model will not be changed.
         * </p>
         *
         * @memberof Model.prototype
         *
         * @type {String}
         * @readonly
         *
         * @private
         */
        cacheKey : {
            get : function() {
                return this._cacheKey;
            }
        },

        /**
         * The base path that paths in the glTF JSON are relative to.  The base
         * path is the same path as the path containing the .gltf file
         * minus the .gltf file, when binary, image, and shader files are
         * in the same directory as the .gltf.  When this is <code>''</code>,
         * the app's base path is used.
         *
         * @memberof Model.prototype
         *
         * @type {String}
         * @readonly
         *
         * @default ''
         */
        basePath : {
            get : function() {
                return this._basePath;
            }
        },

        /**
         * The model's bounding sphere in its local coordinate system.  This does not take into
         * account glTF animations and skins nor does it take into account {@link Model#minimumPixelSize}.
         *
         * @memberof Model.prototype
         *
         * @type {BoundingSphere}
         * @readonly
         *
         * @default undefined
         *
         * @exception {DeveloperError} The model is not loaded.  Use Model.readyPromise or wait for Model.ready to be true.
         *
         * @example
         * // Center in WGS84 coordinates
         * var center = Cesium.Matrix4.multiplyByPoint(model.modelMatrix, model.boundingSphere.center, new Cesium.Cartesian3());
         */
        boundingSphere : {
            get : function() {
                //>>includeStart('debug', pragmas.debug);
                if (this._state !== ModelState.LOADED) {
                    throw new DeveloperError('The model is not loaded.  Use Model.readyPromise or wait for Model.ready to be true.');
                }
                //>>includeEnd('debug');

                var modelMatrix = this.modelMatrix;
                if ((this.heightReference !== HeightReference.NONE) && this._clampedModelMatrix) {
                    modelMatrix = this._clampedModelMatrix;
                }

                var nonUniformScale = Matrix4.getScale(modelMatrix, boundingSphereCartesian3Scratch);
                var scale = defined(this.maximumScale) ? Math.min(this.maximumScale, this.scale) : this.scale;
                Cartesian3.multiplyByScalar(nonUniformScale, scale, nonUniformScale);

                var scaledBoundingSphere = this._scaledBoundingSphere;
                scaledBoundingSphere.center = Cartesian3.multiplyComponents(this._boundingSphere.center, nonUniformScale, scaledBoundingSphere.center);
                scaledBoundingSphere.radius = Cartesian3.maximumComponent(nonUniformScale) * this._initialRadius;

                if (defined(this._rtcCenter)) {
                    Cartesian3.add(this._rtcCenter, scaledBoundingSphere.center, scaledBoundingSphere.center);
                }

                return scaledBoundingSphere;
            }
        },

        /**
         * When <code>true</code>, this model is ready to render, i.e., the external binary, image,
         * and shader files were downloaded and the WebGL resources were created.  This is set to
         * <code>true</code> right before {@link Model#readyPromise} is resolved.
         *
         * @memberof Model.prototype
         *
         * @type {Boolean}
         * @readonly
         *
         * @default false
         */
        ready : {
            get : function() {
                return this._ready;
            }
        },

        /**
         * Gets the promise that will be resolved when this model is ready to render, i.e., when the external binary, image,
         * and shader files were downloaded and the WebGL resources were created.
         * <p>
         * This promise is resolved at the end of the frame before the first frame the model is rendered in.
         * </p>
         *
         * @memberof Model.prototype
         * @type {Promise.<Model>}
         * @readonly
         *
         * @example
         * // Play all animations at half-speed when the model is ready to render
         * Cesium.when(model.readyPromise).then(function(model) {
         *   model.activeAnimations.addAll({
         *     speedup : 0.5
         *   });
         * }).otherwise(function(error){
         *   window.alert(error);
         * });
         *
         * @see Model#ready
         */
        readyPromise : {
            get : function() {
                return this._readyPromise.promise;
            }
        },

        /**
         * Determines if model WebGL resource creation will be spread out over several frames or
         * block until completion once all glTF files are loaded.
         *
         * @memberof Model.prototype
         *
         * @type {Boolean}
         * @readonly
         *
         * @default true
         */
        asynchronous : {
            get : function() {
                return this._asynchronous;
            }
        },

        /**
         * When <code>true</code>, each glTF mesh and primitive is pickable with {@link Scene#pick}.  When <code>false</code>, GPU memory is saved.
         *
         * @memberof Model.prototype
         *
         * @type {Boolean}
         * @readonly
         *
         * @default true
         */
        allowPicking : {
            get : function() {
                return this._allowPicking;
            }
        },

        /**
         * Determine if textures may continue to stream in after the model is loaded.
         *
         * @memberof Model.prototype
         *
         * @type {Boolean}
         * @readonly
         *
         * @default true
         */
        incrementallyLoadTextures : {
            get : function() {
                return this._incrementallyLoadTextures;
            }
        },

        /**
         * Return the number of pending texture loads.
         *
         * @memberof Model.prototype
         *
         * @type {Number}
         * @readonly
         */
        pendingTextureLoads : {
            get : function() {
                return defined(this._loadResources) ? this._loadResources.pendingTextureLoads : 0;
            }
        },

        /**
         * Returns true if the model was transformed this frame
         *
         * @memberof Model.prototype
         *
         * @type {Boolean}
         * @readonly
         *
         * @private
         */
        dirty : {
            get : function() {
                return this._dirty;
            }
        },

        /**
         * Gets or sets the condition specifying at what distance from the camera that this model will be displayed.
         * @memberof Model.prototype
         * @type {DistanceDisplayCondition}
         * @default undefined
         */
        distanceDisplayCondition : {
            get : function() {
                return this._distanceDisplayCondition;
            },
            set : function(value) {
                //>>includeStart('debug', pragmas.debug);
                if (defined(value) && value.far <= value.near) {
                    throw new DeveloperError('far must be greater than near');
                }
                //>>includeEnd('debug');
                this._distanceDisplayCondition = DistanceDisplayCondition.clone(value, this._distanceDisplayCondition);
            }
        },

        /**
         * Gets the model's up-axis.
         * By default models are y-up according to the glTF spec, however geo-referenced models will typically be z-up.
         *
         * @memberof Model.prototype
         *
         * @type {Number}
         * @default Axis.Y
         * @readonly
         *
         * @private
         */
        upAxis : {
            get : function() {
                return this._upAxis;
            }
        },

        /**
         * Gets the model's triangle count.
         *
         * @private
         */
        trianglesLength : {
            get : function() {
                return this._trianglesLength;
            }
        },

        /**
         * Gets the model's vertex memory in bytes. This includes all vertex and index buffers.
         *
         * @private
         */
        vertexMemorySizeInBytes : {
            get : function() {
                return this._vertexMemorySizeInBytes;
            }
        },

        /**
         * Gets the model's texture memory in bytes.
         *
         * @private
         */
        textureMemorySizeInBytes : {
            get : function() {
                return this._textureMemorySizeInBytes;
            }
        },

        /**
         * Gets the model's cached vertex memory in bytes. This includes all vertex and index buffers.
         *
         * @private
         */
        cachedVertexMemorySizeInBytes : {
            get : function() {
                return this._cachedVertexMemorySizeInBytes;
            }
        },

        /**
         * Gets the model's cached texture memory in bytes.
         *
         * @private
         */
        cachedTextureMemorySizeInBytes : {
            get : function() {
                return this._cachedTextureMemorySizeInBytes;
            }
        }
    });

    var sizeOfUint32 = Uint32Array.BYTES_PER_ELEMENT;

    function silhouetteSupported(context) {
        return context.stencilBuffer;
    }

    /**
     * Determines if silhouettes are supported.
     *
     * @param {Scene} scene The scene.
     * @returns {Boolean} <code>true</code> if silhouettes are supported; otherwise, returns <code>false</code>
     */
    Model.silhouetteSupported = function(scene) {
        return silhouetteSupported(scene.context);
    };

    /**
     * This function differs from the normal subarray function
     * because it takes offset and length, rather than begin and end.
     */
    function getSubarray(array, offset, length) {
        return array.subarray(offset, offset + length);
    }

    function containsGltfMagic(uint8Array) {
        var magic = getMagic(uint8Array);
        return magic === 'glTF';
    }

    function parseBinaryGltfHeader(uint8Array) {
        //>>includeStart('debug', pragmas.debug);
        if (!containsGltfMagic(uint8Array)) {
            throw new DeveloperError('bgltf is not a valid Binary glTF file.');
        }
        //>>includeEnd('debug');

        var view = new DataView(uint8Array.buffer, uint8Array.byteOffset, uint8Array.byteLength);
        var byteOffset = 0;

        byteOffset += sizeOfUint32; // Skip magic number

        //>>includeStart('debug', pragmas.debug);
        var version = view.getUint32(byteOffset, true);
        if (version !== 1) {
            throw new DeveloperError('Only Binary glTF version 1 is supported.  Version ' + version + ' is not.');
        }
        //>>includeEnd('debug');
        byteOffset += sizeOfUint32;

        byteOffset += sizeOfUint32; // Skip length

        var sceneLength = view.getUint32(byteOffset, true);
        byteOffset += sizeOfUint32 + sizeOfUint32; // Skip sceneFormat

        var sceneOffset = byteOffset;
        var binOffset = sceneOffset + sceneLength;

        var json = getStringFromTypedArray(uint8Array, sceneOffset, sceneLength);
        return {
            glTF: JSON.parse(json),
            binaryOffset: binOffset
        };
    }

    /**
     * <p>
     * Creates a model from a glTF asset.  When the model is ready to render, i.e., when the external binary, image,
     * and shader files are downloaded and the WebGL resources are created, the {@link Model#readyPromise} is resolved.
     * </p>
     * <p>
     * The model can be a traditional glTF asset with a .gltf extension or a Binary glTF using the
     * KHR_binary_glTF extension with a .glb extension.
     * </p>
     * <p>
     * For high-precision rendering, Cesium supports the CESIUM_RTC extension, which introduces the
     * CESIUM_RTC_MODELVIEW parameter semantic that says the node is in WGS84 coordinates translated
     * relative to a local origin.
     * </p>
     *
     * @param {Object} options Object with the following properties:
     * @param {String} options.url The url to the .gltf file.
     * @param {Object} [options.headers] HTTP headers to send with the request.
     * @param {Boolean} [options.show=true] Determines if the model primitive will be shown.
     * @param {Matrix4} [options.modelMatrix=Matrix4.IDENTITY] The 4x4 transformation matrix that transforms the model from model to world coordinates.
     * @param {Number} [options.scale=1.0] A uniform scale applied to this model.
     * @param {Number} [options.minimumPixelSize=0.0] The approximate minimum pixel size of the model regardless of zoom.
     * @param {Number} [options.maximumScale] The maximum scale for the model.
     * @param {Object} [options.id] A user-defined object to return when the model is picked with {@link Scene#pick}.
     * @param {Boolean} [options.allowPicking=true] When <code>true</code>, each glTF mesh and primitive is pickable with {@link Scene#pick}.
     * @param {Boolean} [options.incrementallyLoadTextures=true] Determine if textures may continue to stream in after the model is loaded.
     * @param {Boolean} [options.asynchronous=true] Determines if model WebGL resource creation will be spread out over several frames or block until completion once all glTF files are loaded.
     * @param {ShadowMode} [options.shadows=ShadowMode.ENABLED] Determines whether the model casts or receives shadows from each light source.
     * @param {Boolean} [options.debugShowBoundingVolume=false] For debugging only. Draws the bounding sphere for each {@link DrawCommand} in the model.
     * @param {Boolean} [options.debugWireframe=false] For debugging only. Draws the model in wireframe.
     *
     * @returns {Model} The newly created model.
     *
     * @exception {DeveloperError} bgltf is not a valid Binary glTF file.
     * @exception {DeveloperError} Only glTF Binary version 1 is supported.
     *
     * @example
     * // Example 1. Create a model from a glTF asset
     * var model = scene.primitives.add(Cesium.Model.fromGltf({
     *   url : './duck/duck.gltf'
     * }));
     *
     * @example
     * // Example 2. Create model and provide all properties and events
     * var origin = Cesium.Cartesian3.fromDegrees(-95.0, 40.0, 200000.0);
     * var modelMatrix = Cesium.Transforms.eastNorthUpToFixedFrame(origin);
     *
     * var model = scene.primitives.add(Cesium.Model.fromGltf({
     *   url : './duck/duck.gltf',
     *   show : true,                     // default
     *   modelMatrix : modelMatrix,
     *   scale : 2.0,                     // double size
     *   minimumPixelSize : 128,          // never smaller than 128 pixels
     *   maximumScale: 20000,             // never larger than 20000 * model size (overrides minimumPixelSize)
     *   allowPicking : false,            // not pickable
     *   debugShowBoundingVolume : false, // default
     *   debugWireframe : false
     * }));
     *
     * model.readyPromise.then(function(model) {
     *   // Play all animations when the model is ready to render
     *   model.activeAnimations.addAll();
     * });
     */
    Model.fromGltf = function(options) {
        //>>includeStart('debug', pragmas.debug);
        if (!defined(options) || !defined(options.url)) {
            throw new DeveloperError('options.url is required');
        }
        //>>includeEnd('debug');

        var url = options.url;
        // If no cache key is provided, use the absolute URL, since two URLs with
        // different relative paths could point to the same model.
        var cacheKey = defaultValue(options.cacheKey, getAbsoluteUri(url));

        options = clone(options);
        options.basePath = getBaseUri(url, true);
        options.cacheKey = cacheKey;
        var model = new Model(options);

        options.headers = defined(options.headers) ? clone(options.headers) : {};
        if (!defined(options.headers.Accept)) {
            options.headers.Accept = defaultModelAccept;
        }

        var cachedGltf = gltfCache[cacheKey];
        if (!defined(cachedGltf)) {
            cachedGltf = new CachedGltf({
                ready : false
            });
            cachedGltf.count = 1;
            cachedGltf.modelsToLoad.push(model);
            setCachedGltf(model, cachedGltf);
            gltfCache[cacheKey] = cachedGltf;

            RequestScheduler.request(url, loadArrayBuffer, options.headers, options.requestType).then(function(arrayBuffer) {
                var array = new Uint8Array(arrayBuffer);
                if (containsGltfMagic(array)) {
                    // Load binary glTF
                    var result = parseBinaryGltfHeader(array);
                    // KHR_binary_glTF is from the beginning of the binary section
                    if (result.binaryOffset !== 0) {
                        array = array.subarray(result.binaryOffset);
                    }
                    cachedGltf.makeReady(result.glTF, array);
                } else {
                    // Load text (JSON) glTF
                    var json = getStringFromTypedArray(array);
                    cachedGltf.makeReady(JSON.parse(json));
                }
            }).otherwise(getFailedLoadFunction(model, 'model', url));
        } else if (!cachedGltf.ready) {
            // Cache hit but the loadArrayBuffer() or loadText() request is still pending
            ++cachedGltf.count;
            cachedGltf.modelsToLoad.push(model);
        }
        // else if the cached glTF is defined and ready, the
        // model constructor will pick it up using the cache key.

        return model;
    };

    /**
     * For the unit tests to verify model caching.
     *
     * @private
     */
    Model._gltfCache = gltfCache;

    function getRuntime(model, runtimeName, name) {
        //>>includeStart('debug', pragmas.debug);
        if (model._state !== ModelState.LOADED) {
            throw new DeveloperError('The model is not loaded.  Use Model.readyPromise or wait for Model.ready to be true.');
        }

        if (!defined(name)) {
            throw new DeveloperError('name is required.');
        }
        //>>includeEnd('debug');

        return (model._runtime[runtimeName])[name];
    }

    /**
     * Returns the glTF node with the given <code>name</code> property.  This is used to
     * modify a node's transform for animation outside of glTF animations.
     *
     * @param {String} name The glTF name of the node.
     * @returns {ModelNode} The node or <code>undefined</code> if no node with <code>name</code> exists.
     *
     * @exception {DeveloperError} The model is not loaded.  Use Model.readyPromise or wait for Model.ready to be true.
     *
     * @example
     * // Apply non-uniform scale to node LOD3sp
     * var node = model.getNode('LOD3sp');
     * node.matrix = Cesium.Matrix4.fromScale(new Cesium.Cartesian3(5.0, 1.0, 1.0), node.matrix);
     */
    Model.prototype.getNode = function(name) {
        var node = getRuntime(this, 'nodesByName', name);
        return defined(node) ? node.publicNode : undefined;
    };

    /**
     * Returns the glTF mesh with the given <code>name</code> property.
     *
     * @param {String} name The glTF name of the mesh.
     *
     * @returns {ModelMesh} The mesh or <code>undefined</code> if no mesh with <code>name</code> exists.
     *
     * @exception {DeveloperError} The model is not loaded.  Use Model.readyPromise or wait for Model.ready to be true.
     */
    Model.prototype.getMesh = function(name) {
        return getRuntime(this, 'meshesByName', name);
    };

    /**
     * Returns the glTF material with the given <code>name</code> property.
     *
     * @param {String} name The glTF name of the material.
     * @returns {ModelMaterial} The material or <code>undefined</code> if no material with <code>name</code> exists.
     *
     * @exception {DeveloperError} The model is not loaded.  Use Model.readyPromise or wait for Model.ready to be true.
     */
    Model.prototype.getMaterial = function(name) {
        return getRuntime(this, 'materialsByName', name);
    };

    var aMinScratch = new Cartesian3();
    var aMaxScratch = new Cartesian3();

    function getAccessorMinMax(gltf, accessorId) {
        var accessor = gltf.accessors[accessorId];
        var extensions = accessor.extensions;
        var accessorMin = accessor.min;
        var accessorMax = accessor.max;
        // If this accessor is quantized, we should use the decoded min and max
        if (defined(extensions)) {
            var quantizedAttributes = extensions.WEB3D_quantized_attributes;
            if (defined(quantizedAttributes)) {
                accessorMin = quantizedAttributes.decodedMin;
                accessorMax = quantizedAttributes.decodedMax;
            }
        }
        return {
            min : accessorMin,
            max : accessorMax
        };
    }

    function computeBoundingSphere(model, gltf) {
        var gltfNodes = gltf.nodes;
        var gltfMeshes = gltf.meshes;
        var rootNodes = gltf.scenes[gltf.scene].nodes;
        var rootNodesLength = rootNodes.length;

        var nodeStack = [];

        var min = new Cartesian3(Number.MAX_VALUE, Number.MAX_VALUE, Number.MAX_VALUE);
        var max = new Cartesian3(-Number.MAX_VALUE, -Number.MAX_VALUE, -Number.MAX_VALUE);

        for (var i = 0; i < rootNodesLength; ++i) {
            var n = gltfNodes[rootNodes[i]];
            n._transformToRoot = getTransform(n);
            nodeStack.push(n);

            while (nodeStack.length > 0) {
                n = nodeStack.pop();
                var transformToRoot = n._transformToRoot;

                var meshes = n.meshes;
                if (defined(meshes)) {
                    var meshesLength = meshes.length;
                    for (var j = 0; j < meshesLength; ++j) {
                        var primitives = gltfMeshes[meshes[j]].primitives;
                        var primitivesLength = primitives.length;
                        for (var m = 0; m < primitivesLength; ++m) {
                            var positionAccessor = primitives[m].attributes.POSITION;
                            if (defined(positionAccessor)) {
                                var minMax = getAccessorMinMax(gltf, positionAccessor);
                                var aMin = Cartesian3.fromArray(minMax.min, 0, aMinScratch);
                                var aMax = Cartesian3.fromArray(minMax.max, 0, aMaxScratch);
                                if (defined(min) && defined(max)) {
                                    Matrix4.multiplyByPoint(transformToRoot, aMin, aMin);
                                    Matrix4.multiplyByPoint(transformToRoot, aMax, aMax);
                                    Cartesian3.minimumByComponent(min, aMin, min);
                                    Cartesian3.maximumByComponent(max, aMax, max);
                                }
                            }
                        }
                    }
                }

                var children = n.children;
                var childrenLength = children.length;
                for (var k = 0; k < childrenLength; ++k) {
                    var child = gltfNodes[children[k]];
                    child._transformToRoot = getTransform(child);
                    Matrix4.multiplyTransformation(transformToRoot, child._transformToRoot, child._transformToRoot);
                    nodeStack.push(child);
                }
                delete n._transformToRoot;
            }
        }

        var boundingSphere = BoundingSphere.fromCornerPoints(min, max);
        if (model._upAxis === Axis.Y) {
            BoundingSphere.transformWithoutScale(boundingSphere, Axis.Y_UP_TO_Z_UP, boundingSphere);
        } else if (model._upAxis === Axis.X) {
            BoundingSphere.transformWithoutScale(boundingSphere, Axis.X_UP_TO_Z_UP, boundingSphere);
        }
        return boundingSphere;
    }

    ///////////////////////////////////////////////////////////////////////////

    function getFailedLoadFunction(model, type, path) {
        return function() {
            model._state = ModelState.FAILED;
            model._readyPromise.reject(new RuntimeError('Failed to load ' + type + ': ' + path));
        };
    }

    function bufferLoad(model, id) {
        return function(arrayBuffer) {
            var loadResources = model._loadResources;
            loadResources.buffers[id] = new Uint8Array(arrayBuffer);
            --loadResources.pendingBufferLoads;
        };
    }

    function parseBuffers(model) {
        var buffers = model.gltf.buffers;
        for (var id in buffers) {
            if (buffers.hasOwnProperty(id)) {
                var buffer = buffers[id];

                // The extension 'KHR_binary_glTF' uses a special buffer entitled just 'binary_glTF'.
                // The 'KHR_binary_glTF' check is for backwards compatibility for the Cesium model converter
                // circa Cesium 1.15-1.20 when the converter incorrectly used the buffer name 'KHR_binary_glTF'.
                if ((id === 'binary_glTF') || (id === 'KHR_binary_glTF')) {
                    // Buffer is the binary glTF file itself that is already loaded
                    var loadResources = model._loadResources;
                    loadResources.buffers[id] = model._cachedGltf.bgltf;
                }
                else if (buffer.type === 'arraybuffer') {
                    ++model._loadResources.pendingBufferLoads;
                    var bufferPath = joinUrls(model._baseUri, buffer.uri);
<<<<<<< HEAD
                    var promise = RequestScheduler.request(bufferPath, loadArrayBuffer, undefined, model._requestType);
                    promise.then(bufferLoad(model, id)).otherwise(getFailedLoadFunction(model, 'buffer', bufferPath));
=======
                    loadArrayBuffer(bufferPath).then(bufferLoad(model, id)).otherwise(getFailedLoadFunction(model, 'buffer', bufferPath));
>>>>>>> c163624a
                }
            }
        }
    }

    function parseBufferViews(model) {
        var bufferViews = model.gltf.bufferViews;
        var id;

        var vertexBuffersToCreate = model._loadResources.vertexBuffersToCreate;

        // Only ARRAY_BUFFER here.  ELEMENT_ARRAY_BUFFER created below.
        for (id in bufferViews) {
            if (bufferViews.hasOwnProperty(id)) {
                if (bufferViews[id].target === WebGLConstants.ARRAY_BUFFER) {
                    vertexBuffersToCreate.enqueue(id);
                }
            }
        }

        var indexBuffersToCreate = model._loadResources.indexBuffersToCreate;
        var indexBufferIds = {};

        // The Cesium Renderer requires knowing the datatype for an index buffer
        // at creation type, which is not part of the glTF bufferview so loop
        // through glTF accessors to create the bufferview's index buffer.
        var accessors = model.gltf.accessors;
        for (id in accessors) {
            if (accessors.hasOwnProperty(id)) {
                var accessor = accessors[id];
                var bufferViewId = accessor.bufferView;
                var bufferView = bufferViews[bufferViewId];

                if ((bufferView.target === WebGLConstants.ELEMENT_ARRAY_BUFFER) && !defined(indexBufferIds[bufferViewId])) {
                    indexBufferIds[bufferViewId] = true;
                    indexBuffersToCreate.enqueue({
                        id : bufferViewId,
                        // In theory, several glTF accessors with different componentTypes could
                        // point to the same glTF bufferView, which would break this.
                        // In practice, it is unlikely as it will be UNSIGNED_SHORT.
                        componentType : accessor.componentType
                    });
                }
            }
        }
    }

    function shaderLoad(model, type, id) {
        return function(source) {
            var loadResources = model._loadResources;
            loadResources.shaders[id] = {
                source : source,
                type : type,
                bufferView : undefined
            };
            --loadResources.pendingShaderLoads;
        };
    }

    function parseShaders(model) {
        var shaders = model.gltf.shaders;
        for (var id in shaders) {
            if (shaders.hasOwnProperty(id)) {
                var shader = shaders[id];

                // Shader references either uri (external or base64-encoded) or bufferView
                if (defined(shader.extras) && defined(shader.extras.source)) {
                    model._loadResources.shaders[id] = {
                        source : shader.extras.source,
                        bufferView : undefined
                    };
                }
                else if (defined(shader.extensions) && defined(shader.extensions.KHR_binary_glTF)) {
                    var binary = shader.extensions.KHR_binary_glTF;
                    model._loadResources.shaders[id] = {
                        source : undefined,
                        bufferView : binary.bufferView
                    };
                } else {
                    ++model._loadResources.pendingShaderLoads;
                    var shaderPath = joinUrls(model._baseUri, shader.uri);
<<<<<<< HEAD
                    var promise = RequestScheduler.request(shaderPath, loadText, undefined, model.requestType);
                    promise.then(shaderLoad(model, shader.type, id)).otherwise(getFailedLoadFunction(model, 'shader', shaderPath));
=======
                    loadText(shaderPath).then(shaderLoad(model, shader.type, id)).otherwise(getFailedLoadFunction(model, 'shader', shaderPath));
>>>>>>> c163624a
                }
            }
        }
    }

    function parsePrograms(model) {
        var programs = model.gltf.programs;
        for (var id in programs) {
            if (programs.hasOwnProperty(id)) {
                model._loadResources.programsToCreate.enqueue(id);
            }
        }
    }

    function imageLoad(model, id) {
        return function(image) {
            var loadResources = model._loadResources;
            --loadResources.pendingTextureLoads;
            loadResources.texturesToCreate.enqueue({
                id : id,
                image : image,
                bufferView : image.bufferView,
                width : image.width,
                height : image.height,
                internalFormat : image.internalFormat
            });
        };
    }

    var ktxRegex = /(^data:image\/ktx)|(\.ktx$)/i;
    var crnRegex = /(^data:image\/crn)|(\.crn$)/i;

    function parseTextures(model, context) {
        var images = model.gltf.images;
        var textures = model.gltf.textures;
        for (var id in textures) {
            if (textures.hasOwnProperty(id)) {
                var gltfImage = images[textures[id].source];
                var extras = gltfImage.extras;

                var binary = undefined;
                var uri = undefined;

                // First check for a compressed texture
                if (defined(extras) && defined(extras.compressedImage3DTiles)) {
                    var crunch = extras.compressedImage3DTiles.crunch;
                    var s3tc = extras.compressedImage3DTiles.s3tc;
                    var pvrtc = extras.compressedImage3DTiles.pvrtc1;
                    var etc1 = extras.compressedImage3DTiles.etc1;

                    if (context.s3tc && defined(crunch)) {
                        if (defined(crunch.extensions)&& defined(crunch.extensions.KHR_binary_glTF)) {
                            binary = crunch.extensions.KHR_binary_glTF;
                        } else {
                            uri = crunch.uri;
                        }
                    } else if (context.s3tc && defined(s3tc)) {
                        if (defined(s3tc.extensions)&& defined(s3tc.extensions.KHR_binary_glTF)) {
                            binary = s3tc.extensions.KHR_binary_glTF;
                        } else {
                            uri = s3tc.uri;
                        }
                    } else if (context.pvrtc && defined(pvrtc)) {
                        if (defined(pvrtc.extensions)&& defined(pvrtc.extensions.KHR_binary_glTF)) {
                            binary = pvrtc.extensions.KHR_binary_glTF;
                        } else {
                            uri = pvrtc.uri;
                        }
                    } else if (context.etc1 && defined(etc1)) {
                        if (defined(etc1.extensions)&& defined(etc1.extensions.KHR_binary_glTF)) {
                            binary = etc1.extensions.KHR_binary_glTF;
                        } else {
                            uri = etc1.uri;
                        }
                    }
                }

                // No compressed texture, so image references either uri (external or base64-encoded) or bufferView
                if (!defined(binary) && !defined(uri)) {
                    if (defined(gltfImage.extensions) && defined(gltfImage.extensions.KHR_binary_glTF)) {
                        binary = gltfImage.extensions.KHR_binary_glTF;
                    } else {
                        uri = new Uri(gltfImage.uri);
                    }
                }

                // Image references either uri (external or base64-encoded) or bufferView
                if (defined(binary)) {
                    model._loadResources.texturesToCreateFromBufferView.enqueue({
                        id : id,
                        image : undefined,
                        bufferView : binary.bufferView,
                        mimeType : binary.mimeType
                    });
                } else {
                    ++model._loadResources.pendingTextureLoads;
                    var imagePath = joinUrls(model._baseUri, gltfImage.uri);

                    var promise;
                    if (ktxRegex.test(imagePath)) {
<<<<<<< HEAD
                        promise = RequestScheduler.request(imagePath, loadKTX, undefined, model._requestType);
                    } else if (crnRegex.test(imagePath)) {
                        promise = RequestScheduler.request(imagePath, loadCRN, undefined, model._requestType);
                    } else {
                        promise = RequestScheduler.request(imagePath, loadImage, undefined, model._requestType);
=======
                        promise = loadKTX(imagePath);
                    } else if (crnRegex.test(imagePath)) {
                        promise = loadCRN(imagePath);
                    } else {
                        promise = loadImage(imagePath);
>>>>>>> c163624a
                    }
                    promise.then(imageLoad(model, id)).otherwise(getFailedLoadFunction(model, 'image', imagePath));
                }
            }
        }
    }

    var nodeTranslationScratch = new Cartesian3();
    var nodeQuaternionScratch = new Quaternion();
    var nodeScaleScratch = new Cartesian3();

    function getTransform(node) {
        if (defined(node.matrix)) {
            return Matrix4.fromArray(node.matrix);
        }

        return Matrix4.fromTranslationQuaternionRotationScale(
            Cartesian3.fromArray(node.translation, 0, nodeTranslationScratch),
            Quaternion.unpack(node.rotation, 0, nodeQuaternionScratch),
            Cartesian3.fromArray(node.scale, 0 , nodeScaleScratch));
    }

    function parseNodes(model) {
        var runtimeNodes = {};
        var runtimeNodesByName = {};
        var skinnedNodes = [];

        var skinnedNodesIds = model._loadResources.skinnedNodesIds;
        var nodes = model.gltf.nodes;

        for (var id in nodes) {
            if (nodes.hasOwnProperty(id)) {
                var node = nodes[id];

                var runtimeNode = {
                    // Animation targets
                    matrix : undefined,
                    translation : undefined,
                    rotation : undefined,
                    scale : undefined,

                    // Per-node show inherited from parent
                    computedShow : true,

                    // Computed transforms
                    transformToRoot : new Matrix4(),
                    computedMatrix : new Matrix4(),
                    dirtyNumber : 0,                    // The frame this node was made dirty by an animation; for graph traversal

                    // Rendering
                    commands : [],                      // empty for transform, light, and camera nodes

                    // Skinned node
                    inverseBindMatrices : undefined,    // undefined when node is not skinned
                    bindShapeMatrix : undefined,        // undefined when node is not skinned or identity
                    joints : [],                        // empty when node is not skinned
                    computedJointMatrices : [],         // empty when node is not skinned

                    // Joint node
                    jointName : node.jointName,         // undefined when node is not a joint

                    // Graph pointers
                    children : [],                      // empty for leaf nodes
                    parents : [],                       // empty for root nodes

                    // Publicly-accessible ModelNode instance to modify animation targets
                    publicNode : undefined
                };
                runtimeNode.publicNode = new ModelNode(model, node, runtimeNode, id, getTransform(node));

                runtimeNodes[id] = runtimeNode;
                runtimeNodesByName[node.name] = runtimeNode;

                if (defined(node.skin)) {
                    skinnedNodesIds.push(id);
                    skinnedNodes.push(runtimeNode);
                }
            }
        }

        model._runtime.nodes = runtimeNodes;
        model._runtime.nodesByName = runtimeNodesByName;
        model._runtime.skinnedNodes = skinnedNodes;
    }

    function parseMaterials(model) {
        var runtimeMaterialsByName = {};
        var runtimeMaterialsById = {};
        var materials = model.gltf.materials;
        var uniformMaps = model._uniformMaps;

        for (var id in materials) {
            if (materials.hasOwnProperty(id)) {
                // Allocated now so ModelMaterial can keep a reference to it.
                uniformMaps[id] = {
                    uniformMap : undefined,
                    values : undefined,
                    jointMatrixUniformName : undefined
                };

                var material = materials[id];
                var modelMaterial = new ModelMaterial(model, material, id);
                runtimeMaterialsByName[material.name] = modelMaterial;
                runtimeMaterialsById[id] = modelMaterial;
            }
        }

        model._runtime.materialsByName = runtimeMaterialsByName;
        model._runtime.materialsById = runtimeMaterialsById;
    }

    function parseMeshes(model) {
        var runtimeMeshesByName = {};
        var runtimeMaterialsById = model._runtime.materialsById;
        var meshes = model.gltf.meshes;
        var usesQuantizedAttributes = usesExtension(model, 'WEB3D_quantized_attributes');

        for (var id in meshes) {
            if (meshes.hasOwnProperty(id)) {
                var mesh = meshes[id];
                runtimeMeshesByName[mesh.name] = new ModelMesh(mesh, runtimeMaterialsById, id);
                if (usesQuantizedAttributes) {
                    // Cache primitives according to their program
                    var primitives = mesh.primitives;
                    var primitivesLength = primitives.length;
                    for (var i = 0; i < primitivesLength; i++) {
                        var primitive = primitives[i];
                        var programId = getProgramForPrimitive(model, primitive);
                        var programPrimitives = model._programPrimitives[programId];
                        if (!defined(programPrimitives)) {
                            programPrimitives = [];
                            model._programPrimitives[programId] = programPrimitives;
                        }
                        programPrimitives.push(primitive);
                    }
                }
            }
        }

        model._runtime.meshesByName = runtimeMeshesByName;
    }

    function parse(model, context) {
        if (!model._loadRendererResourcesFromCache) {
            parseBuffers(model);
            parseBufferViews(model);
            parseShaders(model);
            parsePrograms(model);
            parseTextures(model, context);
        }
        parseMaterials(model);
        parseMeshes(model);
        parseNodes(model);
    }

    function usesExtension(model, extension) {
        var cachedExtensionsUsed = model._extensionsUsed;
        if (!defined(cachedExtensionsUsed)) {
            var extensionsUsed = model.gltf.extensionsUsed;
            cachedExtensionsUsed = {};
            var extensionsLength = extensionsUsed.length;
            for (var i = 0; i < extensionsLength; i++) {
                cachedExtensionsUsed[extensionsUsed[i]] = true;
            }
        }
        return defined(cachedExtensionsUsed[extension]);
    }

    ///////////////////////////////////////////////////////////////////////////

    var CreateVertexBufferJob = function() {
        this.id = undefined;
        this.model = undefined;
        this.context = undefined;
    };

    CreateVertexBufferJob.prototype.set = function(id, model, context) {
        this.id = id;
        this.model = model;
        this.context = context;
    };

    CreateVertexBufferJob.prototype.execute = function() {
        createVertexBuffer(this.id, this.model, this.context);
    };

    ///////////////////////////////////////////////////////////////////////////

    function createVertexBuffer(bufferViewId, model, context) {
        var loadResources = model._loadResources;
        var bufferViews = model.gltf.bufferViews;
        var bufferView = bufferViews[bufferViewId];

        var vertexBuffer = Buffer.createVertexBuffer({
            context : context,
            typedArray : loadResources.getBuffer(bufferView),
            usage : BufferUsage.STATIC_DRAW
        });
        vertexBuffer.vertexArrayDestroyable = false;
        model._rendererResources.buffers[bufferViewId] = vertexBuffer;
        model._vertexMemorySizeInBytes += vertexBuffer.sizeInBytes;
    }

    ///////////////////////////////////////////////////////////////////////////
<<<<<<< HEAD

    var CreateIndexBufferJob = function() {
        this.id = undefined;
        this.componentType = undefined;
        this.model = undefined;
        this.context = undefined;
    };

    CreateIndexBufferJob.prototype.set = function(id, componentType, model, context) {
        this.id = id;
        this.componentType = componentType;
        this.model = model;
        this.context = context;
    };

    CreateIndexBufferJob.prototype.execute = function() {
        createIndexBuffer(this.id, this.componentType, this.model, this.context);
    };

    ///////////////////////////////////////////////////////////////////////////

=======

    var CreateIndexBufferJob = function() {
        this.id = undefined;
        this.componentType = undefined;
        this.model = undefined;
        this.context = undefined;
    };

    CreateIndexBufferJob.prototype.set = function(id, componentType, model, context) {
        this.id = id;
        this.componentType = componentType;
        this.model = model;
        this.context = context;
    };

    CreateIndexBufferJob.prototype.execute = function() {
        createIndexBuffer(this.id, this.componentType, this.model, this.context);
    };

    ///////////////////////////////////////////////////////////////////////////

>>>>>>> c163624a
    function createIndexBuffer(bufferViewId, componentType, model, context) {
        var loadResources = model._loadResources;
        var bufferViews = model.gltf.bufferViews;
        var bufferView = bufferViews[bufferViewId];

        var indexBuffer = Buffer.createIndexBuffer({
            context : context,
            typedArray : loadResources.getBuffer(bufferView),
            usage : BufferUsage.STATIC_DRAW,
            indexDatatype : componentType
        });
        indexBuffer.vertexArrayDestroyable = false;
        model._rendererResources.buffers[bufferViewId] = indexBuffer;
        model._vertexMemorySizeInBytes += indexBuffer.sizeInBytes;
    }

    var scratchVertexBufferJob = new CreateVertexBufferJob();
    var scratchIndexBufferJob = new CreateIndexBufferJob();

    function createBuffers(model, frameState) {
        var loadResources = model._loadResources;

        if (loadResources.pendingBufferLoads !== 0) {
            return;
        }

        var context = frameState.context;
        var vertexBuffersToCreate = loadResources.vertexBuffersToCreate;
        var indexBuffersToCreate = loadResources.indexBuffersToCreate;
        var i;

        if (model.asynchronous) {
            while (vertexBuffersToCreate.length > 0) {
                scratchVertexBufferJob.set(vertexBuffersToCreate.peek(), model, context);
                if (!frameState.jobScheduler.execute(scratchVertexBufferJob, JobType.BUFFER)) {
                    break;
                }
                vertexBuffersToCreate.dequeue();
            }

            while (indexBuffersToCreate.length > 0) {
                i = indexBuffersToCreate.peek();
                scratchIndexBufferJob.set(i.id, i.componentType, model, context);
                if (!frameState.jobScheduler.execute(scratchIndexBufferJob, JobType.BUFFER)) {
                    break;
                }
                indexBuffersToCreate.dequeue();
            }
        } else {
            while (vertexBuffersToCreate.length > 0) {
                createVertexBuffer(vertexBuffersToCreate.dequeue(), model, context);
            }

            while (indexBuffersToCreate.length > 0) {
                i = indexBuffersToCreate.dequeue();
                createIndexBuffer(i.id, i.componentType, model, context);
            }
        }
    }

    function createAttributeLocations(model, attributes) {
        var attributeLocations = {};
        var length = attributes.length;
        var i;

        // Set the position attribute to the 0th index. In some WebGL implementations the shader
        // will not work correctly if the 0th attribute is not active. For example, some glTF models
        // list the normal attribute first but derived shaders like the cast-shadows shader do not use
        // the normal attribute.
        for (i = 1; i < length; ++i) {
            var attribute = attributes[i];
            if (/pos/i.test(attribute)) {
                attributes[i] = attributes[0];
                attributes[0] = attribute;
                break;
            }
        }

        for (i = 0; i < length; ++i) {
            attributeLocations[attributes[i]] = i;
        }

        return attributeLocations;
    }

    function getShaderSource(model, shader) {
        if (defined(shader.source)) {
            return shader.source;
        }

        var loadResources = model._loadResources;
        var gltf = model.gltf;
        var bufferView = gltf.bufferViews[shader.bufferView];

        return getStringFromTypedArray(loadResources.getBuffer(bufferView));
    }

    function replaceAllButFirstInString(string, find, replace) {
        var index = string.indexOf(find);
        return string.replace(new RegExp(find, 'g'), function(match, offset, all) {
            return index === offset ? match : replace;
        });
    }

    function getProgramForPrimitive(model, primitive) {
        var gltf = model.gltf;
        var materialId = primitive.material;
        var material = gltf.materials[materialId];
        var techniqueId = material.technique;
        var technique = gltf.techniques[techniqueId];
        return technique.program;
    }

    function getQuantizedAttributes(model, accessorId) {
        var gltf = model.gltf;
        var accessor = gltf.accessors[accessorId];
        var extensions = accessor.extensions;
        if (defined(extensions)) {
            return extensions.WEB3D_quantized_attributes;
        }
        return undefined;
    }

    function getAttributeVariableName(model, primitive, attributeSemantic) {
        var gltf = model.gltf;
        var materialId = primitive.material;
        var material = gltf.materials[materialId];
        var techniqueId = material.technique;
        var technique = gltf.techniques[techniqueId];
        for (var parameter in technique.parameters) {
            if (technique.parameters.hasOwnProperty(parameter)) {
                var semantic = technique.parameters[parameter].semantic;
                if (semantic === attributeSemantic) {
                    var attributes = technique.attributes;
                    for (var attributeVarName in attributes) {
                        if (attributes.hasOwnProperty(attributeVarName)) {
                            var name = attributes[attributeVarName];
                            if (name === parameter) {
                                return attributeVarName;
                            }
                        }
                    }
                }
            }
        }
        return undefined;
    }

    function modifyShaderForQuantizedAttributes(shader, programName, model, context) {
        var quantizedUniforms = {};
        model._quantizedUniforms[programName] = quantizedUniforms;

        var primitives = model._programPrimitives[programName];
        for (var i = 0; i < primitives.length; i++) {
            var primitive = primitives[i];
            if (getProgramForPrimitive(model, primitive) === programName) {
                for (var attributeSemantic in primitive.attributes) {
                    if (primitive.attributes.hasOwnProperty(attributeSemantic)) {
                        var decodeUniformVarName = 'gltf_u_dec_' + attributeSemantic.toLowerCase();
                        var decodeUniformVarNameScale = decodeUniformVarName + '_scale';
                        var decodeUniformVarNameTranslate = decodeUniformVarName + '_translate';
                        if (!defined(quantizedUniforms[decodeUniformVarName]) && !defined(quantizedUniforms[decodeUniformVarNameScale])) {
                            var accessorId = primitive.attributes[attributeSemantic];
                            var quantizedAttributes = getQuantizedAttributes(model, accessorId);
                            if (defined(quantizedAttributes)) {
                                var attributeVarName = getAttributeVariableName(model, primitive, attributeSemantic);
                                var decodeMatrix = quantizedAttributes.decodeMatrix;
                                var newMain = 'gltf_decoded_' + attributeSemantic;
                                var decodedAttributeVarName = attributeVarName.replace('a_', 'gltf_a_dec_');
                                var size = Math.floor(Math.sqrt(decodeMatrix.length));

                                // replace usages of the original attribute with the decoded version, but not the declaration
                                shader = replaceAllButFirstInString(shader, attributeVarName, decodedAttributeVarName);
                                // declare decoded attribute
                                var variableType;
                                if (size > 2) {
                                    variableType = 'vec' + (size - 1);
                                } else {
                                    variableType = 'float';
                                }
                                shader = variableType + ' ' + decodedAttributeVarName + ';\n' + shader;
                                // splice decode function into the shader - attributes are pre-multiplied with the decode matrix
                                // uniform in the shader (32-bit floating point)
                                var decode = '';
                                if (size === 5) {
                                    // separate scale and translate since glsl doesn't have mat5
                                    shader = 'uniform mat4 ' + decodeUniformVarNameScale + ';\n' + shader;
                                    shader = 'uniform vec4 ' + decodeUniformVarNameTranslate + ';\n' + shader;
                                    decode = '\n' +
                                             'void main() {\n' +
                                             '    ' + decodedAttributeVarName + ' = ' + decodeUniformVarNameScale + ' * ' + attributeVarName + ' + ' + decodeUniformVarNameTranslate + ';\n' +
                                             '    ' + newMain + '();\n' +
                                             '}\n';

                                    quantizedUniforms[decodeUniformVarNameScale] = {mat : 4};
                                    quantizedUniforms[decodeUniformVarNameTranslate] = {vec : 4};
                                }
                                else {
                                    shader = 'uniform mat' + size + ' ' + decodeUniformVarName + ';\n' + shader;
                                    decode = '\n' +
                                             'void main() {\n' +
                                             '    ' + decodedAttributeVarName + ' = ' + variableType + '(' + decodeUniformVarName + ' * vec' + size + '(' + attributeVarName + ',1.0));\n' +
                                             '    ' + newMain + '();\n' +
                                             '}\n';

                                    quantizedUniforms[decodeUniformVarName] = {mat : size};
                                }
                                shader = ShaderSource.replaceMain(shader, newMain);
                                shader += decode;
                            }
                        }
                    }
                }
            }
        }
        // This is not needed after the program is processed, free the memory
        model._programPrimitives[programName] = undefined;
        return shader;
    }

    function hasPremultipliedAlpha(model) {
        var gltf = model.gltf;
        return defined(gltf.asset) ? defaultValue(gltf.asset.premultipliedAlpha, false) : false;
    }

    function modifyShaderForColor(shader, premultipliedAlpha) {
        shader = ShaderSource.replaceMain(shader, 'gltf_blend_main');
        shader +=
            'uniform vec4 gltf_color; \n' +
            'uniform float gltf_colorBlend; \n' +
            'void main() \n' +
            '{ \n' +
            '    gltf_blend_main(); \n';

        // Un-premultiply the alpha so that blending is correct.

        // Avoid divide-by-zero. The code below is equivalent to:
        // if (gl_FragColor.a > 0.0)
        // {
        //     gl_FragColor.rgb /= gl_FragColor.a;
        // }

        if (premultipliedAlpha) {
            shader +=
                '    float alpha = 1.0 - ceil(gl_FragColor.a) + gl_FragColor.a; \n' +
                '    gl_FragColor.rgb /= alpha; \n';
        }

        shader +=
            '    gl_FragColor.rgb = mix(gl_FragColor.rgb, gltf_color.rgb, gltf_colorBlend); \n' +
            '    float highlight = ceil(gltf_colorBlend); \n' +
            '    gl_FragColor.rgb *= mix(gltf_color.rgb, vec3(1.0), highlight); \n' +
            '    gl_FragColor.a *= gltf_color.a; \n' +
            '} \n';

        return shader;
    }

    function modifyShader(shader, programName, callback) {
        if (defined(callback)) {
            shader = callback(shader, programName);
        }
        return shader;
    }

    var CreateProgramJob = function() {
        this.id = undefined;
        this.model = undefined;
        this.context = undefined;
    };

    CreateProgramJob.prototype.set = function(id, model, context) {
        this.id = id;
        this.model = model;
        this.context = context;
    };

    CreateProgramJob.prototype.execute = function() {
        createProgram(this.id, this.model, this.context);
    };

    ///////////////////////////////////////////////////////////////////////////

    function createProgram(id, model, context) {
        var programs = model.gltf.programs;
        var shaders = model._loadResources.shaders;
        var program = programs[id];

        var attributeLocations = createAttributeLocations(model, program.attributes);
        var vs = getShaderSource(model, shaders[program.vertexShader]);
        var fs = getShaderSource(model, shaders[program.fragmentShader]);

        // Add pre-created attributes to attributeLocations
        var attributesLength = program.attributes.length;
        var precreatedAttributes = model._precreatedAttributes;
        if (defined(precreatedAttributes)) {
            for (var attrName in precreatedAttributes) {
                if (precreatedAttributes.hasOwnProperty(attrName)) {
                    attributeLocations[attrName] = attributesLength++;
                }
            }
        }

        if (usesExtension(model, 'WEB3D_quantized_attributes')) {
            vs = modifyShaderForQuantizedAttributes(vs, id, model, context);
        }

        var premultipliedAlpha = hasPremultipliedAlpha(model);
        var blendFS = modifyShaderForColor(fs, premultipliedAlpha);

        var drawVS = modifyShader(vs, id, model._vertexShaderLoaded);
        var drawFS = modifyShader(blendFS, id, model._fragmentShaderLoaded);

        model._rendererResources.programs[id] = ShaderProgram.fromCache({
            context : context,
            vertexShaderSource : drawVS,
            fragmentShaderSource : drawFS,
            attributeLocations : attributeLocations
        });

        if (model.allowPicking) {
            // PERFORMANCE_IDEA: Can optimize this shader with a glTF hint. https://github.com/KhronosGroup/glTF/issues/181
            var pickVS = modifyShader(vs, id, model._pickVertexShaderLoaded);
            var pickFS = modifyShader(fs, id, model._pickFragmentShaderLoaded);

            if (!model._pickFragmentShaderLoaded) {
                pickFS = ShaderSource.createPickFragmentShaderSource(fs, 'uniform');
            }

            model._rendererResources.pickPrograms[id] = ShaderProgram.fromCache({
                context : context,
                vertexShaderSource : pickVS,
                fragmentShaderSource : pickFS,
                attributeLocations : attributeLocations
            });
        }
    }

    var scratchCreateProgramJob = new CreateProgramJob();

    function createPrograms(model, frameState) {
        var loadResources = model._loadResources;
        var programsToCreate = loadResources.programsToCreate;

        if (loadResources.pendingShaderLoads !== 0) {
            return;
        }

        // PERFORMANCE_IDEA: this could be more fine-grained by looking
        // at the shader's bufferView's to determine the buffer dependencies.
        if (loadResources.pendingBufferLoads !== 0) {
            return;
        }

        var context = frameState.context;

        if (model.asynchronous) {
            while (programsToCreate.length > 0) {
                scratchCreateProgramJob.set(programsToCreate.peek(), model, context);
                if (!frameState.jobScheduler.execute(scratchCreateProgramJob, JobType.PROGRAM)) {
                    break;
                }
                programsToCreate.dequeue();
            }
        } else {
            // Create all loaded programs this frame
            while (programsToCreate.length > 0) {
                createProgram(programsToCreate.dequeue(), model, context);
            }
        }
    }

    function getOnImageCreatedFromTypedArray(loadResources, gltfTexture) {
        return function(image) {
            loadResources.texturesToCreate.enqueue({
                id : gltfTexture.id,
                image : image,
                bufferView : undefined
            });

            --loadResources.pendingBufferViewToImage;
        };
    }

    function loadTexturesFromBufferViews(model) {
        var loadResources = model._loadResources;

        if (loadResources.pendingBufferLoads !== 0) {
            return;
        }

        while (loadResources.texturesToCreateFromBufferView.length > 0) {
            var gltfTexture = loadResources.texturesToCreateFromBufferView.dequeue();

            var gltf = model.gltf;
            var bufferView = gltf.bufferViews[gltfTexture.bufferView];

            var onerror = getFailedLoadFunction(model, 'image', 'id: ' + gltfTexture.id + ', bufferView: ' + gltfTexture.bufferView);

            if (gltfTexture.mimeType === 'image/ktx') {
                loadKTX(loadResources.getBuffer(bufferView)).then(imageLoad(model, gltfTexture.id)).otherwise(onerror);
                ++model._loadResources.pendingTextureLoads;
            } else if (gltfTexture.mimeType === 'image/crn') {
                loadCRN(loadResources.getBuffer(bufferView)).then(imageLoad(model, gltfTexture.id)).otherwise(onerror);
                ++model._loadResources.pendingTextureLoads;
            } else {
                var onload = getOnImageCreatedFromTypedArray(loadResources, gltfTexture);
                loadImageFromTypedArray(loadResources.getBuffer(bufferView), gltfTexture.mimeType)
                    .then(onload).otherwise(onerror);
                ++loadResources.pendingBufferViewToImage;
            }
        }
    }

    function createSamplers(model, context) {
        var loadResources = model._loadResources;

        if (loadResources.createSamplers) {
            loadResources.createSamplers = false;

            var rendererSamplers = model._rendererResources.samplers;
            var samplers = model.gltf.samplers;
            for (var id in samplers) {
                if (samplers.hasOwnProperty(id)) {
                    var sampler = samplers[id];

                    rendererSamplers[id] = new Sampler({
                        wrapS : sampler.wrapS,
                        wrapT : sampler.wrapT,
                        minificationFilter : sampler.minFilter,
                        magnificationFilter : sampler.magFilter
                    });
                }
            }
        }
    }

    ///////////////////////////////////////////////////////////////////////////

    var CreateTextureJob = function() {
        this.gltfTexture = undefined;
        this.model = undefined;
        this.context = undefined;
    };

    CreateTextureJob.prototype.set = function(gltfTexture, model, context) {
        this.gltfTexture = gltfTexture;
        this.model = model;
        this.context = context;
    };

    CreateTextureJob.prototype.execute = function() {
        createTexture(this.gltfTexture, this.model, this.context);
    };

    ///////////////////////////////////////////////////////////////////////////

    function createTexture(gltfTexture, model, context) {
        var textures = model.gltf.textures;
        var texture = textures[gltfTexture.id];

        var rendererSamplers = model._rendererResources.samplers;
        var sampler = rendererSamplers[texture.sampler];

        var internalFormat = gltfTexture.internalFormat;

        var mipmap =
            (!(defined(internalFormat) && PixelFormat.isCompressedFormat(internalFormat))) &&
            ((sampler.minificationFilter === TextureMinificationFilter.NEAREST_MIPMAP_NEAREST) ||
             (sampler.minificationFilter === TextureMinificationFilter.NEAREST_MIPMAP_LINEAR) ||
             (sampler.minificationFilter === TextureMinificationFilter.LINEAR_MIPMAP_NEAREST) ||
             (sampler.minificationFilter === TextureMinificationFilter.LINEAR_MIPMAP_LINEAR));
        var requiresNpot = mipmap ||
            (sampler.wrapS === TextureWrap.REPEAT) ||
            (sampler.wrapS === TextureWrap.MIRRORED_REPEAT) ||
            (sampler.wrapT === TextureWrap.REPEAT) ||
            (sampler.wrapT === TextureWrap.MIRRORED_REPEAT);

        var tx;
        var source = gltfTexture.image;

        if (defined(internalFormat) && texture.target === WebGLConstants.TEXTURE_2D) {
            tx = new Texture({
                context : context,
                source : {
                    arrayBufferView : gltfTexture.bufferView
                },
                width : gltfTexture.width,
                height : gltfTexture.height,
                pixelFormat : internalFormat,
                sampler : sampler
            });
        } else if (defined(source)) {
            var npot = !CesiumMath.isPowerOfTwo(source.width) || !CesiumMath.isPowerOfTwo(source.height);

            if (requiresNpot && npot) {
                // WebGL requires power-of-two texture dimensions for mipmapping and REPEAT/MIRRORED_REPEAT wrap modes.
                var canvas = document.createElement('canvas');
                canvas.width = CesiumMath.nextPowerOfTwo(source.width);
                canvas.height = CesiumMath.nextPowerOfTwo(source.height);
                var canvasContext = canvas.getContext('2d');
                canvasContext.drawImage(source, 0, 0, source.width, source.height, 0, 0, canvas.width, canvas.height);
                source = canvas;
            }

            if (texture.target === WebGLConstants.TEXTURE_2D) {
                tx = new Texture({
                    context : context,
                    source : source,
                    pixelFormat : texture.internalFormat,
                    pixelDatatype : texture.type,
                    sampler : sampler,
                    flipY : false
                });
            }
            // GLTF_SPEC: Support TEXTURE_CUBE_MAP.  https://github.com/KhronosGroup/glTF/issues/40

            if (mipmap) {
                tx.generateMipmap();
            }
        }

        model._rendererResources.textures[gltfTexture.id] = tx;
        model._textureMemorySizeInBytes += tx.sizeInBytes;
    }

    var scratchCreateTextureJob = new CreateTextureJob();

    function createTextures(model, frameState) {
        var context = frameState.context;
        var texturesToCreate = model._loadResources.texturesToCreate;

        if (model.asynchronous) {
            while (texturesToCreate.length > 0) {
                scratchCreateTextureJob.set(texturesToCreate.peek(), model, context);
                if (!frameState.jobScheduler.execute(scratchCreateTextureJob, JobType.TEXTURE)) {
                    break;
                }
                texturesToCreate.dequeue();
            }
        } else {
            // Create all loaded textures this frame
            while (texturesToCreate.length > 0) {
                createTexture(texturesToCreate.dequeue(), model, context);
            }
        }
    }

    function getAttributeLocations(model, primitive) {
        var gltf = model.gltf;
        var techniques = gltf.techniques;
        var materials = gltf.materials;

        // Retrieve the compiled shader program to assign index values to attributes
        var attributeLocations = {};

        var location;
        var index;
        var technique = techniques[materials[primitive.material].technique];
        var parameters = technique.parameters;
        var attributes = technique.attributes;
        var program = model._rendererResources.programs[technique.program];
        var programVertexAttributes = program.vertexAttributes;
        var programAttributeLocations = program._attributeLocations;

        // Note: WebGL shader compiler may have optimized and removed some attributes from programVertexAttributes
        for (location in programVertexAttributes){
            if (programVertexAttributes.hasOwnProperty(location)) {
                var attribute = attributes[location];
                index = programVertexAttributes[location].index;
                if (defined(attribute)) {
                    var parameter = parameters[attribute];
                    attributeLocations[parameter.semantic] = index;
                }
            }
        }

        // Always add pre-created attributes.
        // Some pre-created attributes, like per-instance pickIds, may be compiled out of the draw program
        // but should be included in the list of attribute locations for the pick program.
        // This is safe to do since programVertexAttributes and programAttributeLocations are equivalent except
        // that programVertexAttributes optimizes out unused attributes.
        var precreatedAttributes = model._precreatedAttributes;
        if (defined(precreatedAttributes)) {
            for (location in precreatedAttributes) {
                if (precreatedAttributes.hasOwnProperty(location)) {
                    index = programAttributeLocations[location];
                    attributeLocations[location] = index;
                }
            }
        }

        return attributeLocations;
    }

    function searchForest(forest, jointName, nodes) {
        var length = forest.length;
        for (var i = 0; i < length; ++i) {
            var stack = [forest[i]]; // Push root node of tree

            while (stack.length > 0) {
                var id = stack.pop();
                var n = nodes[id];

                if (n.jointName === jointName) {
                    return id;
                }

                var children = n.children;
                var childrenLength = children.length;
                for (var k = 0; k < childrenLength; ++k) {
                    stack.push(children[k]);
                }
            }
        }

        // This should never happen; the skeleton should have a node for all joints in the skin.
        return undefined;
    }

    function createJoints(model, runtimeSkins) {
        var gltf = model.gltf;
        var skins = gltf.skins;
        var nodes = gltf.nodes;
        var runtimeNodes = model._runtime.nodes;

        var skinnedNodesIds = model._loadResources.skinnedNodesIds;
        var length = skinnedNodesIds.length;
        for (var j = 0; j < length; ++j) {
            var id = skinnedNodesIds[j];
            var skinnedNode = runtimeNodes[id];
            var node = nodes[id];

            var runtimeSkin = runtimeSkins[node.skin];
            skinnedNode.inverseBindMatrices = runtimeSkin.inverseBindMatrices;
            skinnedNode.bindShapeMatrix = runtimeSkin.bindShapeMatrix;

            // 1. Find nodes with the names in node.skeletons (the node's skeletons)
            // 2. These nodes form the root nodes of the forest to search for each joint in skin.jointNames.  This search uses jointName, not the node's name.
            // 3. Search for the joint name among the gltf node hierarchy instead of the runtime node hierarchy. Child links aren't set up yet for runtime nodes.
            var forest = [];
            var gltfSkeletons = node.skeletons;
            var skeletonsLength = gltfSkeletons.length;
            for (var k = 0; k < skeletonsLength; ++k) {
                forest.push(gltfSkeletons[k]);
            }

            var gltfJointNames = skins[node.skin].jointNames;
            var jointNamesLength = gltfJointNames.length;
            for (var i = 0; i < jointNamesLength; ++i) {
                var jointName = gltfJointNames[i];
                var jointNode = runtimeNodes[searchForest(forest, jointName, nodes)];
                skinnedNode.joints.push(jointNode);
            }
        }
    }

    function createSkins(model) {
        var loadResources = model._loadResources;

        if (loadResources.pendingBufferLoads !== 0) {
            return;
        }

        if (!loadResources.createSkins) {
            return;
        }
        loadResources.createSkins = false;

        var gltf = model.gltf;
        var accessors = gltf.accessors;
        var skins = gltf.skins;
        var runtimeSkins = {};

        for (var id in skins) {
            if (skins.hasOwnProperty(id)) {
                var skin = skins[id];
                var accessor = accessors[skin.inverseBindMatrices];

                var bindShapeMatrix;
                if (!Matrix4.equals(skin.bindShapeMatrix, Matrix4.IDENTITY)) {
                    bindShapeMatrix = Matrix4.clone(skin.bindShapeMatrix);
                }

                runtimeSkins[id] = {
                    inverseBindMatrices : ModelAnimationCache.getSkinInverseBindMatrices(model, accessor),
                    bindShapeMatrix : bindShapeMatrix // not used when undefined
                };
            }
        }

        createJoints(model, runtimeSkins);
    }

    function getChannelEvaluator(model, runtimeNode, targetPath, spline) {
        return function(localAnimationTime) {
            //  Workaround for https://github.com/KhronosGroup/glTF/issues/219

            //if (targetPath === 'translation') {
            //    return;
            //}
            runtimeNode[targetPath] = spline.evaluate(localAnimationTime, runtimeNode[targetPath]);
            runtimeNode.dirtyNumber = model._maxDirtyNumber;
        };
    }

    function createRuntimeAnimations(model) {
        var loadResources = model._loadResources;

        if (!loadResources.finishedPendingBufferLoads()) {
            return;
        }

        if (!loadResources.createRuntimeAnimations) {
            return;
        }
        loadResources.createRuntimeAnimations = false;

        model._runtime.animations = {
        };

        var runtimeNodes = model._runtime.nodes;
        var animations = model.gltf.animations;
        var accessors = model.gltf.accessors;

        for (var animationId in animations) {
            if (animations.hasOwnProperty(animationId)) {
                var animation = animations[animationId];
                var channels = animation.channels;
                var parameters = animation.parameters;
                var samplers = animation.samplers;

                var parameterValues = {};

                for (var name in parameters) {
                    if (parameters.hasOwnProperty(name)) {
                        parameterValues[name] = ModelAnimationCache.getAnimationParameterValues(model, accessors[parameters[name]]);
                    }
                }

                // Find start and stop time for the entire animation
                var startTime = Number.MAX_VALUE;
                var stopTime = -Number.MAX_VALUE;

                var length = channels.length;
                var channelEvaluators = new Array(length);

                for (var i = 0; i < length; ++i) {
                    var channel = channels[i];
                    var target = channel.target;
                    var sampler = samplers[channel.sampler];
                    var times = parameterValues[sampler.input];

                    startTime = Math.min(startTime, times[0]);
                    stopTime = Math.max(stopTime, times[times.length - 1]);

                    var spline = ModelAnimationCache.getAnimationSpline(model, animationId, animation, channel.sampler, sampler, parameterValues);
                    // GLTF_SPEC: Support more targets like materials. https://github.com/KhronosGroup/glTF/issues/142
                    channelEvaluators[i] = getChannelEvaluator(model, runtimeNodes[target.id], target.path, spline);
                }

                model._runtime.animations[animationId] = {
                    startTime : startTime,
                    stopTime : stopTime,
                    channelEvaluators : channelEvaluators
                };
            }
        }
    }

    function createVertexArrays(model, context) {
        var loadResources = model._loadResources;

        if (!loadResources.finishedBuffersCreation() || !loadResources.finishedProgramCreation()) {
            return;
        }

        if (!loadResources.createVertexArrays) {
            return;
        }
        loadResources.createVertexArrays = false;

        var rendererBuffers = model._rendererResources.buffers;
        var rendererVertexArrays = model._rendererResources.vertexArrays;
        var gltf = model.gltf;
        var accessors = gltf.accessors;
        var meshes = gltf.meshes;

        for (var meshId in meshes) {
            if (meshes.hasOwnProperty(meshId)) {
                var primitives = meshes[meshId].primitives;
                var primitivesLength = primitives.length;

                for (var i = 0; i < primitivesLength; ++i) {
                    var primitive = primitives[i];

                    // GLTF_SPEC: This does not take into account attribute arrays,
                    // indicated by when an attribute points to a parameter with a
                    // count property.
                    //
                    // https://github.com/KhronosGroup/glTF/issues/258

                    var attributeLocations = getAttributeLocations(model, primitive);
                    var attributeName;
                    var attributeLocation;
                    var attribute;
                    var attributes = [];
                    var primitiveAttributes = primitive.attributes;
                    for (attributeName in primitiveAttributes) {
                        if (primitiveAttributes.hasOwnProperty(attributeName)) {
                            attributeLocation = attributeLocations[attributeName];
                            // Skip if the attribute is not used by the material, e.g., because the asset was exported
                            // with an attribute that wasn't used and the asset wasn't optimized.
                            if (defined(attributeLocation)) {
                                var a = accessors[primitiveAttributes[attributeName]];

<<<<<<< HEAD
                                var componentType = a.componentType;
                                // XXX: if uint32, pretend it's really uint16.
                                componentType = componentType === 5125 ? 5123 : componentType;

=======
>>>>>>> c163624a
                                attributes.push({
                                    index : attributeLocation,
                                    vertexBuffer : rendererBuffers[a.bufferView],
                                    componentsPerAttribute : getBinaryAccessor(a).componentsPerAttribute,
                                    componentDatatype      : componentType,
                                    normalize              : false,
                                    offsetInBytes          : a.byteOffset,
                                    strideInBytes          : a.byteStride
                                });
                            }
                        }
                    }

                    // Add pre-created attributes
                    var precreatedAttributes = model._precreatedAttributes;
                    if (defined(precreatedAttributes)) {
                        for (attributeName in precreatedAttributes) {
                            if (precreatedAttributes.hasOwnProperty(attributeName)) {
                                attributeLocation = attributeLocations[attributeName];
                                if (defined(attributeLocation)) {
                                    attribute = precreatedAttributes[attributeName];
                                    attribute.index = attributeLocation;
                                    attributes.push(attribute);
                                }
                            }
                        }
                    }

                    var indexBuffer;
                    if (defined(primitive.indices)) {
                        var accessor = accessors[primitive.indices];
                        indexBuffer = rendererBuffers[accessor.bufferView];
                    }
                    rendererVertexArrays[meshId + '.primitive.' + i] = new VertexArray({
                        context : context,
                        attributes : attributes,
                        indexBuffer : indexBuffer
                    });
                }
            }
        }
    }

    function getBooleanStates(states) {
        // GLTF_SPEC: SAMPLE_ALPHA_TO_COVERAGE not used by Cesium
        var booleanStates = {};
        booleanStates[WebGLConstants.BLEND] = false;
        booleanStates[WebGLConstants.CULL_FACE] = false;
        booleanStates[WebGLConstants.DEPTH_TEST] = false;
        booleanStates[WebGLConstants.POLYGON_OFFSET_FILL] = false;
        booleanStates[WebGLConstants.SCISSOR_TEST] = false;

        var enable = states.enable;
        var length = enable.length;
        var i;
        for (i = 0; i < length; ++i) {
            booleanStates[enable[i]] = true;
        }

        return booleanStates;
    }

    function createRenderStates(model, context) {
        var loadResources = model._loadResources;
        var techniques = model.gltf.techniques;

        if (loadResources.createRenderStates) {
            loadResources.createRenderStates = false;
            for (var id in techniques) {
                if (techniques.hasOwnProperty(id)) {
                    createRenderStateForTechnique(model, id, context);
                }
            }
        }
    }

    function createRenderStateForTechnique(model, id, context) {
        var rendererRenderStates = model._rendererResources.renderStates;
        var techniques = model.gltf.techniques;
        var technique = techniques[id];
        var states = technique.states;

        var booleanStates = getBooleanStates(states);
        var statesFunctions = defaultValue(states.functions, defaultValue.EMPTY_OBJECT);
        var blendColor = defaultValue(statesFunctions.blendColor, [0.0, 0.0, 0.0, 0.0]);
        var blendEquationSeparate = defaultValue(statesFunctions.blendEquationSeparate, [
            WebGLConstants.FUNC_ADD,
            WebGLConstants.FUNC_ADD]);
        var blendFuncSeparate = defaultValue(statesFunctions.blendFuncSeparate, [
            WebGLConstants.ONE,
            WebGLConstants.ZERO,
            WebGLConstants.ONE,
            WebGLConstants.ZERO]);
        var colorMask = defaultValue(statesFunctions.colorMask, [true, true, true, true]);
        var depthRange = defaultValue(statesFunctions.depthRange, [0.0, 1.0]);
        var polygonOffset = defaultValue(statesFunctions.polygonOffset, [0.0, 0.0]);
        var scissor = defaultValue(statesFunctions.scissor, [0.0, 0.0, 0.0, 0.0]);

        // Change the render state to use traditional alpha blending instead of premultiplied alpha blending
        if (booleanStates[WebGLConstants.BLEND] && hasPremultipliedAlpha(model)) {
            if ((blendFuncSeparate[0] === WebGLConstants.ONE) && (blendFuncSeparate[1] === WebGLConstants.ONE_MINUS_SRC_ALPHA)) {
                blendFuncSeparate[0] = WebGLConstants.SRC_ALPHA;
                blendFuncSeparate[1] = WebGLConstants.ONE_MINUS_SRC_ALPHA;
                blendFuncSeparate[2] = WebGLConstants.SRC_ALPHA;
                blendFuncSeparate[3] = WebGLConstants.ONE_MINUS_SRC_ALPHA;
            }
        }

        rendererRenderStates[id] = RenderState.fromCache({
            frontFace : defined(statesFunctions.frontFace) ? statesFunctions.frontFace[0] : WebGLConstants.CCW,
            cull : {
                enabled : booleanStates[WebGLConstants.CULL_FACE],
                face : defined(statesFunctions.cullFace) ? statesFunctions.cullFace[0] : WebGLConstants.BACK
            },
            lineWidth : defined(statesFunctions.lineWidth) ? statesFunctions.lineWidth[0] : 1.0,
            polygonOffset : {
                enabled : booleanStates[WebGLConstants.POLYGON_OFFSET_FILL],
                factor : polygonOffset[0],
                units : polygonOffset[1]
            },
            scissorTest : {
                enabled : booleanStates[WebGLConstants.SCISSOR_TEST],
                rectangle : {
                    x : scissor[0],
                    y : scissor[1],
                    width : scissor[2],
                    height : scissor[3]
                }
            },
            depthRange : {
                near : depthRange[0],
                far : depthRange[1]
            },
            depthTest : {
                enabled : booleanStates[WebGLConstants.DEPTH_TEST],
                func : defined(statesFunctions.depthFunc) ? statesFunctions.depthFunc[0] : WebGLConstants.LESS
            },
            colorMask : {
                red : colorMask[0],
                green : colorMask[1],
                blue : colorMask[2],
                alpha : colorMask[3]
            },
            depthMask : defined(statesFunctions.depthMask) ? statesFunctions.depthMask[0] : true,
            blending : {
                enabled : booleanStates[WebGLConstants.BLEND],
                color : {
                    red : blendColor[0],
                    green : blendColor[1],
                    blue : blendColor[2],
                    alpha : blendColor[3]
                },
                equationRgb : blendEquationSeparate[0],
                equationAlpha : blendEquationSeparate[1],
                functionSourceRgb : blendFuncSeparate[0],
                functionDestinationRgb : blendFuncSeparate[1],
                functionSourceAlpha : blendFuncSeparate[2],
                functionDestinationAlpha : blendFuncSeparate[3]
            }
        });
    }

    // This doesn't support LOCAL, which we could add if it is ever used.
    var scratchTranslationRtc = new Cartesian3();
    var gltfSemanticUniforms = {
        MODEL : function(uniformState, model) {
            return function() {
                return uniformState.model;
            };
        },
        VIEW : function(uniformState, model) {
            return function() {
                return uniformState.view;
            };
        },
        PROJECTION : function(uniformState, model) {
            return function() {
                return uniformState.projection;
            };
        },
        MODELVIEW : function(uniformState, model) {
            return function() {
                return uniformState.modelView;
            };
        },
        CESIUM_RTC_MODELVIEW : function(uniformState, model) {
            // CESIUM_RTC extension
            var mvRtc = new Matrix4();
            return function() {
                if (defined(model._rtcCenter)) {
                    Matrix4.getTranslation(uniformState.model, scratchTranslationRtc);
                    Cartesian3.add(scratchTranslationRtc, model._rtcCenter, scratchTranslationRtc);
                    Matrix4.multiplyByPoint(uniformState.view, scratchTranslationRtc, scratchTranslationRtc);
                    return Matrix4.setTranslation(uniformState.modelView, scratchTranslationRtc, mvRtc);
                }
                return uniformState.modelView;
            };
        },
        MODELVIEWPROJECTION : function(uniformState, model) {
            return function() {
                return uniformState.modelViewProjection;
            };
        },
        MODELINVERSE : function(uniformState, model) {
            return function() {
                return uniformState.inverseModel;
            };
        },
        VIEWINVERSE : function(uniformState, model) {
            return function() {
                return uniformState.inverseView;
            };
        },
        PROJECTIONINVERSE : function(uniformState, model) {
            return function() {
                return uniformState.inverseProjection;
            };
        },
        MODELVIEWINVERSE : function(uniformState, model) {
            return function() {
                return uniformState.inverseModelView;
            };
        },
        MODELVIEWPROJECTIONINVERSE : function(uniformState, model) {
            return function() {
                return uniformState.inverseModelViewProjection;
            };
        },
        MODELINVERSETRANSPOSE : function(uniformState, model) {
            return function() {
                return uniformState.inverseTransposeModel;
            };
        },
        MODELVIEWINVERSETRANSPOSE : function(uniformState, model) {
            return function() {
                return uniformState.normal;
            };
        },
        VIEWPORT : function(uniformState, model) {
            return function() {
                return uniformState.viewportCartesian4;
            };
        }
        // JOINTMATRIX created in createCommand()
    };

    ///////////////////////////////////////////////////////////////////////////

    function getScalarUniformFunction(value, model) {
        var that = {
            value : value,
            clone : function(source, result) {
                return source;
            },
            func : function() {
                return that.value;
            }
        };
        return that;
    }

    function getVec2UniformFunction(value, model) {
        var that = {
            value : Cartesian2.fromArray(value),
            clone : Cartesian2.clone,
            func : function() {
                return that.value;
            }
        };
        return that;
    }

    function getVec3UniformFunction(value, model) {
        var that = {
            value : Cartesian3.fromArray(value),
            clone : Cartesian3.clone,
            func : function() {
                return that.value;
            }
        };
        return that;
    }

    function getVec4UniformFunction(value, model) {
        var that = {
            value : Cartesian4.fromArray(value),
            clone : Cartesian4.clone,
            func : function() {
                return that.value;
            }
        };
        return that;
    }

    function getMat2UniformFunction(value, model) {
        var that = {
            value : Matrix2.fromColumnMajorArray(value),
            clone : Matrix2.clone,
            func : function() {
                return that.value;
            }
        };
        return that;
    }

    function getMat3UniformFunction(value, model) {
        var that = {
            value : Matrix3.fromColumnMajorArray(value),
            clone : Matrix3.clone,
            func : function() {
                return that.value;
            }
        };
        return that;
    }

    function getMat4UniformFunction(value, model) {
        var that = {
            value : Matrix4.fromColumnMajorArray(value),
            clone : Matrix4.clone,
            func : function() {
                return that.value;
            }
        };
        return that;
    }

    ///////////////////////////////////////////////////////////////////////////

    function DelayLoadedTextureUniform(value, model) {
        this._value = undefined;
        this._textureId = value;
        this._model = model;
    }

    defineProperties(DelayLoadedTextureUniform.prototype, {
        value : {
            get : function() {
                // Use the default texture (1x1 white) until the model's texture is loaded
                if (!defined(this._value)) {
                    var texture = this._model._rendererResources.textures[this._textureId];
                    if (defined(texture)) {
                        this._value = texture;
                    } else {
                        return this._model._defaultTexture;
                    }
                }

                return this._value;
            },
            set : function(value) {
                this._value = value;
            }
        }
    });

    DelayLoadedTextureUniform.prototype.clone = function(source, result) {
        return source;
    };

    DelayLoadedTextureUniform.prototype.func = undefined;

    ///////////////////////////////////////////////////////////////////////////

    function getTextureUniformFunction(value, model) {
        var uniform = new DelayLoadedTextureUniform(value, model);
        // Define function here to access closure since 'this' can't be
        // used when the Renderer sets uniforms.
        uniform.func = function() {
            return uniform.value;
        };
        return uniform;
    }

    var gltfUniformFunctions = {};
    gltfUniformFunctions[WebGLConstants.FLOAT] = getScalarUniformFunction;
    gltfUniformFunctions[WebGLConstants.FLOAT_VEC2] = getVec2UniformFunction;
    gltfUniformFunctions[WebGLConstants.FLOAT_VEC3] = getVec3UniformFunction;
    gltfUniformFunctions[WebGLConstants.FLOAT_VEC4] = getVec4UniformFunction;
    gltfUniformFunctions[WebGLConstants.INT] = getScalarUniformFunction;
    gltfUniformFunctions[WebGLConstants.INT_VEC2] = getVec2UniformFunction;
    gltfUniformFunctions[WebGLConstants.INT_VEC3] = getVec3UniformFunction;
    gltfUniformFunctions[WebGLConstants.INT_VEC4] = getVec4UniformFunction;
    gltfUniformFunctions[WebGLConstants.BOOL] = getScalarUniformFunction;
    gltfUniformFunctions[WebGLConstants.BOOL_VEC2] = getVec2UniformFunction;
    gltfUniformFunctions[WebGLConstants.BOOL_VEC3] = getVec3UniformFunction;
    gltfUniformFunctions[WebGLConstants.BOOL_VEC4] = getVec4UniformFunction;
    gltfUniformFunctions[WebGLConstants.FLOAT_MAT2] = getMat2UniformFunction;
    gltfUniformFunctions[WebGLConstants.FLOAT_MAT3] = getMat3UniformFunction;
    gltfUniformFunctions[WebGLConstants.FLOAT_MAT4] = getMat4UniformFunction;
    gltfUniformFunctions[WebGLConstants.SAMPLER_2D] = getTextureUniformFunction;
    // GLTF_SPEC: Support SAMPLER_CUBE. https://github.com/KhronosGroup/glTF/issues/40

    var gltfUniformsFromNode = {
        MODEL : function(uniformState, model, runtimeNode) {
            return function() {
                return runtimeNode.computedMatrix;
            };
        },
        VIEW : function(uniformState, model, runtimeNode) {
            return function() {
                return uniformState.view;
            };
        },
        PROJECTION : function(uniformState, model, runtimeNode) {
            return function() {
                return uniformState.projection;
            };
        },
        MODELVIEW : function(uniformState, model, runtimeNode) {
            var mv = new Matrix4();
            return function() {
                return Matrix4.multiplyTransformation(uniformState.view, runtimeNode.computedMatrix, mv);
            };
        },
        CESIUM_RTC_MODELVIEW : function(uniformState, model, runtimeNode) {
            // CESIUM_RTC extension
            var mvRtc = new Matrix4();
            return function() {
                Matrix4.multiplyTransformation(uniformState.view, runtimeNode.computedMatrix, mvRtc);
                return Matrix4.setTranslation(mvRtc, model._rtcCenterEye, mvRtc);
            };
        },
        MODELVIEWPROJECTION : function(uniformState, model, runtimeNode) {
            var mvp = new Matrix4();
            return function() {
                Matrix4.multiplyTransformation(uniformState.view, runtimeNode.computedMatrix, mvp);
                return Matrix4.multiply(uniformState._projection, mvp, mvp);
            };
        },
        MODELINVERSE : function(uniformState, model, runtimeNode) {
            var mInverse = new Matrix4();
            return function() {
                return Matrix4.inverse(runtimeNode.computedMatrix, mInverse);
            };
        },
        VIEWINVERSE : function(uniformState, model) {
            return function() {
                return uniformState.inverseView;
            };
        },
        PROJECTIONINVERSE : function(uniformState, model, runtimeNode) {
            return function() {
                return uniformState.inverseProjection;
            };
        },
        MODELVIEWINVERSE : function(uniformState, model, runtimeNode) {
            var mv = new Matrix4();
            var mvInverse = new Matrix4();
            return function() {
                Matrix4.multiplyTransformation(uniformState.view, runtimeNode.computedMatrix, mv);
                return Matrix4.inverse(mv, mvInverse);
            };
        },
        MODELVIEWPROJECTIONINVERSE : function(uniformState, model, runtimeNode) {
            var mvp = new Matrix4();
            var mvpInverse = new Matrix4();
            return function() {
                Matrix4.multiplyTransformation(uniformState.view, runtimeNode.computedMatrix, mvp);
                Matrix4.multiply(uniformState._projection, mvp, mvp);
                return Matrix4.inverse(mvp, mvpInverse);
            };
        },
        MODELINVERSETRANSPOSE : function(uniformState, model, runtimeNode) {
            var mInverse = new Matrix4();
            var mInverseTranspose = new Matrix3();
            return function() {
                Matrix4.inverse(runtimeNode.computedMatrix, mInverse);
                Matrix4.getRotation(mInverse, mInverseTranspose);
                return Matrix3.transpose(mInverseTranspose, mInverseTranspose);
            };
        },
        MODELVIEWINVERSETRANSPOSE : function(uniformState, model, runtimeNode) {
            var mv = new Matrix4();
            var mvInverse = new Matrix4();
            var mvInverseTranspose = new Matrix3();
            return function() {
                Matrix4.multiplyTransformation(uniformState.view, runtimeNode.computedMatrix, mv);
                Matrix4.inverse(mv, mvInverse);
                Matrix4.getRotation(mvInverse, mvInverseTranspose);
                return Matrix3.transpose(mvInverseTranspose, mvInverseTranspose);
            };
        },
        VIEWPORT : function(uniformState, model, runtimeNode) {
            return function() {
                return uniformState.viewportCartesian4;
            };
        }
    };

    function getUniformFunctionFromSource(source, model, semantic, uniformState) {
        var runtimeNode = model._runtime.nodes[source];
        return gltfUniformsFromNode[semantic](uniformState, model, runtimeNode);
    }

    function createUniformMaps(model, context) {
        var loadResources = model._loadResources;

        if (!loadResources.finishedProgramCreation()) {
            return;
        }

        if (!loadResources.createUniformMaps) {
            return;
        }
        loadResources.createUniformMaps = false;

        var gltf = model.gltf;
        var materials = gltf.materials;
        var techniques = gltf.techniques;
        var uniformMaps = model._uniformMaps;

        for (var materialId in materials) {
            if (materials.hasOwnProperty(materialId)) {
                var material = materials[materialId];
                var instanceParameters = material.values;
                var technique = techniques[material.technique];
                var parameters = technique.parameters;
                var uniforms = technique.uniforms;

                var uniformMap = {};
                var uniformValues = {};
                var jointMatrixUniformName;

                // Uniform parameters
                for (var name in uniforms) {
                    if (uniforms.hasOwnProperty(name)) {
                        var parameterName = uniforms[name];
                        var parameter = parameters[parameterName];

                        // GLTF_SPEC: This does not take into account uniform arrays,
                        // indicated by parameters with a count property.
                        //
                        // https://github.com/KhronosGroup/glTF/issues/258

                        // GLTF_SPEC: In this implementation, material parameters with a
                        // semantic or targeted via a source (for animation) are not
                        // targetable for material animations.  Is this too strict?
                        //
                        // https://github.com/KhronosGroup/glTF/issues/142

                        if (defined(instanceParameters[parameterName])) {
                            // Parameter overrides by the instance technique
                            var uv = gltfUniformFunctions[parameter.type](instanceParameters[parameterName], model);
                            uniformMap[name] = uv.func;
                            uniformValues[parameterName] = uv;
                        } else if (defined(parameter.node)) {
                            uniformMap[name] = getUniformFunctionFromSource(parameter.node, model, parameter.semantic, context.uniformState);
                        } else if (defined(parameter.semantic)) {
                            if (parameter.semantic !== 'JOINTMATRIX') {
                                // Map glTF semantic to Cesium automatic uniform
                                uniformMap[name] = gltfSemanticUniforms[parameter.semantic](context.uniformState, model);
                            } else {
                                jointMatrixUniformName = name;
                            }
                        } else if (defined(parameter.value)) {
                            // Technique value that isn't overridden by a material
                            var uv2 = gltfUniformFunctions[parameter.type](parameter.value, model);
                            uniformMap[name] = uv2.func;
                            uniformValues[parameterName] = uv2;
                        }
                    }
                }

                var u = uniformMaps[materialId];
                u.uniformMap = uniformMap;                          // uniform name -> function for the renderer
                u.values = uniformValues;                           // material parameter name -> ModelMaterial for modifying the parameter at runtime
                u.jointMatrixUniformName = jointMatrixUniformName;
            }
        }
    }

    function scaleFromMatrix5Array(matrix) {
        return [matrix[0], matrix[1], matrix[2], matrix[3],
                matrix[5], matrix[6], matrix[7], matrix[8],
                matrix[10], matrix[11], matrix[12], matrix[13],
                matrix[15], matrix[16], matrix[17], matrix[18]];
    }

    function translateFromMatrix5Array(matrix) {
        return [matrix[20], matrix[21], matrix[22], matrix[23]];
    }

    function createUniformsForQuantizedAttributes(model, primitive, context) {
        var gltf = model.gltf;
        var accessors = gltf.accessors;
        var programId = getProgramForPrimitive(model, primitive);
        var quantizedUniforms = model._quantizedUniforms[programId];
        var setUniforms = {};
        var uniformMap = {};

        for (var attribute in primitive.attributes) {
            if (primitive.attributes.hasOwnProperty(attribute)) {
                var accessorId = primitive.attributes[attribute];
                var a = accessors[accessorId];
                var extensions = a.extensions;

                if (defined(extensions)) {
                    var quantizedAttributes = extensions.WEB3D_quantized_attributes;
                    if (defined(quantizedAttributes)) {
                        var decodeMatrix = quantizedAttributes.decodeMatrix;
                        var uniformVariable = 'gltf_u_dec_' + attribute.toLowerCase();

                        switch (a.type) {
                            case 'SCALAR':
                                uniformMap[uniformVariable] = getMat2UniformFunction(decodeMatrix, model).func;
                                setUniforms[uniformVariable] = true;
                                break;
                            case 'VEC2':
                                uniformMap[uniformVariable] = getMat3UniformFunction(decodeMatrix, model).func;
                                setUniforms[uniformVariable] = true;
                                break;
                            case 'VEC3':
                                uniformMap[uniformVariable] = getMat4UniformFunction(decodeMatrix, model).func;
                                setUniforms[uniformVariable] = true;
                                break;
                            case 'VEC4':
                                // VEC4 attributes are split into scale and translate because there is no mat5 in GLSL
                                var uniformVariableScale = uniformVariable + '_scale';
                                var uniformVariableTranslate = uniformVariable + '_translate';
                                uniformMap[uniformVariableScale] = getMat4UniformFunction(scaleFromMatrix5Array(decodeMatrix), model).func;
                                uniformMap[uniformVariableTranslate] = getVec4UniformFunction(translateFromMatrix5Array(decodeMatrix), model).func;
                                setUniforms[uniformVariableScale] = true;
                                setUniforms[uniformVariableTranslate] = true;
                                break;
                        }
                    }
                }
            }
        }

        // If there are any unset quantized uniforms in this program, they should be set to the identity
        for (var quantizedUniform in quantizedUniforms) {
            if (quantizedUniforms.hasOwnProperty(quantizedUniform)) {
                if (!setUniforms[quantizedUniform]) {
                    var properties = quantizedUniforms[quantizedUniform];
                    if (defined(properties.mat)) {
                        if (properties.mat === 2) {
                            uniformMap[quantizedUniform] = getMat2UniformFunction(Matrix2.IDENTITY, model).func;
                        } else if (properties.mat === 3) {
                            uniformMap[quantizedUniform] = getMat3UniformFunction(Matrix3.IDENTITY, model).func;
                        } else if (properties.mat === 4) {
                            uniformMap[quantizedUniform] = getMat4UniformFunction(Matrix4.IDENTITY, model).func;
                        }
                    }
                    if (defined(properties.vec)) {
                        if (properties.vec === 4) {
                            uniformMap[quantizedUniform] = getVec4UniformFunction([0, 0, 0, 0], model).func;
                        }
                    }
                }
            }
        }
        return uniformMap;
    }

    function createPickColorFunction(color) {
        return function() {
            return color;
        };
    }

    function createJointMatricesFunction(runtimeNode) {
        return function() {
            return runtimeNode.computedJointMatrices;
        };
    }

    function createSilhouetteColorFunction(model) {
        return function() {
            return model.silhouetteColor;
        };
    }

    function createSilhouetteSizeFunction(model) {
        return function() {
            return model.silhouetteSize;
        };
    }

    function createColorFunction(model) {
        return function() {
            return model.color;
        };
    }

    function createColorBlendFunction(model) {
        return function() {
            return ColorBlendMode.getColorBlend(model.colorBlendMode, model.colorBlendAmount);
        };
    }

    function triangleCountFromPrimitiveIndices(primitive, indicesCount) {
        switch (primitive.mode) {
            case PrimitiveType.TRIANGLES:
                return (indicesCount / 3);
            case PrimitiveType.TRIANGLE_STRIP:
            case PrimitiveType.TRIANGLE_FAN:
                return Math.max(indicesCount - 2, 0);
<<<<<<< HEAD
        }
        return 0;
=======
            default:
                return 0;
        }
>>>>>>> c163624a
    }

    function createCommand(model, gltfNode, runtimeNode, context, scene3DOnly) {
        var nodeCommands = model._nodeCommands;
        var pickIds = model._pickIds;
        var allowPicking = model.allowPicking;
        var runtimeMeshesByName = model._runtime.meshesByName;

        var resources = model._rendererResources;
        var rendererVertexArrays = resources.vertexArrays;
        var rendererPrograms = resources.programs;
        var rendererPickPrograms = resources.pickPrograms;
        var rendererRenderStates = resources.renderStates;
        var uniformMaps = model._uniformMaps;

        var gltf = model.gltf;
        var accessors = gltf.accessors;
        var gltfMeshes = gltf.meshes;
        var techniques = gltf.techniques;
        var materials = gltf.materials;

        var meshes = gltfNode.meshes;
        var meshesLength = meshes.length;

        for (var j = 0; j < meshesLength; ++j) {
            var id = meshes[j];
            var mesh = gltfMeshes[id];
            var primitives = mesh.primitives;
            var length = primitives.length;

            // The glTF node hierarchy is a DAG so a node can have more than one
            // parent, so a node may already have commands.  If so, append more
            // since they will have a different model matrix.

            for (var i = 0; i < length; ++i) {
                var primitive = primitives[i];
                var ix = accessors[primitive.indices];
                var material = materials[primitive.material];
                var technique = techniques[material.technique];
                var programId = technique.program;

                var boundingSphere;
                var positionAccessor = primitive.attributes.POSITION;
                if (defined(positionAccessor)) {
                    var minMax = getAccessorMinMax(gltf, positionAccessor);
                    boundingSphere = BoundingSphere.fromCornerPoints(Cartesian3.fromArray(minMax.min), Cartesian3.fromArray(minMax.max));
                }

                var vertexArray = rendererVertexArrays[id + '.primitive.' + i];
                var offset;
                var count;
                if (defined(ix)) {
                    count = ix.count;
                    offset = (ix.byteOffset / IndexDatatype.getSizeInBytes(ix.componentType));  // glTF has offset in bytes.  Cesium has offsets in indices
                }
                else {
                    var positions = accessors[primitive.attributes.POSITION];
                    count = positions.count;
                    offset = 0;
                }

                // Update model triangle count using number of indices
                model._trianglesLength += triangleCountFromPrimitiveIndices(primitive, count);

                var um = uniformMaps[primitive.material];
                var uniformMap = um.uniformMap;
                if (defined(um.jointMatrixUniformName)) {
                    var jointUniformMap = {};
                    jointUniformMap[um.jointMatrixUniformName] = createJointMatricesFunction(runtimeNode);

                    uniformMap = combine(uniformMap, jointUniformMap);
                }

                uniformMap = combine(uniformMap, {
                    gltf_color : createColorFunction(model),
                    gltf_colorBlend : createColorBlendFunction(model)
                });

                // Allow callback to modify the uniformMap
                if (defined(model._uniformMapLoaded)) {
                    uniformMap = model._uniformMapLoaded(uniformMap, programId, runtimeNode);
                }

                // Add uniforms for decoding quantized attributes if used
                if (usesExtension(model, 'WEB3D_quantized_attributes')) {
                    var quantizedUniformMap = createUniformsForQuantizedAttributes(model, primitive, context);
                    uniformMap = combine(uniformMap, quantizedUniformMap);
                }

                var rs = rendererRenderStates[material.technique];

                // GLTF_SPEC: Offical means to determine translucency. https://github.com/KhronosGroup/glTF/issues/105
                var isTranslucent = rs.blending.enabled;

                var owner = model._pickObject;
                if (!defined(owner)) {
                    owner = {
                        primitive : model,
                        id : model.id,
                        node : runtimeNode.publicNode,
                        mesh : runtimeMeshesByName[mesh.name]
                    };
                }

                var castShadows = ShadowMode.castShadows(model._shadows);
                var receiveShadows = ShadowMode.receiveShadows(model._shadows);

                var command = new DrawCommand({
                    boundingVolume : new BoundingSphere(), // updated in update()
                    cull : model.cull,
                    modelMatrix : new Matrix4(),           // computed in update()
                    primitiveType : primitive.mode,
                    vertexArray : vertexArray,
                    count : count,
                    offset : offset,
                    shaderProgram : rendererPrograms[technique.program],
                    castShadows : castShadows,
                    receiveShadows : receiveShadows,
                    uniformMap : uniformMap,
                    renderState : rs,
                    owner : owner,
                    pass : isTranslucent ? Pass.TRANSLUCENT : Pass.OPAQUE
                });

                var pickCommand;

                if (allowPicking) {
                    var pickUniformMap;

                    // Callback to override default model picking
                    if (defined(model._pickFragmentShaderLoaded)) {
                        if (defined(model._pickUniformMapLoaded)) {
                            pickUniformMap = model._pickUniformMapLoaded(uniformMap);
                        } else {
                            // This is unlikely, but could happen if the override shader does not
                            // need new uniforms since, for example, its pick ids are coming from
                            // a vertex attribute or are baked into the shader source.
                            pickUniformMap = combine(uniformMap);
                        }
                    } else {
                        var pickId = context.createPickId(owner);
                        pickIds.push(pickId);
                        var pickUniforms = {
                            czm_pickColor : createPickColorFunction(pickId.color)
                        };
                        pickUniformMap = combine(uniformMap, pickUniforms);
                    }

                    pickCommand = new DrawCommand({
                        boundingVolume : new BoundingSphere(), // updated in update()
                        cull : model.cull,
                        modelMatrix : new Matrix4(),           // computed in update()
                        primitiveType : primitive.mode,
                        vertexArray : vertexArray,
                        count : count,
                        offset : offset,
                        shaderProgram : rendererPickPrograms[technique.program],
                        uniformMap : pickUniformMap,
                        renderState : rs,
                        owner : owner,
                        pass : isTranslucent ? Pass.TRANSLUCENT : Pass.OPAQUE
                    });
                }

                var command2D;
                var pickCommand2D;
                if (!scene3DOnly) {
                    command2D = DrawCommand.shallowClone(command);
                    command2D.boundingVolume = new BoundingSphere(); // updated in update()
                    command2D.modelMatrix = new Matrix4();           // updated in update()

                    if (allowPicking) {
                        pickCommand2D = DrawCommand.shallowClone(pickCommand);
                        pickCommand2D.boundingVolume = new BoundingSphere(); // updated in update()
                        pickCommand2D.modelMatrix = new Matrix4();           // updated in update()
                    }
                }

                var nodeCommand = {
                    show : true,
                    boundingSphere : boundingSphere,
                    command : command,
                    pickCommand : pickCommand,
                    command2D : command2D,
                    pickCommand2D : pickCommand2D,
                    // Generated on demand when silhouette size is greater than 0.0 and silhouette alpha is greater than 0.0
                    silhouetteModelCommand : undefined,
                    silhouetteModelCommand2D : undefined,
                    silhouetteColorCommand : undefined,
                    silhouetteColorCommand2D : undefined,
                    // Generated on demand when color alpha is less than 1.0
                    translucentCommand : undefined,
                    translucentCommand2D : undefined
                };
                runtimeNode.commands.push(nodeCommand);
                nodeCommands.push(nodeCommand);
            }
        }
    }

    function createRuntimeNodes(model, context, scene3DOnly) {
        var loadResources = model._loadResources;

        if (!loadResources.finishedEverythingButTextureCreation()) {
            return;
        }

        if (!loadResources.createRuntimeNodes) {
            return;
        }
        loadResources.createRuntimeNodes = false;

        var rootNodes = [];
        var runtimeNodes = model._runtime.nodes;

        var gltf = model.gltf;
        var nodes = gltf.nodes;

        var scene = gltf.scenes[gltf.scene];
        var sceneNodes = scene.nodes;
        var length = sceneNodes.length;

        var stack = [];

        for (var i = 0; i < length; ++i) {
            stack.push({
                parentRuntimeNode : undefined,
                gltfNode : nodes[sceneNodes[i]],
                id : sceneNodes[i]
            });

            while (stack.length > 0) {
                var n = stack.pop();
                var parentRuntimeNode = n.parentRuntimeNode;
                var gltfNode = n.gltfNode;

                // Node hierarchy is a DAG so a node can have more than one parent so it may already exist
                var runtimeNode = runtimeNodes[n.id];
                if (runtimeNode.parents.length === 0) {
                    if (defined(gltfNode.matrix)) {
                        runtimeNode.matrix = Matrix4.fromColumnMajorArray(gltfNode.matrix);
                    } else {
                        // TRS converted to Cesium types
                        var rotation = gltfNode.rotation;
                        runtimeNode.translation = Cartesian3.fromArray(gltfNode.translation);
                        runtimeNode.rotation = Quaternion.unpack(rotation);
                        runtimeNode.scale = Cartesian3.fromArray(gltfNode.scale);
                    }
                }

                if (defined(parentRuntimeNode)) {
                    parentRuntimeNode.children.push(runtimeNode);
                    runtimeNode.parents.push(parentRuntimeNode);
                } else {
                    rootNodes.push(runtimeNode);
                }

                if (defined(gltfNode.meshes)) {
                    createCommand(model, gltfNode, runtimeNode, context, scene3DOnly);
                }

                var children = gltfNode.children;
                var childrenLength = children.length;
                for (var k = 0; k < childrenLength; ++k) {
                    stack.push({
                        parentRuntimeNode : runtimeNode,
                        gltfNode : nodes[children[k]],
                        id : children[k]
                    });
                }
            }
        }

        model._runtime.rootNodes = rootNodes;
        model._runtime.nodes = runtimeNodes;
    }

    function getVertexMemorySizeInBytes(buffers) {
        var memory = 0;
        for (var id in buffers) {
            if (buffers.hasOwnProperty(id)) {
                memory += buffers[id].sizeInBytes;
            }
        }
        return memory;
    }

    function getTextureMemorySizeInBytes(textures) {
        var memory = 0;
        for (var id in textures) {
            if (textures.hasOwnProperty(id)) {
                memory += textures[id].sizeInBytes;
            }
        }
        return memory;
    }

    function createResources(model, frameState) {
        var context = frameState.context;
        var scene3DOnly = frameState.scene3DOnly;

        if (model._loadRendererResourcesFromCache) {
            var resources = model._rendererResources;
            var cachedResources = model._cachedRendererResources;

            resources.buffers = cachedResources.buffers;
            resources.vertexArrays = cachedResources.vertexArrays;
            resources.programs = cachedResources.programs;
            resources.pickPrograms = cachedResources.pickPrograms;
            resources.silhouettePrograms = cachedResources.silhouettePrograms;
            resources.textures = cachedResources.textures;
            resources.samplers = cachedResources.samplers;
            resources.renderStates = cachedResources.renderStates;

            // Vertex arrays are unique to this model, create instead of using the cache.
            if (defined(model._precreatedAttributes)) {
                createVertexArrays(model, context);
            }

            model._cachedVertexMemorySizeInBytes += getVertexMemorySizeInBytes(cachedResources.buffers);
            model._cachedTextureMemorySizeInBytes += getTextureMemorySizeInBytes(cachedResources.textures);
        } else {
            createBuffers(model, frameState); // using glTF bufferViews
            createPrograms(model, frameState);
            createSamplers(model, context);
            loadTexturesFromBufferViews(model);
            createTextures(model, frameState);
        }

        createSkins(model);
        createRuntimeAnimations(model);

        if (!model._loadRendererResourcesFromCache) {
            createVertexArrays(model, context); // using glTF meshes
            createRenderStates(model, context); // using glTF materials/techniques/states
            // Long-term, we might not cache render states if they could change
            // due to an animation, e.g., a uniform going from opaque to transparent.
            // Could use copy-on-write if it is worth it.  Probably overkill.
        }

        createUniformMaps(model, context);               // using glTF materials/techniques
        createRuntimeNodes(model, context, scene3DOnly); // using glTF scene
    }

    ///////////////////////////////////////////////////////////////////////////

    function getNodeMatrix(node, result) {
        var publicNode = node.publicNode;
        var publicMatrix = publicNode.matrix;

        if (publicNode.useMatrix && defined(publicMatrix)) {
            // Public matrix overrides orginial glTF matrix and glTF animations
            Matrix4.clone(publicMatrix, result);
        } else if (defined(node.matrix)) {
            Matrix4.clone(node.matrix, result);
        } else {
            Matrix4.fromTranslationQuaternionRotationScale(node.translation, node.rotation, node.scale, result);
            // Keep matrix returned by the node in-sync if the node is targeted by an animation.  Only TRS nodes can be targeted.
            publicNode.setMatrix(result);
        }
    }

    var scratchNodeStack = [];
    var scratchComputedTranslation = new Cartesian4();
    var scratchComputedMatrixIn2D = new Matrix4();

    function updateNodeHierarchyModelMatrix(model, modelTransformChanged, justLoaded, projection) {
        var maxDirtyNumber = model._maxDirtyNumber;
        var allowPicking = model.allowPicking;

        var rootNodes = model._runtime.rootNodes;
        var length = rootNodes.length;

        var nodeStack = scratchNodeStack;
        var computedModelMatrix = model._computedModelMatrix;

        if ((model._mode !== SceneMode.SCENE3D) && !model._ignoreCommands) {
            var translation = Matrix4.getColumn(computedModelMatrix, 3, scratchComputedTranslation);
            if (!Cartesian4.equals(translation, Cartesian4.UNIT_W)) {
                computedModelMatrix = Transforms.basisTo2D(projection, computedModelMatrix, scratchComputedMatrixIn2D);
                model._rtcCenter = model._rtcCenter3D;
            } else {
                var center = model.boundingSphere.center;
                var to2D = Transforms.wgs84To2DModelMatrix(projection, center, scratchComputedMatrixIn2D);
                computedModelMatrix = Matrix4.multiply(to2D, computedModelMatrix, scratchComputedMatrixIn2D);

                if (defined(model._rtcCenter)) {
                    Matrix4.setTranslation(computedModelMatrix, Cartesian4.UNIT_W, computedModelMatrix);
                    model._rtcCenter = model._rtcCenter2D;
                }
            }
        }

        for (var i = 0; i < length; ++i) {
            var n = rootNodes[i];

            getNodeMatrix(n, n.transformToRoot);
            nodeStack.push(n);

            while (nodeStack.length > 0) {
                n = nodeStack.pop();
                var transformToRoot = n.transformToRoot;
                var commands = n.commands;

                if ((n.dirtyNumber === maxDirtyNumber) || modelTransformChanged || justLoaded) {
                    var nodeMatrix = Matrix4.multiplyTransformation(computedModelMatrix, transformToRoot, n.computedMatrix);
                    var commandsLength = commands.length;
                    if (commandsLength > 0) {
                        // Node has meshes, which has primitives.  Update their commands.
                        for (var j = 0 ; j < commandsLength; ++j) {
                            var primitiveCommand = commands[j];
                            var command = primitiveCommand.command;
                            Matrix4.clone(nodeMatrix, command.modelMatrix);

                            // PERFORMANCE_IDEA: Can use transformWithoutScale if no node up to the root has scale (including animation)
                            BoundingSphere.transform(primitiveCommand.boundingSphere, command.modelMatrix, command.boundingVolume);

                            if (defined(model._rtcCenter)) {
                                Cartesian3.add(model._rtcCenter, command.boundingVolume.center, command.boundingVolume.center);
                            }

                            if (allowPicking) {
                                var pickCommand = primitiveCommand.pickCommand;
                                Matrix4.clone(command.modelMatrix, pickCommand.modelMatrix);
                                BoundingSphere.clone(command.boundingVolume, pickCommand.boundingVolume);
                            }

                            // If the model crosses the IDL in 2D, it will be drawn in one viewport, but part of it
                            // will be clipped by the viewport. We create a second command that translates the model
                            // model matrix to the opposite side of the map so the part that was clipped in one viewport
                            // is drawn in the other.
                            command = primitiveCommand.command2D;
                            if (defined(command) && model._mode === SceneMode.SCENE2D) {
                                Matrix4.clone(nodeMatrix, command.modelMatrix);
                                command.modelMatrix[13] -= CesiumMath.sign(command.modelMatrix[13]) * 2.0 * CesiumMath.PI * projection.ellipsoid.maximumRadius;
                                BoundingSphere.transform(primitiveCommand.boundingSphere, command.modelMatrix, command.boundingVolume);

                                if (allowPicking) {
                                    var pickCommand2D = primitiveCommand.pickCommand2D;
                                    Matrix4.clone(command.modelMatrix, pickCommand2D.modelMatrix);
                                    BoundingSphere.clone(command.boundingVolume, pickCommand2D.boundingVolume);
                                }
                            }
                        }
                    }
                }

                var children = n.children;
                var childrenLength = children.length;
                for (var k = 0; k < childrenLength; ++k) {
                    var child = children[k];

                    // A node's transform needs to be updated if
                    // - It was targeted for animation this frame, or
                    // - Any of its ancestors were targeted for animation this frame

                    // PERFORMANCE_IDEA: if a child has multiple parents and only one of the parents
                    // is dirty, all the subtrees for each child instance will be dirty; we probably
                    // won't see this in the wild often.
                    child.dirtyNumber = Math.max(child.dirtyNumber, n.dirtyNumber);

                    if ((child.dirtyNumber === maxDirtyNumber) || justLoaded) {
                        // Don't check for modelTransformChanged since if only the model's model matrix changed,
                        // we do not need to rebuild the local transform-to-root, only the final
                        // [model's-model-matrix][transform-to-root] above.
                        getNodeMatrix(child, child.transformToRoot);
                        Matrix4.multiplyTransformation(transformToRoot, child.transformToRoot, child.transformToRoot);
                    }

                    nodeStack.push(child);
                }
            }
        }

        ++model._maxDirtyNumber;
    }

    var scratchObjectSpace = new Matrix4();

    function applySkins(model) {
        var skinnedNodes = model._runtime.skinnedNodes;
        var length = skinnedNodes.length;

        for (var i = 0; i < length; ++i) {
            var node = skinnedNodes[i];

            scratchObjectSpace = Matrix4.inverseTransformation(node.transformToRoot, scratchObjectSpace);

            var computedJointMatrices = node.computedJointMatrices;
            var joints = node.joints;
            var bindShapeMatrix = node.bindShapeMatrix;
            var inverseBindMatrices = node.inverseBindMatrices;
            var inverseBindMatricesLength = inverseBindMatrices.length;

            for (var m = 0; m < inverseBindMatricesLength; ++m) {
                // [joint-matrix] = [node-to-root^-1][joint-to-root][inverse-bind][bind-shape]
                if (!defined(computedJointMatrices[m])) {
                    computedJointMatrices[m] = new Matrix4();
                }
                computedJointMatrices[m] = Matrix4.multiplyTransformation(scratchObjectSpace, joints[m].transformToRoot, computedJointMatrices[m]);
                computedJointMatrices[m] = Matrix4.multiplyTransformation(computedJointMatrices[m], inverseBindMatrices[m], computedJointMatrices[m]);
                if (defined(bindShapeMatrix)) {
                    // Optimization for when bind shape matrix is the identity.
                    computedJointMatrices[m] = Matrix4.multiplyTransformation(computedJointMatrices[m], bindShapeMatrix, computedJointMatrices[m]);
                }
            }
        }
    }

    function updatePerNodeShow(model) {
        // Totally not worth it, but we could optimize this:
        // http://blogs.agi.com/insight3d/index.php/2008/02/13/deletion-in-bounding-volume-hierarchies/

        var rootNodes = model._runtime.rootNodes;
        var length = rootNodes.length;

        var nodeStack = scratchNodeStack;

        for (var i = 0; i < length; ++i) {
            var n = rootNodes[i];
            n.computedShow = n.publicNode.show;
            nodeStack.push(n);

            while (nodeStack.length > 0) {
                n = nodeStack.pop();
                var show = n.computedShow;

                var nodeCommands = n.commands;
                var nodeCommandsLength = nodeCommands.length;
                for (var j = 0 ; j < nodeCommandsLength; ++j) {
                    nodeCommands[j].show = show;
                }
                // if commandsLength is zero, the node has a light or camera

                var children = n.children;
                var childrenLength = children.length;
                for (var k = 0; k < childrenLength; ++k) {
                    var child = children[k];
                    // Parent needs to be shown for child to be shown.
                    child.computedShow = show && child.publicNode.show;
                    nodeStack.push(child);
                }
            }
        }
    }

    function updatePickIds(model, context) {
        var id = model.id;
        if (model._id !== id) {
            model._id = id;

            var pickIds = model._pickIds;
            var length = pickIds.length;
            for (var i = 0; i < length; ++i) {
                pickIds[i].object.id = id;
            }
        }
    }

    function updateWireframe(model) {
        if (model._debugWireframe !== model.debugWireframe) {
            model._debugWireframe = model.debugWireframe;

            // This assumes the original primitive was TRIANGLES and that the triangles
            // are connected for the wireframe to look perfect.
            var primitiveType = model.debugWireframe ? PrimitiveType.LINES : PrimitiveType.TRIANGLES;
            var nodeCommands = model._nodeCommands;
            var length = nodeCommands.length;

            for (var i = 0; i < length; ++i) {
                nodeCommands[i].command.primitiveType = primitiveType;
            }
        }
    }

    function updateShowBoundingVolume(model) {
        if (model.debugShowBoundingVolume !== model._debugShowBoundingVolume) {
            model._debugShowBoundingVolume = model.debugShowBoundingVolume;

            var debugShowBoundingVolume = model.debugShowBoundingVolume;
            var nodeCommands = model._nodeCommands;
            var length = nodeCommands.length;

            for (var i = 0; i < length; ++i) {
                nodeCommands[i].command.debugShowBoundingVolume = debugShowBoundingVolume;
            }
        }
    }

    function updateShadows(model) {
        if (model.shadows !== model._shadows) {
            model._shadows = model.shadows;

            var castShadows = ShadowMode.castShadows(model.shadows);
            var receiveShadows = ShadowMode.receiveShadows(model.shadows);
            var nodeCommands = model._nodeCommands;
            var length = nodeCommands.length;

            for (var i = 0; i < length; i++) {
                var nodeCommand = nodeCommands[i];
                nodeCommand.command.castShadows = castShadows;
                nodeCommand.command.receiveShadows = receiveShadows;
            }
        }
    }

    function getTranslucentRenderState(renderState) {
        var rs = clone(renderState, true);
        rs.cull.enabled = false;
        rs.depthTest.enabled = true;
        rs.depthMask = false;
        rs.blending = BlendingState.ALPHA_BLEND;

        return RenderState.fromCache(rs);
    }

    function deriveTranslucentCommand(command) {
        var translucentCommand = DrawCommand.shallowClone(command);
        translucentCommand.pass = Pass.TRANSLUCENT;
        translucentCommand.renderState = getTranslucentRenderState(command.renderState);
        return translucentCommand;
    }

    function updateColor(model, frameState) {
        // Generate translucent commands when the blend color has an alpha in the range (0.0, 1.0) exclusive
        var scene3DOnly = frameState.scene3DOnly;
        var alpha = model.color.alpha;
        if ((alpha > 0.0) && (alpha < 1.0)) {
            var nodeCommands = model._nodeCommands;
            var length = nodeCommands.length;
            if (!defined(nodeCommands[0].translucentCommand)) {
                for (var i = 0; i < length; ++i) {
                    var nodeCommand = nodeCommands[i];
                    var command = nodeCommand.command;
                    nodeCommand.translucentCommand = deriveTranslucentCommand(command);
                    if (!scene3DOnly) {
                        var command2D = nodeCommand.command2D;
                        nodeCommand.translucentCommand2D = deriveTranslucentCommand(command2D);
                    }
                }
            }
        }
    }

    function getProgramId(model, program) {
        var programs = model._rendererResources.programs;
        for (var id in programs) {
            if (programs.hasOwnProperty(id)) {
                if (programs[id] === program) {
                    return id;
                }
            }
        }
    }

    function createSilhouetteProgram(model, program, frameState) {
        var vs = program.vertexShaderSource.sources[0];
        var attributeLocations = program._attributeLocations;
        var normalAttributeName = model._normalAttributeName;

        // Modified from http://forum.unity3d.com/threads/toon-outline-but-with-diffuse-surface.24668/
        vs = ShaderSource.replaceMain(vs, 'gltf_silhouette_main');
        vs +=
            'uniform float gltf_silhouetteSize; \n' +
            'void main() \n' +
            '{ \n' +
            '    gltf_silhouette_main(); \n' +
            '    vec3 n = normalize(czm_normal3D * ' + normalAttributeName + '); \n' +
            '    n.x *= czm_projection[0][0]; \n' +
            '    n.y *= czm_projection[1][1]; \n' +
            '    vec4 clip = gl_Position; \n' +
            '    clip.xy += n.xy * clip.w * gltf_silhouetteSize / czm_viewport.z; \n' +
            '    gl_Position = clip; \n' +
            '}';

        var fs =
            'uniform vec4 gltf_silhouetteColor; \n' +
            'void main() \n' +
            '{ \n' +
            '    gl_FragColor = gltf_silhouetteColor; \n' +
            '}';

        return ShaderProgram.fromCache({
            context : frameState.context,
            vertexShaderSource : vs,
            fragmentShaderSource : fs,
            attributeLocations : attributeLocations
        });
    }

    function hasSilhouette(model, frameState) {
        return silhouetteSupported(frameState.context) && (model.silhouetteSize > 0.0) && (model.silhouetteColor.alpha > 0.0) && defined(model._normalAttributeName);
    }

    function hasTranslucentCommands(model) {
        var nodeCommands = model._nodeCommands;
        var length = nodeCommands.length;
        for (var i = 0; i < length; ++i) {
            var nodeCommand = nodeCommands[i];
            var command = nodeCommand.command;
            if (command.pass === Pass.TRANSLUCENT) {
                return true;
            }
        }
        return false;
    }

    function isTranslucent(model) {
        return (model.color.alpha > 0.0) && (model.color.alpha < 1.0);
    }

    function isInvisible(model) {
        return (model.color.alpha === 0.0);
    }

    function alphaDirty(currAlpha, prevAlpha) {
        // Returns whether the alpha state has changed between invisible, translucent, or opaque
        return (Math.floor(currAlpha) !== Math.floor(prevAlpha)) || (Math.ceil(currAlpha) !== Math.ceil(prevAlpha));
    }

    var silhouettesLength = 0;

    function createSilhouetteCommands(model, frameState) {
        // Wrap around after exceeding the 8-bit stencil limit.
        // The reference is unique to each model until this point.
        var stencilReference = (++silhouettesLength) % 255;

        // If the model is translucent the silhouette needs to be in the translucent pass.
        // Otherwise the silhouette would be rendered before the model.
        var silhouetteTranslucent = hasTranslucentCommands(model) || isTranslucent(model) || (model.silhouetteColor.alpha < 1.0);
        var silhouettePrograms = model._rendererResources.silhouettePrograms;
        var scene3DOnly = frameState.scene3DOnly;
        var nodeCommands = model._nodeCommands;
        var length = nodeCommands.length;
        for (var i = 0; i < length; ++i) {
            var nodeCommand = nodeCommands[i];
            var command = nodeCommand.command;

            // Create model command
            var modelCommand = isTranslucent(model) ? nodeCommand.translucentCommand : command;
            var silhouetteModelCommand = DrawCommand.shallowClone(modelCommand);
            var renderState = clone(modelCommand.renderState);

            // Write the reference value into the stencil buffer.
            renderState.stencilTest = {
                enabled : true,
                frontFunction : WebGLConstants.ALWAYS,
                backFunction : WebGLConstants.ALWAYS,
                reference : stencilReference,
                mask : ~0,
                frontOperation : {
                    fail : WebGLConstants.KEEP,
                    zFail : WebGLConstants.KEEP,
                    zPass : WebGLConstants.REPLACE
                },
                backOperation : {
                    fail : WebGLConstants.KEEP,
                    zFail : WebGLConstants.KEEP,
                    zPass : WebGLConstants.REPLACE
                }
            };

            if (isInvisible(model)) {
                // When the model is invisible disable color and depth writes but still write into the stencil buffer
                renderState.colorMask = {
                    red : false,
                    green : false,
                    blue : false,
                    alpha : false
                };
                renderState.depthMask = false;
            }
            renderState = RenderState.fromCache(renderState);
            silhouetteModelCommand.renderState = renderState;
            nodeCommand.silhouetteModelCommand = silhouetteModelCommand;

            // Create color command
            var silhouetteColorCommand = DrawCommand.shallowClone(command);
            renderState = clone(command.renderState, true);
            renderState.depthTest.enabled = true;
            renderState.cull.enabled = false;
            if (silhouetteTranslucent) {
                silhouetteColorCommand.pass = Pass.TRANSLUCENT;
                renderState.depthMask = false;
                renderState.blending = BlendingState.ALPHA_BLEND;
            }

            // Only render silhouette if the value in the stencil buffer equals the reference
            renderState.stencilTest = {
                enabled : true,
                frontFunction : WebGLConstants.NOTEQUAL,
                backFunction : WebGLConstants.NOTEQUAL,
                reference : stencilReference,
                mask : ~0,
                frontOperation : {
                    fail : WebGLConstants.KEEP,
                    zFail : WebGLConstants.KEEP,
                    zPass : WebGLConstants.KEEP
                },
                backOperation : {
                    fail : WebGLConstants.KEEP,
                    zFail : WebGLConstants.KEEP,
                    zPass : WebGLConstants.KEEP
                }
            };
            renderState = RenderState.fromCache(renderState);

            // If the silhouette program has already been cached use it
            var program = command.shaderProgram;
            var id = getProgramId(model, program);
            var silhouetteProgram = silhouettePrograms[id];
            if (!defined(silhouetteProgram)) {
                silhouetteProgram = createSilhouetteProgram(model, program, frameState);
                silhouettePrograms[id] = silhouetteProgram;
            }

            var silhouetteUniformMap = combine(command.uniformMap, {
                gltf_silhouetteColor : createSilhouetteColorFunction(model),
                gltf_silhouetteSize : createSilhouetteSizeFunction(model)
            });

            silhouetteColorCommand.renderState = renderState;
            silhouetteColorCommand.shaderProgram = silhouetteProgram;
            silhouetteColorCommand.uniformMap = silhouetteUniformMap;
            silhouetteColorCommand.castShadows = false;
            silhouetteColorCommand.receiveShadows = false;
            nodeCommand.silhouetteColorCommand = silhouetteColorCommand;

            if (!scene3DOnly) {
                var command2D = nodeCommand.command2D;
                var silhouetteModelCommand2D = DrawCommand.shallowClone(silhouetteModelCommand);
                silhouetteModelCommand2D.boundingVolume = command2D.boundingVolume;
                silhouetteModelCommand2D.modelMatrix = command2D.modelMatrix;
                nodeCommand.silhouetteModelCommand2D = silhouetteModelCommand2D;

                var silhouetteColorCommand2D = DrawCommand.shallowClone(silhouetteColorCommand);
                silhouetteModelCommand2D.boundingVolume = command2D.boundingVolume;
                silhouetteModelCommand2D.modelMatrix = command2D.modelMatrix;
                nodeCommand.silhouetteColorCommand2D = silhouetteColorCommand2D;
            }
        }
    }

    function updateSilhouette(model, frameState) {
        // Generate silhouette commands when the silhouette size is greater than 0.0 and the alpha is greater than 0.0
        // There are two silhouette commands:
        //     1. silhouetteModelCommand : render model normally while enabling stencil mask
        //     2. silhouetteColorCommand : render enlarged model with a solid color while enabling stencil tests
        if (!hasSilhouette(model, frameState)) {
            return;
        }

        var nodeCommands = model._nodeCommands;
        var dirty = alphaDirty(model.color.alpha, model._colorPreviousAlpha) ||
                    alphaDirty(model.silhouetteColor.alpha, model._silhouetteColorPreviousAlpha) ||
                    !defined(nodeCommands[0].silhouetteModelCommand);

        model._colorPreviousAlpha = model.color.alpha;
        model._silhouetteColorPreviousAlpha = model.silhouetteColor.alpha;

        if (dirty) {
            createSilhouetteCommands(model, frameState);
        }
    }

    var scratchBoundingSphere = new BoundingSphere();

    function scaleInPixels(positionWC, radius, frameState) {
        scratchBoundingSphere.center = positionWC;
        scratchBoundingSphere.radius = radius;
        return frameState.camera.getPixelSize(scratchBoundingSphere, frameState.context.drawingBufferWidth, frameState.context.drawingBufferHeight);
    }

    var scratchPosition = new Cartesian3();
    var scratchCartographic = new Cartographic();

    function getScale(model, frameState) {
        var scale = model.scale;

        if (model.minimumPixelSize !== 0.0) {
            // Compute size of bounding sphere in pixels
            var context = frameState.context;
            var maxPixelSize = Math.max(context.drawingBufferWidth, context.drawingBufferHeight);
            var m = defined(model._clampedModelMatrix) ? model._clampedModelMatrix : model.modelMatrix;
            scratchPosition.x = m[12];
            scratchPosition.y = m[13];
            scratchPosition.z = m[14];

            if (defined(model._rtcCenter)) {
                Cartesian3.add(model._rtcCenter, scratchPosition, scratchPosition);
            }

            if (model._mode !== SceneMode.SCENE3D) {
                var projection = frameState.mapProjection;
                var cartographic = projection.ellipsoid.cartesianToCartographic(scratchPosition, scratchCartographic);
                projection.project(cartographic, scratchPosition);
                Cartesian3.fromElements(scratchPosition.z, scratchPosition.x, scratchPosition.y, scratchPosition);
            }

            var radius = model.boundingSphere.radius;
            var metersPerPixel = scaleInPixels(scratchPosition, radius, frameState);

            // metersPerPixel is always > 0.0
            var pixelsPerMeter = 1.0 / metersPerPixel;
            var diameterInPixels = Math.min(pixelsPerMeter * (2.0 * radius), maxPixelSize);

            // Maintain model's minimum pixel size
            if (diameterInPixels < model.minimumPixelSize) {
                scale = (model.minimumPixelSize * metersPerPixel) / (2.0 * model._initialRadius);
            }
        }

        return defined(model.maximumScale) ? Math.min(model.maximumScale, scale) : scale;
    }

    function releaseCachedGltf(model) {
        if (defined(model._cacheKey) && defined(model._cachedGltf) && (--model._cachedGltf.count === 0)) {
            delete gltfCache[model._cacheKey];
        }
        model._cachedGltf = undefined;
    }

    function checkSupportedExtensions(model) {
        var extensionsUsed = model.gltf.extensionsUsed;
        if (defined(extensionsUsed)) {
            var extensionsUsedCount = extensionsUsed.length;
            for (var index = 0; index < extensionsUsedCount; ++index) {
                var extension = extensionsUsed[index];

                if (extension !== 'CESIUM_RTC' && extension !== 'KHR_binary_glTF' &&
                    extension !== 'KHR_materials_common' && extension !== 'WEB3D_quantized_attributes') {
                    throw new RuntimeError('Unsupported glTF Extension: ' + extension);
                }
            }
        }
    }

    ///////////////////////////////////////////////////////////////////////////

    function CachedRendererResources(context, cacheKey) {
        this.buffers = undefined;
        this.vertexArrays = undefined;
        this.programs = undefined;
        this.pickPrograms = undefined;
        this.silhouettePrograms = undefined;
        this.textures = undefined;
        this.samplers = undefined;
        this.renderStates = undefined;
        this.ready = false;

        this.context = context;
        this.cacheKey = cacheKey;
        this.count = 0;
    }

    function destroy(property) {
        for (var name in property) {
            if (property.hasOwnProperty(name)) {
                property[name].destroy();
            }
        }
    }

    function destroyCachedRendererResources(resources) {
        destroy(resources.buffers);
        destroy(resources.vertexArrays);
        destroy(resources.programs);
        destroy(resources.pickPrograms);
        destroy(resources.silhouettePrograms);
        destroy(resources.textures);
    }

    CachedRendererResources.prototype.release = function() {
        if (--this.count === 0) {
            if (defined(this.cacheKey)) {
                // Remove if this was cached
                delete this.context.cache.modelRendererResourceCache[this.cacheKey];
            }
            destroyCachedRendererResources(this);
            return destroyObject(this);
        }

        return undefined;
    };

    ///////////////////////////////////////////////////////////////////////////

    function getUpdateHeightCallback(model, ellipsoid, cartoPosition) {
        return function (clampedPosition) {
            if (model.heightReference === HeightReference.RELATIVE_TO_GROUND) {
                var clampedCart = ellipsoid.cartesianToCartographic(clampedPosition, scratchCartographic);
                clampedCart.height += cartoPosition.height;
                ellipsoid.cartographicToCartesian(clampedCart, clampedPosition);
            }

            var clampedModelMatrix = model._clampedModelMatrix;

            // Modify clamped model matrix to use new height
            Matrix4.clone(model.modelMatrix, clampedModelMatrix);
            clampedModelMatrix[12] = clampedPosition.x;
            clampedModelMatrix[13] = clampedPosition.y;
            clampedModelMatrix[14] = clampedPosition.z;

            model._heightChanged = true;
        };
    }

    function updateClamping(model) {
        if (defined(model._removeUpdateHeightCallback)) {
            model._removeUpdateHeightCallback();
            model._removeUpdateHeightCallback = undefined;
        }

        var scene = model._scene;
        if (!defined(scene) || (model.heightReference === HeightReference.NONE)) {
            //>>includeStart('debug', pragmas.debug);
            if (model.heightReference !== HeightReference.NONE) {
                throw new DeveloperError('Height reference is not supported without a scene.');
            }
            //>>includeEnd('debug');
            model._clampedModelMatrix = undefined;
            return;
        }

        var globe = scene.globe;
        var ellipsoid = globe.ellipsoid;

        // Compute cartographic position so we don't recompute every update
        var modelMatrix = model.modelMatrix;
        scratchPosition.x = modelMatrix[12];
        scratchPosition.y = modelMatrix[13];
        scratchPosition.z = modelMatrix[14];
        var cartoPosition = ellipsoid.cartesianToCartographic(scratchPosition);

        if (!defined(model._clampedModelMatrix)) {
            model._clampedModelMatrix = Matrix4.clone(modelMatrix, new Matrix4());
        }

        // Install callback to handle updating of terrain tiles
        var surface = globe._surface;
        model._removeUpdateHeightCallback = surface.updateHeight(cartoPosition, getUpdateHeightCallback(model, ellipsoid, cartoPosition));

        // Set the correct height now
        var height = globe.getHeight(cartoPosition);
        if (defined(height)) {
            // Get callback with cartoPosition being the non-clamped position
            var cb = getUpdateHeightCallback(model, ellipsoid, cartoPosition);

            // Compute the clamped cartesian and call updateHeight callback
            Cartographic.clone(cartoPosition, scratchCartographic);
            scratchCartographic.height = height;
            ellipsoid.cartographicToCartesian(scratchCartographic, scratchPosition);
            cb(scratchPosition);
        }
    }

    var scratchDisplayConditionCartesian = new Cartesian3();
    var scratchDistanceDisplayConditionCartographic = new Cartographic();

    function distanceDisplayConditionVisible(model, frameState) {
        var distance2;
        var ddc = model.distanceDisplayCondition;
        var nearSquared = ddc.near * ddc.near;
        var farSquared = ddc.far * ddc.far;

        if (frameState.mode === SceneMode.SCENE2D) {
            var frustum2DWidth = frameState.camera.frustum.right - frameState.camera.frustum.left;
            distance2 = frustum2DWidth * 0.5;
            distance2 = distance2 * distance2;
        } else {
            // Distance to center of primitive's reference frame
            var position = Matrix4.getTranslation(model.modelMatrix, scratchDisplayConditionCartesian);
            if (frameState.mode === SceneMode.COLUMBUS_VIEW) {
                var projection = frameState.mapProjection;
                var ellipsoid = projection.ellipsoid;
                var cartographic = ellipsoid.cartesianToCartographic(position, scratchDistanceDisplayConditionCartographic);
                position = projection.project(cartographic, position);
                Cartesian3.fromElements(position.z, position.x, position.y, position);
            }
            distance2 = Cartesian3.distanceSquared(position, frameState.camera.positionWC);
        }

        return (distance2 >= nearSquared) && (distance2 <= farSquared);
    }

    /**
     * Called when {@link Viewer} or {@link CesiumWidget} render the scene to
     * get the draw commands needed to render this primitive.
     * <p>
     * Do not call this function directly.  This is documented just to
     * list the exceptions that may be propagated when the scene is rendered:
     * </p>
     *
     * @exception {RuntimeError} Failed to load external reference.
     */
    Model.prototype.update = function(frameState) {
        if (frameState.mode === SceneMode.MORPHING) {
            return;
        }

        var context = frameState.context;
        this._defaultTexture = context.defaultTexture;

        if ((this._state === ModelState.NEEDS_LOAD) && defined(this.gltf)) {
            // Use renderer resources from cache instead of loading/creating them?
            var cachedRendererResources;
            var cacheKey = this.cacheKey;
            if (defined(cacheKey)) {
                context.cache.modelRendererResourceCache = defaultValue(context.cache.modelRendererResourceCache, {});
                var modelCaches = context.cache.modelRendererResourceCache;

                cachedRendererResources = modelCaches[this.cacheKey];
                if (defined(cachedRendererResources)) {
                    if (!cachedRendererResources.ready) {
                        // Cached resources for the model are not loaded yet.  We'll
                        // try again every frame until they are.
                        return;
                    }

                    ++cachedRendererResources.count;
                    this._loadRendererResourcesFromCache = true;
                } else {
                    cachedRendererResources = new CachedRendererResources(context, cacheKey);
                    cachedRendererResources.count = 1;
                    modelCaches[this.cacheKey] = cachedRendererResources;
                }
                this._cachedRendererResources = cachedRendererResources;
            } else {
                cachedRendererResources = new CachedRendererResources(context);
                cachedRendererResources.count = 1;
                this._cachedRendererResources = cachedRendererResources;
            }

            this._state = ModelState.LOADING;

            this._boundingSphere = computeBoundingSphere(this, this.gltf);
            this._initialRadius = this._boundingSphere.radius;

            checkSupportedExtensions(this);
            if (this._state !== ModelState.FAILED) {
                var extensions = this.gltf.extensions;
                if (defined(extensions) && defined(extensions.CESIUM_RTC)) {
                    var center = Cartesian3.fromArray(extensions.CESIUM_RTC.center);
                    if (!Cartesian3.equals(center, Cartesian3.ZERO)) {
                        this._rtcCenter3D = center;

                        var projection = frameState.mapProjection;
                        var ellipsoid = projection.ellipsoid;
                        var cartographic = ellipsoid.cartesianToCartographic(this._rtcCenter3D);
                        var projectedCart = projection.project(cartographic);
                        Cartesian3.fromElements(projectedCart.z, projectedCart.x, projectedCart.y, projectedCart);
                        this._rtcCenter2D = projectedCart;

                        this._rtcCenterEye = new Cartesian3();
                        this._rtcCenter = this._rtcCenter3D;
                    }
                }

                this._loadResources = new LoadResources();
                parse(this, context);
            }
        }

        var loadResources = this._loadResources;
        var incrementallyLoadTextures = this._incrementallyLoadTextures;
        var justLoaded = false;

        if (this._state === ModelState.LOADING) {
            // Create WebGL resources as buffers/shaders/textures are downloaded
            createResources(this, frameState);

            // Transition from LOADING -> LOADED once resources are downloaded and created.
            // Textures may continue to stream in while in the LOADED state.
            if (loadResources.finished() ||
                    (incrementallyLoadTextures && loadResources.finishedEverythingButTextureCreation())) {
                this._state = ModelState.LOADED;
                justLoaded = true;
            }
        }

        // Incrementally stream textures.
        if (defined(loadResources) && (this._state === ModelState.LOADED)) {
            // Also check justLoaded so we don't process twice during the transition frame
            if (incrementallyLoadTextures && !justLoaded) {
                createResources(this, frameState);
            }

            if (loadResources.finished()) {
                this._loadResources = undefined;  // Clear CPU memory since WebGL resources were created.

                var resources = this._rendererResources;
                var cachedResources = this._cachedRendererResources;

                cachedResources.buffers = resources.buffers;
                cachedResources.vertexArrays = resources.vertexArrays;
                cachedResources.programs = resources.programs;
                cachedResources.pickPrograms = resources.pickPrograms;
                cachedResources.silhouettePrograms = resources.silhouettePrograms;
                cachedResources.textures = resources.textures;
                cachedResources.samplers = resources.samplers;
                cachedResources.renderStates = resources.renderStates;
                cachedResources.ready = true;

                // The normal attribute name is required for silhouettes, so get it before the gltf JSON is released
                this._normalAttributeName = getAttributeOrUniformBySemantic(this.gltf, 'NORMAL');

                // Vertex arrays are unique to this model, do not store in cache.
                if (defined(this._precreatedAttributes)) {
                    cachedResources.vertexArrays = {};
                }

                if (this.releaseGltfJson) {
                    releaseCachedGltf(this);
                }
            }
        }

        var silhouette = hasSilhouette(this, frameState);
        var translucent = isTranslucent(this);
        var invisible = isInvisible(this);
        var displayConditionPassed = defined(this.distanceDisplayCondition) ? distanceDisplayConditionVisible(this, frameState) : true;
        var show = this.show && displayConditionPassed && (this.scale !== 0.0) && (!invisible || silhouette);

        if ((show && this._state === ModelState.LOADED) || justLoaded) {
            var animated = this.activeAnimations.update(frameState) || this._cesiumAnimationsDirty;
            this._cesiumAnimationsDirty = false;
            this._dirty = false;
            var modelMatrix = this.modelMatrix;

            var modeChanged = frameState.mode !== this._mode;
            this._mode = frameState.mode;

            // Model's model matrix needs to be updated
            var modelTransformChanged = !Matrix4.equals(this._modelMatrix, modelMatrix) ||
                (this._scale !== this.scale) ||
                (this._minimumPixelSize !== this.minimumPixelSize) || (this.minimumPixelSize !== 0.0) || // Minimum pixel size changed or is enabled
                (this._maximumScale !== this.maximumScale) ||
                (this._heightReference !== this.heightReference) || this._heightChanged ||
                modeChanged;

            if (modelTransformChanged || justLoaded) {
                Matrix4.clone(modelMatrix, this._modelMatrix);

                updateClamping(this);

                if (defined(this._clampedModelMatrix)) {
                    modelMatrix = this._clampedModelMatrix;
                }

                this._scale = this.scale;
                this._minimumPixelSize = this.minimumPixelSize;
                this._maximumScale = this.maximumScale;
                this._heightReference = this.heightReference;
                this._heightChanged = false;

                var scale = getScale(this, frameState);
                var computedModelMatrix = this._computedModelMatrix;
                Matrix4.multiplyByUniformScale(modelMatrix, scale, computedModelMatrix);
                if (this._upAxis === Axis.Y) {
                    Matrix4.multiplyTransformation(computedModelMatrix, Axis.Y_UP_TO_Z_UP, computedModelMatrix);
                } else if (this._upAxis === Axis.X) {
                    Matrix4.multiplyTransformation(computedModelMatrix, Axis.X_UP_TO_Z_UP, computedModelMatrix);
                }
            }

            // Update modelMatrix throughout the graph as needed
            if (animated || modelTransformChanged || justLoaded) {
                updateNodeHierarchyModelMatrix(this, modelTransformChanged, justLoaded, frameState.mapProjection);
                this._dirty = true;

                if (animated || justLoaded) {
                    // Apply skins if animation changed any node transforms
                    applySkins(this);
                }
            }

            if (this._perNodeShowDirty) {
                this._perNodeShowDirty = false;
                updatePerNodeShow(this);
            }
            updatePickIds(this, context);
            updateWireframe(this);
            updateShowBoundingVolume(this);
            updateShadows(this);
            updateColor(this, frameState);
            updateSilhouette(this, frameState);
        }

        if (justLoaded) {
            // Called after modelMatrix update.
            var model = this;
            frameState.afterRender.push(function() {
                model._ready = true;
                model._readyPromise.resolve(model);
            });
            return;
        }

        // We don't check show at the top of the function since we
        // want to be able to progressively load models when they are not shown,
        // and then have them visible immediately when show is set to true.
        if (show && !this._ignoreCommands) {
            // PERFORMANCE_IDEA: This is terrible
            var passes = frameState.passes;
            var nodeCommands = this._nodeCommands;
            var length = nodeCommands.length;
            var i;
            var nc;

            var idl2D = frameState.mapProjection.ellipsoid.maximumRadius * CesiumMath.PI;
            var boundingVolume;

            if (passes.render) {
                for (i = 0; i < length; ++i) {
                    nc = nodeCommands[i];
                    if (nc.show) {
                        var command = translucent ? nc.translucentCommand : nc.command;
                        command = silhouette ? nc.silhouetteModelCommand : command;
                        frameState.addCommand(command);
                        boundingVolume = nc.command.boundingVolume;
                        if (frameState.mode === SceneMode.SCENE2D &&
                            (boundingVolume.center.y + boundingVolume.radius > idl2D || boundingVolume.center.y - boundingVolume.radius < idl2D)) {
                            var command2D = translucent ? nc.translucentCommand2D : nc.command2D;
                            command2D = silhouette ? nc.silhouetteModelCommand2D : command2D;
                            frameState.addCommand(command2D);
                        }
                    }
                }

                if (silhouette) {
                    // Render second silhouette pass
                    for (i = 0; i < length; ++i) {
                        nc = nodeCommands[i];
                        if (nc.show) {
                            frameState.addCommand(nc.silhouetteColorCommand);
                            boundingVolume = nc.command.boundingVolume;
                            if (frameState.mode === SceneMode.SCENE2D &&
                                (boundingVolume.center.y + boundingVolume.radius > idl2D || boundingVolume.center.y - boundingVolume.radius < idl2D)) {
                                frameState.addCommand(nc.silhouetteColorCommand2D);
                            }
                        }
                    }
                }
            }

            if (passes.pick && this.allowPicking) {
                for (i = 0; i < length; ++i) {
                    nc = nodeCommands[i];
                    if (nc.show) {
                        var pickCommand = nc.pickCommand;
                        frameState.addCommand(pickCommand);

                        boundingVolume = pickCommand.boundingVolume;
                        if (frameState.mode === SceneMode.SCENE2D &&
                            (boundingVolume.center.y + boundingVolume.radius > idl2D || boundingVolume.center.y - boundingVolume.radius < idl2D)) {
                            frameState.addCommand(nc.pickCommand2D);
                        }
                    }
                }
            }
        }
    };

    /**
     * Returns true if this object was destroyed; otherwise, false.
     * <br /><br />
     * If this object was destroyed, it should not be used; calling any function other than
     * <code>isDestroyed</code> will result in a {@link DeveloperError} exception.
     *
     * @returns {Boolean} <code>true</code> if this object was destroyed; otherwise, <code>false</code>.
     *
     * @see Model#destroy
     */
    Model.prototype.isDestroyed = function() {
        return false;
    };

    /**
     * Destroys the WebGL resources held by this object.  Destroying an object allows for deterministic
     * release of WebGL resources, instead of relying on the garbage collector to destroy this object.
     * <br /><br />
     * Once an object is destroyed, it should not be used; calling any function other than
     * <code>isDestroyed</code> will result in a {@link DeveloperError} exception.  Therefore,
     * assign the return value (<code>undefined</code>) to the object as done in the example.
     *
     * @returns {undefined}
     *
     * @exception {DeveloperError} This object was destroyed, i.e., destroy() was called.
     *
     *
     * @example
     * model = model && model.destroy();
     *
     * @see Model#isDestroyed
     */
    Model.prototype.destroy = function() {
        // Vertex arrays are unique to this model, destroy here.
        if (defined(this._precreatedAttributes)) {
            destroy(this._rendererResources.vertexArrays);
        }

        this._rendererResources = undefined;
        this._cachedRendererResources = this._cachedRendererResources && this._cachedRendererResources.release();

        var pickIds = this._pickIds;
        var length = pickIds.length;
        for (var i = 0; i < length; ++i) {
            pickIds[i].destroy();
        }

        releaseCachedGltf(this);

        return destroyObject(this);
    };

    return Model;
});<|MERGE_RESOLUTION|>--- conflicted
+++ resolved
@@ -1426,12 +1426,8 @@
                 else if (buffer.type === 'arraybuffer') {
                     ++model._loadResources.pendingBufferLoads;
                     var bufferPath = joinUrls(model._baseUri, buffer.uri);
-<<<<<<< HEAD
                     var promise = RequestScheduler.request(bufferPath, loadArrayBuffer, undefined, model._requestType);
                     promise.then(bufferLoad(model, id)).otherwise(getFailedLoadFunction(model, 'buffer', bufferPath));
-=======
-                    loadArrayBuffer(bufferPath).then(bufferLoad(model, id)).otherwise(getFailedLoadFunction(model, 'buffer', bufferPath));
->>>>>>> c163624a
                 }
             }
         }
@@ -1513,12 +1509,8 @@
                 } else {
                     ++model._loadResources.pendingShaderLoads;
                     var shaderPath = joinUrls(model._baseUri, shader.uri);
-<<<<<<< HEAD
                     var promise = RequestScheduler.request(shaderPath, loadText, undefined, model.requestType);
                     promise.then(shaderLoad(model, shader.type, id)).otherwise(getFailedLoadFunction(model, 'shader', shaderPath));
-=======
-                    loadText(shaderPath).then(shaderLoad(model, shader.type, id)).otherwise(getFailedLoadFunction(model, 'shader', shaderPath));
->>>>>>> c163624a
                 }
             }
         }
@@ -1619,19 +1611,11 @@
 
                     var promise;
                     if (ktxRegex.test(imagePath)) {
-<<<<<<< HEAD
                         promise = RequestScheduler.request(imagePath, loadKTX, undefined, model._requestType);
                     } else if (crnRegex.test(imagePath)) {
                         promise = RequestScheduler.request(imagePath, loadCRN, undefined, model._requestType);
                     } else {
                         promise = RequestScheduler.request(imagePath, loadImage, undefined, model._requestType);
-=======
-                        promise = loadKTX(imagePath);
-                    } else if (crnRegex.test(imagePath)) {
-                        promise = loadCRN(imagePath);
-                    } else {
-                        promise = loadImage(imagePath);
->>>>>>> c163624a
                     }
                     promise.then(imageLoad(model, id)).otherwise(getFailedLoadFunction(model, 'image', imagePath));
                 }
@@ -1836,7 +1820,6 @@
     }
 
     ///////////////////////////////////////////////////////////////////////////
-<<<<<<< HEAD
 
     var CreateIndexBufferJob = function() {
         this.id = undefined;
@@ -1858,29 +1841,6 @@
 
     ///////////////////////////////////////////////////////////////////////////
 
-=======
-
-    var CreateIndexBufferJob = function() {
-        this.id = undefined;
-        this.componentType = undefined;
-        this.model = undefined;
-        this.context = undefined;
-    };
-
-    CreateIndexBufferJob.prototype.set = function(id, componentType, model, context) {
-        this.id = id;
-        this.componentType = componentType;
-        this.model = model;
-        this.context = context;
-    };
-
-    CreateIndexBufferJob.prototype.execute = function() {
-        createIndexBuffer(this.id, this.componentType, this.model, this.context);
-    };
-
-    ///////////////////////////////////////////////////////////////////////////
-
->>>>>>> c163624a
     function createIndexBuffer(bufferViewId, componentType, model, context) {
         var loadResources = model._loadResources;
         var bufferViews = model.gltf.bufferViews;
@@ -2697,18 +2657,11 @@
                             if (defined(attributeLocation)) {
                                 var a = accessors[primitiveAttributes[attributeName]];
 
-<<<<<<< HEAD
-                                var componentType = a.componentType;
-                                // XXX: if uint32, pretend it's really uint16.
-                                componentType = componentType === 5125 ? 5123 : componentType;
-
-=======
->>>>>>> c163624a
                                 attributes.push({
                                     index : attributeLocation,
                                     vertexBuffer : rendererBuffers[a.bufferView],
                                     componentsPerAttribute : getBinaryAccessor(a).componentsPerAttribute,
-                                    componentDatatype      : componentType,
+                                    componentDatatype      : a.componentType,
                                     normalize              : false,
                                     offsetInBytes          : a.byteOffset,
                                     strideInBytes          : a.byteStride
@@ -3403,14 +3356,9 @@
             case PrimitiveType.TRIANGLE_STRIP:
             case PrimitiveType.TRIANGLE_FAN:
                 return Math.max(indicesCount - 2, 0);
-<<<<<<< HEAD
-        }
-        return 0;
-=======
             default:
                 return 0;
         }
->>>>>>> c163624a
     }
 
     function createCommand(model, gltfNode, runtimeNode, context, scene3DOnly) {
