import BoundingSphere from "../Core/BoundingSphere.js";
import buildModuleUrl from "../Core/buildModuleUrl.js";
import Cartesian3 from "../Core/Cartesian3.js";
import Cartographic from "../Core/Cartographic.js";
<<<<<<< HEAD
import Check from "../Core/Check.js";
=======
>>>>>>> dcc548f5
import Color from "../Core/Color.js";
import defaultValue from "../Core/defaultValue.js";
import defined from "../Core/defined.js";
import destroyObject from "../Core/destroyObject.js";
import DeveloperError from "../Core/DeveloperError.js";
import Ellipsoid from "../Core/Ellipsoid.js";
import EllipsoidTerrainProvider from "../Core/EllipsoidTerrainProvider.js";
import Event from "../Core/Event.js";
import IntersectionTests from "../Core/IntersectionTests.js";
import NearFarScalar from "../Core/NearFarScalar.js";
import Ray from "../Core/Ray.js";
import Rectangle from "../Core/Rectangle.js";
import Resource from "../Core/Resource.js";
import ShaderSource from "../Renderer/ShaderSource.js";
import Texture from "../Renderer/Texture.js";
import GlobeFS from "../Shaders/GlobeFS.js";
import GlobeVS from "../Shaders/GlobeVS.js";
import GroundAtmosphere from "../Shaders/GroundAtmosphere.js";
import when from "../ThirdParty/when.js";
import GlobeSurfaceShaderSet from "./GlobeSurfaceShaderSet.js";
import GlobeSurfaceTileProvider from "./GlobeSurfaceTileProvider.js";
import ImageryLayerCollection from "./ImageryLayerCollection.js";
import QuadtreePrimitive from "./QuadtreePrimitive.js";
import SceneMode from "./SceneMode.js";
import ShadowMode from "./ShadowMode.js";

/**
 * The globe rendered in the scene, including its terrain ({@link Globe#terrainProvider})
 * and imagery layers ({@link Globe#imageryLayers}).  Access the globe using {@link Scene#globe}.
 *
 * @alias Globe
 * @constructor
 *
 * @param {Ellipsoid} [ellipsoid=Ellipsoid.WGS84] Determines the size and shape of the
 * globe.
 */
function Globe(ellipsoid) {
  ellipsoid = defaultValue(ellipsoid, Ellipsoid.WGS84);
  var terrainProvider = new EllipsoidTerrainProvider({
    ellipsoid: ellipsoid,
  });
  var imageryLayerCollection = new ImageryLayerCollection();

  this._ellipsoid = ellipsoid;
  this._imageryLayerCollection = imageryLayerCollection;

  this._surfaceShaderSet = new GlobeSurfaceShaderSet();
  this._material = undefined;

  this._surface = new QuadtreePrimitive({
    tileProvider: new GlobeSurfaceTileProvider({
      terrainProvider: terrainProvider,
      imageryLayers: imageryLayerCollection,
      surfaceShaderSet: this._surfaceShaderSet,
    }),
  });

  this._terrainProvider = terrainProvider;
  this._terrainProviderChanged = new Event();

<<<<<<< HEAD
  this._translucencyEnabled = false;
  this._frontFaceAlpha = 1.0;
  this._frontFaceAlphaByDistance = undefined;
  this._backFaceAlpha = 1.0;
  this._backFaceAlphaByDistance = undefined;

  /**
   * The color to render the back side of the globe when the camera is underground or the globe is translucent,
   * blended with the globe color based on the camera's distance.
   * <br /><br />
   * To disable underground coloring, set <code>undergroundColor</code> to <code>undefined</code>.
   *
   * @type {Color}
   * @default {@link Color.BLACK}
   *
   * @see Globe#undergroundColorByDistance
   */
  this.undergroundColor = Color.clone(Color.BLACK);

  /**
   * Gets or sets the near and far distance for blending {@link Globe#undergroundColor} with the globe color.
   * The blending amount will interpolate between the {@link NearFarScalar#nearValue} and
   * {@link NearFarScalar#farValue} while the camera distance falls within the lower and upper bounds
   * of the specified {@link NearFarScalar#near} and {@link NearFarScalar#far}.
   * Outside of these ranges the blending amount remains clamped to the nearest bound. If undefined,
   * the underground color will not be blended with the globe color.
   *
   * @type {NearFarScalar}
   *
   * @see Globe#undergroundColor
   *
   */
  this.undergroundColorByDistance = new NearFarScalar(
=======
  this._undergroundColor = Color.clone(Color.BLACK);
  this._undergroundColorByDistance = new NearFarScalar(
>>>>>>> dcc548f5
    ellipsoid.maximumRadius / 1000.0,
    0.0,
    ellipsoid.maximumRadius / 5.0,
    1.0
  );

  makeShadersDirty(this);

  /**
   * Determines if the globe will be shown.
   *
   * @type {Boolean}
   * @default true
   */
  this.show = true;

  this._oceanNormalMapResourceDirty = true;
  this._oceanNormalMapResource = new Resource({
    url: buildModuleUrl("Assets/Textures/waterNormalsSmall.jpg"),
  });

  /**
   * The maximum screen-space error used to drive level-of-detail refinement.  Higher
   * values will provide better performance but lower visual quality.
   *
   * @type {Number}
   * @default 2
   */
  this.maximumScreenSpaceError = 2;

  /**
   * The size of the terrain tile cache, expressed as a number of tiles.  Any additional
   * tiles beyond this number will be freed, as long as they aren't needed for rendering
   * this frame.  A larger number will consume more memory but will show detail faster
   * when, for example, zooming out and then back in.
   *
   * @type {Number}
   * @default 100
   */
  this.tileCacheSize = 100;

  /**
   * Gets or sets the number of loading descendant tiles that is considered "too many".
   * If a tile has too many loading descendants, that tile will be loaded and rendered before any of
   * its descendants are loaded and rendered. This means more feedback for the user that something
   * is happening at the cost of a longer overall load time. Setting this to 0 will cause each
   * tile level to be loaded successively, significantly increasing load time. Setting it to a large
   * number (e.g. 1000) will minimize the number of tiles that are loaded but tend to make
   * detail appear all at once after a long wait.
   * @type {Number}
   * @default 20
   */
  this.loadingDescendantLimit = 20;

  /**
   * Gets or sets a value indicating whether the ancestors of rendered tiles should be preloaded.
   * Setting this to true optimizes the zoom-out experience and provides more detail in
   * newly-exposed areas when panning. The down side is that it requires loading more tiles.
   * @type {Boolean}
   * @default true
   */
  this.preloadAncestors = true;

  /**
   * Gets or sets a value indicating whether the siblings of rendered tiles should be preloaded.
   * Setting this to true causes tiles with the same parent as a rendered tile to be loaded, even
   * if they are culled. Setting this to true may provide a better panning experience at the
   * cost of loading more tiles.
   * @type {Boolean}
   * @default false
   */
  this.preloadSiblings = false;

  /**
   * The color to use to highlight terrain fill tiles. If undefined, fill tiles are not
   * highlighted at all. The alpha value is used to alpha blend with the tile's
   * actual color. Because terrain fill tiles do not represent the actual terrain surface,
   * it may be useful in some applications to indicate visually that they are not to be trusted.
   * @type {Color}
   * @default undefined
   */
  this.fillHighlightColor = undefined;

  /**
   * Enable lighting the globe with the scene's light source.
   *
   * @type {Boolean}
   * @default false
   */
  this.enableLighting = false;

  /**
   * Enable dynamic lighting effects on atmosphere and fog. This only takes effect
   * when <code>enableLighting</code> is <code>true</code>.
   *
   * @type {Boolean}
   * @default true
   */
  this.dynamicAtmosphereLighting = true;

  /**
   * Whether dynamic atmosphere lighting uses the sun direction instead of the scene's
   * light direction. This only takes effect when <code>enableLighting</code> and
   * <code>dynamicAtmosphereLighting</code> are <code>true</code>.
   *
   * @type {Boolean}
   * @default false
   */
  this.dynamicAtmosphereLightingFromSun = false;

  /**
   * Enable the ground atmosphere, which is drawn over the globe when viewed from a distance between <code>lightingFadeInDistance</code> and <code>lightingFadeOutDistance</code>.
   *
   * @demo {@link https://sandcastle.cesium.com/index.html?src=Ground%20Atmosphere.html|Ground atmosphere demo in Sandcastle}
   *
   * @type {Boolean}
   * @default true
   */
  this.showGroundAtmosphere = true;

  /**
   * The distance where everything becomes lit. This only takes effect
   * when <code>enableLighting</code> or <code>showGroundAtmosphere</code> is <code>true</code>.
   *
   * @type {Number}
   * @default 10000000.0
   */
  this.lightingFadeOutDistance = 1.0e7;

  /**
   * The distance where lighting resumes. This only takes effect
   * when <code>enableLighting</code> or <code>showGroundAtmosphere</code> is <code>true</code>.
   *
   * @type {Number}
   * @default 20000000.0
   */
  this.lightingFadeInDistance = 2.0e7;

  /**
   * The distance where the darkness of night from the ground atmosphere fades out to a lit ground atmosphere.
   * This only takes effect when <code>showGroundAtmosphere</code>, <code>enableLighting</code>, and
   * <code>dynamicAtmosphereLighting</code> are <code>true</code>.
   *
   * @type {Number}
   * @default 10000000.0
   */
  this.nightFadeOutDistance = 1.0e7;

  /**
   * The distance where the darkness of night from the ground atmosphere fades in to an unlit ground atmosphere.
   * This only takes effect when <code>showGroundAtmosphere</code>, <code>enableLighting</code>, and
   * <code>dynamicAtmosphereLighting</code> are <code>true</code>.
   *
   * @type {Number}
   * @default 50000000.0
   */
  this.nightFadeInDistance = 5.0e7;

  /**
   * True if an animated wave effect should be shown in areas of the globe
   * covered by water; otherwise, false.  This property is ignored if the
   * <code>terrainProvider</code> does not provide a water mask.
   *
   * @type {Boolean}
   * @default true
   */
  this.showWaterEffect = true;

  /**
   * True if primitives such as billboards, polylines, labels, etc. should be depth-tested
   * against the terrain surface, or false if such primitives should always be drawn on top
   * of terrain unless they're on the opposite side of the globe.  The disadvantage of depth
   * testing primitives against terrain is that slight numerical noise or terrain level-of-detail
   * switched can sometimes make a primitive that should be on the surface disappear underneath it.
   *
   * @type {Boolean}
   * @default false
   *
   */
  this.depthTestAgainstTerrain = false;

  /**
   * Determines whether the globe casts or receives shadows from light sources. Setting the globe
   * to cast shadows may impact performance since the terrain is rendered again from the light's perspective.
   * Currently only terrain that is in view casts shadows. By default the globe does not cast shadows.
   *
   * @type {ShadowMode}
   * @default ShadowMode.RECEIVE_ONLY
   */
  this.shadows = ShadowMode.RECEIVE_ONLY;

  /**
   * The hue shift to apply to the atmosphere. Defaults to 0.0 (no shift).
   * A hue shift of 1.0 indicates a complete rotation of the hues available.
   * @type {Number}
   * @default 0.0
   */
  this.atmosphereHueShift = 0.0;

  /**
   * The saturation shift to apply to the atmosphere. Defaults to 0.0 (no shift).
   * A saturation shift of -1.0 is monochrome.
   * @type {Number}
   * @default 0.0
   */
  this.atmosphereSaturationShift = 0.0;

  /**
   * The brightness shift to apply to the atmosphere. Defaults to 0.0 (no shift).
   * A brightness shift of -1.0 is complete darkness, which will let space show through.
   * @type {Number}
   * @default 0.0
   */
  this.atmosphereBrightnessShift = 0.0;

  /**
   * Whether to show terrain skirts. Terrain skirts are geometry extending downwards from a tile's edges used to hide seams between neighboring tiles.
   * Skirts are always hidden when the camera is underground or translucency is enabled.
   *
   * @type {Boolean}
   * @default true
   */
  this.showSkirts = true;

  /**
   * Whether to cull back-facing terrain. Back faces are not culled when the camera is underground or translucency is enabled.
   *
   * @type {Boolean}
   * @default true
   */
  this.backFaceCulling = true;

  this._oceanNormalMap = undefined;
  this._zoomedOutOceanSpecularIntensity = undefined;
}

Object.defineProperties(Globe.prototype, {
  /**
   * Gets an ellipsoid describing the shape of this globe.
   * @memberof Globe.prototype
   * @type {Ellipsoid}
   */
  ellipsoid: {
    get: function () {
      return this._ellipsoid;
    },
  },
  /**
   * Gets the collection of image layers that will be rendered on this globe.
   * @memberof Globe.prototype
   * @type {ImageryLayerCollection}
   */
  imageryLayers: {
    get: function () {
      return this._imageryLayerCollection;
    },
  },
  /**
   * Gets an event that's raised when an imagery layer is added, shown, hidden, moved, or removed.
   *
   * @memberof Globe.prototype
   * @type {Event}
   * @readonly
   */
  imageryLayersUpdatedEvent: {
    get: function () {
      return this._surface.tileProvider.imageryLayersUpdatedEvent;
    },
  },
  /**
   * Returns <code>true</code> when the tile load queue is empty, <code>false</code> otherwise.  When the load queue is empty,
   * all terrain and imagery for the current view have been loaded.
   * @memberof Globe.prototype
   * @type {Boolean}
   * @readonly
   */
  tilesLoaded: {
    get: function () {
      if (!defined(this._surface)) {
        return true;
      }
      return (
        this._surface.tileProvider.ready &&
        this._surface._tileLoadQueueHigh.length === 0 &&
        this._surface._tileLoadQueueMedium.length === 0 &&
        this._surface._tileLoadQueueLow.length === 0
      );
    },
  },
  /**
   * Gets or sets the color of the globe when no imagery is available.
   * @memberof Globe.prototype
   * @type {Color}
   */
  baseColor: {
    get: function () {
      return this._surface.tileProvider.baseColor;
    },
    set: function (value) {
      this._surface.tileProvider.baseColor = value;
    },
  },
  /**
   * A property specifying a {@link ClippingPlaneCollection} used to selectively disable rendering on the outside of each plane.
   *
   * @memberof Globe.prototype
   * @type {ClippingPlaneCollection}
   */
  clippingPlanes: {
    get: function () {
      return this._surface.tileProvider.clippingPlanes;
    },
    set: function (value) {
      this._surface.tileProvider.clippingPlanes = value;
    },
  },
  /**
   * A property specifying a {@link Rectangle} used to limit globe rendering to a cartographic area.
   * Defaults to the maximum extent of cartographic coordinates.
   *
   * @member Globe.prototype
   * @type {Rectangle}
   * @default Rectangle.MAX_VALUE
   */
  cartographicLimitRectangle: {
    get: function () {
      return this._surface.tileProvider.cartographicLimitRectangle;
    },
    set: function (value) {
      if (!defined(value)) {
        value = Rectangle.clone(Rectangle.MAX_VALUE);
      }
      this._surface.tileProvider.cartographicLimitRectangle = value;
    },
  },
  /**
   * The normal map to use for rendering waves in the ocean.  Setting this property will
   * only have an effect if the configured terrain provider includes a water mask.
   * @memberof Globe.prototype
   * @type {String}
   * @default buildModuleUrl('Assets/Textures/waterNormalsSmall.jpg')
   */
  oceanNormalMapUrl: {
    get: function () {
      return this._oceanNormalMapResource.url;
    },
    set: function (value) {
      this._oceanNormalMapResource.url = value;
      this._oceanNormalMapResourceDirty = true;
    },
  },
  /**
   * The terrain provider providing surface geometry for this globe.
   * @type {TerrainProvider}
   *
   * @memberof Globe.prototype
   * @type {TerrainProvider}
   *
   */
  terrainProvider: {
    get: function () {
      return this._terrainProvider;
    },
    set: function (value) {
      if (value !== this._terrainProvider) {
        this._terrainProvider = value;
        this._terrainProviderChanged.raiseEvent(value);
        if (defined(this._material)) {
          makeShadersDirty(this);
        }
      }
    },
  },
  /**
   * Gets an event that's raised when the terrain provider is changed
   *
   * @memberof Globe.prototype
   * @type {Event}
   * @readonly
   */
  terrainProviderChanged: {
    get: function () {
      return this._terrainProviderChanged;
    },
  },
  /**
   * Gets an event that's raised when the length of the tile load queue has changed since the last render frame.  When the load queue is empty,
   * all terrain and imagery for the current view have been loaded.  The event passes the new length of the tile load queue.
   *
   * @memberof Globe.prototype
   * @type {Event}
   */
  tileLoadProgressEvent: {
    get: function () {
      return this._surface.tileLoadProgressEvent;
    },
  },

  /**
   * Gets or sets the material appearance of the Globe.  This can be one of several built-in {@link Material} objects or a custom material, scripted with
   * {@link https://github.com/CesiumGS/cesium/wiki/Fabric|Fabric}.
   * @memberof Globe.prototype
   * @type {Material}
   */
  material: {
    get: function () {
      return this._material;
    },
    set: function (material) {
      if (this._material !== material) {
        this._material = material;
        makeShadersDirty(this);
      }
    },
  },

  /**
<<<<<<< HEAD
   * When true, the globe is rendered as a translucent surface.
   * <br /><br />
   * The alpha is computed by blending {@link Globe#material}, {@link Globe#imageryLayers},
   * and {@link Globe#baseColor}, all of which may contain translucency, and then multiplying by
   * {@link Globe#frontFaceAlpha} and {@link Globe#frontFaceAlphaByDistance} for front faces and
   * {@link Globe#backFaceAlpha} and {@link Globe#backFaceAlphaByDistance} for back faces.
   * When the camera is underground back faces and front faces are swapped, i.e. back-facing geometry
   * is considered front facing.
   * <br /><br />
   * Translucency is disabled by default.
   *
   * @memberof Globe.prototype
   *
   * @type {Boolean}
   * @default false
   *
   * @see Globe#frontFaceAlpha
   * @see Globe#frontFaceAlphaByDistance
   * @see Globe#backFaceAlpha
   * @see Globe#backFaceAlphaByDistance
   */
  translucencyEnabled: {
    get: function () {
      return this._translucencyEnabled;
    },
    set: function (value) {
      //>>includeStart('debug', pragmas.debug);
      Check.typeOf.bool("translucencyEnabled", value);
      //>>includeEnd('debug');
      this._translucencyEnabled = value;
    },
  },

  /**
   * A constant translucency to apply to front faces of the globe.
   * <br /><br />
   * {@link Globe#translucencyEnabled} must be set to true for this option to take effect.
   *
   * @memberof Globe.prototype
   *
   * @type {Number}
   * @default 1.0
   *
   * @see Globe#translucencyEnabled
   * @see Globe#frontFaceAlphaByDistance
   *
   * @example
   * // Set front face translucency to 0.5.
   * globe.frontFaceAlpha = 0.5;
   * globe.translucencyEnabled = true;
   */
  frontFaceAlpha: {
    get: function () {
      return this._frontFaceAlpha;
    },
    set: function (value) {
      //>>includeStart('debug', pragmas.debug);
      Check.typeOf.number.greaterThanOrEquals("frontFaceAlpha", value, 0.0);
      Check.typeOf.number.lessThanOrEquals("frontFaceAlpha", value, 1.0);
      //>>includeEnd('debug');
      this._frontFaceAlpha = value;
    },
  },
  /**
   * Gets or sets near and far translucency properties of front faces of the globe based on the distance to the camera.
   * The translucency will interpolate between the {@link NearFarScalar#nearValue} and
   * {@link NearFarScalar#farValue} while the camera distance falls within the lower and upper bounds
   * of the specified {@link NearFarScalar#near} and {@link NearFarScalar#far}.
   * Outside of these ranges the translucency remains clamped to the nearest bound.  If undefined,
   * frontFaceAlphaByDistance will be disabled.
   * <br /><br />
   * {@link Globe#translucencyEnabled} must be set to true for this option to take effect.
   *
   * @memberof Globe.prototype
   *
   * @type {NearFarScalar}
   * @default undefined
   *
   * @see Globe#translucencyEnabled
   * @see Globe#frontFaceAlpha
   *
   * @example
   * // Example 1.
   * // Set front face translucency to 0.5 when the
   * // camera is 1500 meters from the surface and 1.0
   * // as the camera distance approaches 8.0e6 meters.
   * globe.frontFaceAlphaByDistance = new Cesium.NearFarScalar(1.5e2, 0.5, 8.0e6, 1.0);
   * globe.translucencyEnabled = true;
   *
   * @example
   * // Example 2.
   * // Disable front face translucency by distance
   * globe.frontFaceAlphaByDistance = undefined;
   */
  frontFaceAlphaByDistance: {
    get: function () {
      return this._frontFaceAlphaByDistance;
    },
    set: function (value) {
      //>>includeStart('debug', pragmas.debug);
      if (defined(value) && value.far < value.near) {
        throw new DeveloperError(
          "far distance must be greater than near distance."
        );
      }
      //>>includeEnd('debug');
      this._frontFaceAlphaByDistance = NearFarScalar.clone(
        value,
        this._frontFaceAlphaByDistance
      );
    },
  },

  /**
   * A constant translucency to apply to back faces of the globe.
   * <br /><br />
   * {@link Globe#translucencyEnabled} must be set to true for this option to take effect.
   *
   * @memberof Globe.prototype
   *
   * @type {Number}
   * @default 1.0
   *
   * @see Globe#translucencyEnabled
   * @see Globe#backFaceAlphaByDistance
   *
   * @example
   * // Set back face translucency to 0.5.
   * globe.backFaceAlpha = 0.5;
   * globe.translucencyEnabled = true;
   */
  backFaceAlpha: {
    get: function () {
      return this._backFaceAlpha;
    },
    set: function (value) {
      //>>includeStart('debug', pragmas.debug);
      Check.typeOf.number.greaterThanOrEquals("backFaceAlpha", value, 0.0);
      Check.typeOf.number.lessThanOrEquals("backFaceAlpha", value, 1.0);
      //>>includeEnd('debug');
      this._backFaceAlpha = value;
    },
  },
  /**
   * Gets or sets near and far translucency properties of back faces of the globe based on the distance to the camera.
   * The translucency will interpolate between the {@link NearFarScalar#nearValue} and
   * {@link NearFarScalar#farValue} while the camera distance falls within the lower and upper bounds
   * of the specified {@link NearFarScalar#near} and {@link NearFarScalar#far}.
   * Outside of these ranges the translucency remains clamped to the nearest bound.  If undefined,
   * backFaceAlphaByDistance will be disabled.
   * <br /><br />
   * {@link Globe#translucencyEnabled} must be set to true for this option to take effect.
   *
   * @memberof Globe.prototype
   *
   * @type {NearFarScalar}
   * @default undefined
   *
   * @see Globe#translucencyEnabled
   * @see Globe#backFaceAlpha
   *
   * @example
   * // Example 1.
   * // Set back face translucency to 0.5 when the
   * // camera is 1500 meters from the surface and 1.0
   * // as the camera distance approaches 8.0e6 meters.
   * globe.backFaceAlphaByDistance = new Cesium.NearFarScalar(1.5e2, 0.5, 8.0e6, 1.0);
   * globe.translucencyEnabled = true;
   *
   * @example
   * // Example 2.
   * // Disable back face translucency by distance
   * globe.backFaceAlphaByDistance = undefined;
   */
  backFaceAlphaByDistance: {
    get: function () {
      return this._backFaceAlphaByDistance;
=======
   * The color to render the back side of the globe when the camera is underground or the globe is translucent,
   * blended with the globe color based on the camera's distance.
   * <br /><br />
   * To disable underground coloring, set <code>undergroundColor</code> to <code>undefined</code>.
   *
   * @memberof Globe.prototype
   * @type {Color}
   * @default {@link Color.BLACK}
   *
   * @see Globe#undergroundColorByDistance
   */
  undergroundColor: {
    get: function () {
      return this._undergroundColor;
    },
    set: function (value) {
      this._undergroundColor = Color.clone(value, this._undergroundColor);
    },
  },

  /**
   * Gets or sets the near and far distance for blending {@link Globe#undergroundColor} with the globe color.
   * The blending amount will interpolate between the {@link NearFarScalar#nearValue} and
   * {@link NearFarScalar#farValue} while the camera distance falls within the lower and upper bounds
   * of the specified {@link NearFarScalar#near} and {@link NearFarScalar#far}.
   * Outside of these ranges the blending amount remains clamped to the nearest bound. If undefined,
   * the underground color will not be blended with the globe color.
   *
   * @memberof Globe.prototype
   * @type {NearFarScalar}
   *
   * @see Globe#undergroundColor
   *
   */
  undergroundColorByDistance: {
    get: function () {
      return this._undergroundColorByDistance;
>>>>>>> dcc548f5
    },
    set: function (value) {
      //>>includeStart('debug', pragmas.debug);
      if (defined(value) && value.far < value.near) {
        throw new DeveloperError(
          "far distance must be greater than near distance."
        );
      }
      //>>includeEnd('debug');
<<<<<<< HEAD
      this._backFaceAlphaByDistance = NearFarScalar.clone(
        value,
        this._backFaceAlphaByDistance
      );
    },
  },

  /**
   * A property specifying a {@link Rectangle} used to limit translucency to a cartographic area.
   * Defaults to the maximum extent of cartographic coordinates.
   *
   * @member Globe.prototype
   * @type {Rectangle}
   * @default Rectangle.MAX_VALUE
   */
  translucencyRectangle: {
    get: function () {
      return this._surface.tileProvider.translucencyRectangle;
    },
    set: function (value) {
      if (!defined(value)) {
        value = Rectangle.clone(Rectangle.MAX_VALUE);
      }
      Rectangle.clone(value, this._surface.tileProvider.translucencyRectangle);
    },
  },
=======
      this._undergroundColorByDistance = NearFarScalar.clone(
        value,
        this._undergroundColorByDistance
      );
    },
  },
>>>>>>> dcc548f5
});

function makeShadersDirty(globe) {
  var defines = [];

  var requireNormals =
    defined(globe._material) &&
    (globe._material.shaderSource.match(/slope/) ||
      globe._material.shaderSource.match("normalEC"));

  var fragmentSources = [GroundAtmosphere];
  if (
    defined(globe._material) &&
    (!requireNormals || globe._terrainProvider.requestVertexNormals)
  ) {
    fragmentSources.push(globe._material.shaderSource);
    defines.push("APPLY_MATERIAL");
    globe._surface._tileProvider.materialUniformMap = globe._material._uniforms;
  } else {
    globe._surface._tileProvider.materialUniformMap = undefined;
  }
  fragmentSources.push(GlobeFS);

  globe._surfaceShaderSet.baseVertexShaderSource = new ShaderSource({
    sources: [GroundAtmosphere, GlobeVS],
    defines: defines,
  });

  globe._surfaceShaderSet.baseFragmentShaderSource = new ShaderSource({
    sources: fragmentSources,
    defines: defines,
  });
  globe._surfaceShaderSet.material = globe._material;
}

function createComparePickTileFunction(rayOrigin) {
  return function (a, b) {
    var aDist = BoundingSphere.distanceSquaredTo(
      a.pickBoundingSphere,
      rayOrigin
    );
    var bDist = BoundingSphere.distanceSquaredTo(
      b.pickBoundingSphere,
      rayOrigin
    );

    return aDist - bDist;
  };
}

var scratchArray = [];
var scratchSphereIntersectionResult = {
  start: 0.0,
  stop: 0.0,
};

/**
 * Find an intersection between a ray and the globe surface that was rendered. The ray must be given in world coordinates.
 *
 * @param {Ray} ray The ray to test for intersection.
 * @param {Scene} scene The scene.
 * @param {Cartesian3} [result] The object onto which to store the result.
 * @returns {Cartesian3|undefined} The intersection or <code>undefined</code> if none was found.  The returned position is in projected coordinates for 2D and Columbus View.
 *
 * @private
 */
Globe.prototype.pickWorldCoordinates = function (ray, scene, result) {
  //>>includeStart('debug', pragmas.debug);
  if (!defined(ray)) {
    throw new DeveloperError("ray is required");
  }
  if (!defined(scene)) {
    throw new DeveloperError("scene is required");
  }
  //>>includeEnd('debug');

  var mode = scene.mode;
  var projection = scene.mapProjection;

  var sphereIntersections = scratchArray;
  sphereIntersections.length = 0;

  var tilesToRender = this._surface._tilesToRender;
  var length = tilesToRender.length;

  var tile;
  var i;

  for (i = 0; i < length; ++i) {
    tile = tilesToRender[i];
    var surfaceTile = tile.data;

    if (!defined(surfaceTile)) {
      continue;
    }

    var boundingVolume = surfaceTile.pickBoundingSphere;
    if (mode !== SceneMode.SCENE3D) {
      surfaceTile.pickBoundingSphere = boundingVolume = BoundingSphere.fromRectangleWithHeights2D(
        tile.rectangle,
        projection,
        surfaceTile.tileBoundingRegion.minimumHeight,
        surfaceTile.tileBoundingRegion.maximumHeight,
        boundingVolume
      );
      Cartesian3.fromElements(
        boundingVolume.center.z,
        boundingVolume.center.x,
        boundingVolume.center.y,
        boundingVolume.center
      );
    } else if (defined(surfaceTile.renderedMesh)) {
      BoundingSphere.clone(
        surfaceTile.renderedMesh.boundingSphere3D,
        boundingVolume
      );
    } else {
      // So wait how did we render this thing then? It shouldn't be possible to get here.
      continue;
    }

    var boundingSphereIntersection = IntersectionTests.raySphere(
      ray,
      boundingVolume,
      scratchSphereIntersectionResult
    );
    if (defined(boundingSphereIntersection)) {
      sphereIntersections.push(surfaceTile);
    }
  }

  sphereIntersections.sort(createComparePickTileFunction(ray.origin));

  var intersection;
  length = sphereIntersections.length;
  for (i = 0; i < length; ++i) {
    intersection = sphereIntersections[i].pick(
      ray,
      scene.mode,
      scene.mapProjection,
      true,
      result
    );
    if (defined(intersection)) {
      break;
    }
  }

  return intersection;
};

var cartoScratch = new Cartographic();
/**
 * Find an intersection between a ray and the globe surface that was rendered. The ray must be given in world coordinates.
 *
 * @param {Ray} ray The ray to test for intersection.
 * @param {Scene} scene The scene.
 * @param {Cartesian3} [result] The object onto which to store the result.
 * @returns {Cartesian3|undefined} The intersection or <code>undefined</code> if none was found.
 *
 * @example
 * // find intersection of ray through a pixel and the globe
 * var ray = viewer.camera.getPickRay(windowCoordinates);
 * var intersection = globe.pick(ray, scene);
 */
Globe.prototype.pick = function (ray, scene, result) {
  result = this.pickWorldCoordinates(ray, scene, result);
  if (defined(result) && scene.mode !== SceneMode.SCENE3D) {
    result = Cartesian3.fromElements(result.y, result.z, result.x, result);
    var carto = scene.mapProjection.unproject(result, cartoScratch);
    result = scene.globe.ellipsoid.cartographicToCartesian(carto, result);
  }

  return result;
};

var scratchGetHeightCartesian = new Cartesian3();
var scratchGetHeightIntersection = new Cartesian3();
var scratchGetHeightCartographic = new Cartographic();
var scratchGetHeightRay = new Ray();

function tileIfContainsCartographic(tile, cartographic) {
  return defined(tile) && Rectangle.contains(tile.rectangle, cartographic)
    ? tile
    : undefined;
}

/**
 * Get the height of the surface at a given cartographic.
 *
 * @param {Cartographic} cartographic The cartographic for which to find the height.
 * @returns {Number|undefined} The height of the cartographic or undefined if it could not be found.
 */
Globe.prototype.getHeight = function (cartographic) {
  //>>includeStart('debug', pragmas.debug);
  if (!defined(cartographic)) {
    throw new DeveloperError("cartographic is required");
  }
  //>>includeEnd('debug');

  var levelZeroTiles = this._surface._levelZeroTiles;
  if (!defined(levelZeroTiles)) {
    return;
  }

  var tile;
  var i;

  var length = levelZeroTiles.length;
  for (i = 0; i < length; ++i) {
    tile = levelZeroTiles[i];
    if (Rectangle.contains(tile.rectangle, cartographic)) {
      break;
    }
  }

  if (i >= length) {
    return undefined;
  }

  var tileWithMesh = tile;

  while (defined(tile)) {
    tile =
      tileIfContainsCartographic(tile._southwestChild, cartographic) ||
      tileIfContainsCartographic(tile._southeastChild, cartographic) ||
      tileIfContainsCartographic(tile._northwestChild, cartographic) ||
      tile._northeastChild;

    if (
      defined(tile) &&
      defined(tile.data) &&
      defined(tile.data.renderedMesh)
    ) {
      tileWithMesh = tile;
    }
  }

  tile = tileWithMesh;

  // This tile was either rendered or culled.
  // It is sometimes useful to get a height from a culled tile,
  // e.g. when we're getting a height in order to place a billboard
  // on terrain, and the camera is looking at that same billboard.
  // The culled tile must have a valid mesh, though.
  if (
    !defined(tile) ||
    !defined(tile.data) ||
    !defined(tile.data.renderedMesh)
  ) {
    // Tile was not rendered (culled).
    return undefined;
  }

  var ellipsoid = this._surface._tileProvider.tilingScheme.ellipsoid;

  //cartesian has to be on the ellipsoid surface for `ellipsoid.geodeticSurfaceNormal`
  var cartesian = Cartesian3.fromRadians(
    cartographic.longitude,
    cartographic.latitude,
    0.0,
    ellipsoid,
    scratchGetHeightCartesian
  );

  var ray = scratchGetHeightRay;
  var surfaceNormal = ellipsoid.geodeticSurfaceNormal(cartesian, ray.direction);

  // Try to find the intersection point between the surface normal and z-axis.
  // minimum height (-11500.0) for the terrain set, need to get this information from the terrain provider
  var rayOrigin = ellipsoid.getSurfaceNormalIntersectionWithZAxis(
    cartesian,
    11500.0,
    ray.origin
  );

  // Theoretically, not with Earth datums, the intersection point can be outside the ellipsoid
  if (!defined(rayOrigin)) {
    // intersection point is outside the ellipsoid, try other value
    // minimum height (-11500.0) for the terrain set, need to get this information from the terrain provider
    var minimumHeight;
    if (defined(tile.data.tileBoundingRegion)) {
      minimumHeight = tile.data.tileBoundingRegion.minimumHeight;
    }
    var magnitude = Math.min(defaultValue(minimumHeight, 0.0), -11500.0);

    // multiply by the *positive* value of the magnitude
    var vectorToMinimumPoint = Cartesian3.multiplyByScalar(
      surfaceNormal,
      Math.abs(magnitude) + 1,
      scratchGetHeightIntersection
    );
    Cartesian3.subtract(cartesian, vectorToMinimumPoint, ray.origin);
  }

  var intersection = tile.data.pick(
    ray,
    undefined,
    undefined,
    false,
    scratchGetHeightIntersection
  );
  if (!defined(intersection)) {
    return undefined;
  }

  return ellipsoid.cartesianToCartographic(
    intersection,
    scratchGetHeightCartographic
  ).height;
};

/**
 * @private
 */
Globe.prototype.update = function (frameState) {
  if (!this.show) {
    return;
  }

  if (frameState.passes.render) {
    this._surface.update(frameState);
  }
};

/**
 * @private
 */
Globe.prototype.beginFrame = function (frameState) {
  var surface = this._surface;
  var tileProvider = surface.tileProvider;
  var terrainProvider = this.terrainProvider;
  var hasWaterMask =
    this.showWaterEffect &&
    terrainProvider.ready &&
    terrainProvider.hasWaterMask;

  if (hasWaterMask && this._oceanNormalMapResourceDirty) {
    // url changed, load new normal map asynchronously
    this._oceanNormalMapResourceDirty = false;
    var oceanNormalMapResource = this._oceanNormalMapResource;
    var oceanNormalMapUrl = oceanNormalMapResource.url;
    if (defined(oceanNormalMapUrl)) {
      var that = this;
      when(oceanNormalMapResource.fetchImage(), function (image) {
        if (oceanNormalMapUrl !== that._oceanNormalMapResource.url) {
          // url changed while we were loading
          return;
        }

        that._oceanNormalMap =
          that._oceanNormalMap && that._oceanNormalMap.destroy();
        that._oceanNormalMap = new Texture({
          context: frameState.context,
          source: image,
        });
      });
    } else {
      this._oceanNormalMap =
        this._oceanNormalMap && this._oceanNormalMap.destroy();
    }
  }

  var pass = frameState.passes;
  var mode = frameState.mode;

  if (pass.render) {
    if (this.showGroundAtmosphere) {
      this._zoomedOutOceanSpecularIntensity = 0.4;
    } else {
      this._zoomedOutOceanSpecularIntensity = 0.5;
    }

    surface.maximumScreenSpaceError = this.maximumScreenSpaceError;
    surface.tileCacheSize = this.tileCacheSize;
    surface.loadingDescendantLimit = this.loadingDescendantLimit;
    surface.preloadAncestors = this.preloadAncestors;
    surface.preloadSiblings = this.preloadSiblings;

    tileProvider.terrainProvider = this.terrainProvider;
    tileProvider.lightingFadeOutDistance = this.lightingFadeOutDistance;
    tileProvider.lightingFadeInDistance = this.lightingFadeInDistance;
    tileProvider.nightFadeOutDistance = this.nightFadeOutDistance;
    tileProvider.nightFadeInDistance = this.nightFadeInDistance;
    tileProvider.zoomedOutOceanSpecularIntensity =
      mode === SceneMode.SCENE3D ? this._zoomedOutOceanSpecularIntensity : 0.0;
    tileProvider.hasWaterMask = hasWaterMask;
    tileProvider.oceanNormalMap = this._oceanNormalMap;
    tileProvider.enableLighting = this.enableLighting;
    tileProvider.dynamicAtmosphereLighting = this.dynamicAtmosphereLighting;
    tileProvider.dynamicAtmosphereLightingFromSun = this.dynamicAtmosphereLightingFromSun;
    tileProvider.showGroundAtmosphere = this.showGroundAtmosphere;
    tileProvider.shadows = this.shadows;
    tileProvider.hueShift = this.atmosphereHueShift;
    tileProvider.saturationShift = this.atmosphereSaturationShift;
    tileProvider.brightnessShift = this.atmosphereBrightnessShift;
    tileProvider.fillHighlightColor = this.fillHighlightColor;
    tileProvider.showSkirts = this.showSkirts;
    tileProvider.backFaceCulling = this.backFaceCulling;
<<<<<<< HEAD
    tileProvider.undergroundColor = this.undergroundColor;
    tileProvider.undergroundColorByDistance = this.undergroundColorByDistance;
=======
    tileProvider.undergroundColor = this._undergroundColor;
    tileProvider.undergroundColorByDistance = this._undergroundColorByDistance;
>>>>>>> dcc548f5
    surface.beginFrame(frameState);
  }
};

/**
 * @private
 */
Globe.prototype.render = function (frameState) {
  if (!this.show) {
    return;
  }

  if (defined(this._material)) {
    this._material.update(frameState.context);
  }

  this._surface.render(frameState);
};

/**
 * @private
 */
Globe.prototype.endFrame = function (frameState) {
  if (!this.show) {
    return;
  }

  if (frameState.passes.render) {
    this._surface.endFrame(frameState);
  }
};

/**
 * Returns true if this object was destroyed; otherwise, false.
 * <br /><br />
 * If this object was destroyed, it should not be used; calling any function other than
 * <code>isDestroyed</code> will result in a {@link DeveloperError} exception.
 *
 * @returns {Boolean} True if this object was destroyed; otherwise, false.
 *
 * @see Globe#destroy
 */
Globe.prototype.isDestroyed = function () {
  return false;
};

/**
 * Destroys the WebGL resources held by this object.  Destroying an object allows for deterministic
 * release of WebGL resources, instead of relying on the garbage collector to destroy this object.
 * <br /><br />
 * Once an object is destroyed, it should not be used; calling any function other than
 * <code>isDestroyed</code> will result in a {@link DeveloperError} exception.  Therefore,
 * assign the return value (<code>undefined</code>) to the object as done in the example.
 *
 * @exception {DeveloperError} This object was destroyed, i.e., destroy() was called.
 *
 *
 * @example
 * globe = globe && globe.destroy();
 *
 * @see Globe#isDestroyed
 */
Globe.prototype.destroy = function () {
  this._surfaceShaderSet =
    this._surfaceShaderSet && this._surfaceShaderSet.destroy();
  this._surface = this._surface && this._surface.destroy();
  this._oceanNormalMap = this._oceanNormalMap && this._oceanNormalMap.destroy();
  return destroyObject(this);
};
export default Globe;<|MERGE_RESOLUTION|>--- conflicted
+++ resolved
@@ -2,10 +2,7 @@
 import buildModuleUrl from "../Core/buildModuleUrl.js";
 import Cartesian3 from "../Core/Cartesian3.js";
 import Cartographic from "../Core/Cartographic.js";
-<<<<<<< HEAD
 import Check from "../Core/Check.js";
-=======
->>>>>>> dcc548f5
 import Color from "../Core/Color.js";
 import defaultValue from "../Core/defaultValue.js";
 import defined from "../Core/defined.js";
@@ -66,49 +63,19 @@
   this._terrainProvider = terrainProvider;
   this._terrainProviderChanged = new Event();
 
-<<<<<<< HEAD
+  this._undergroundColor = Color.clone(Color.BLACK);
+  this._undergroundColorByDistance = new NearFarScalar(
+    ellipsoid.maximumRadius / 1000.0,
+    0.0,
+    ellipsoid.maximumRadius / 5.0,
+    1.0
+  );
+
   this._translucencyEnabled = false;
   this._frontFaceAlpha = 1.0;
   this._frontFaceAlphaByDistance = undefined;
   this._backFaceAlpha = 1.0;
   this._backFaceAlphaByDistance = undefined;
-
-  /**
-   * The color to render the back side of the globe when the camera is underground or the globe is translucent,
-   * blended with the globe color based on the camera's distance.
-   * <br /><br />
-   * To disable underground coloring, set <code>undergroundColor</code> to <code>undefined</code>.
-   *
-   * @type {Color}
-   * @default {@link Color.BLACK}
-   *
-   * @see Globe#undergroundColorByDistance
-   */
-  this.undergroundColor = Color.clone(Color.BLACK);
-
-  /**
-   * Gets or sets the near and far distance for blending {@link Globe#undergroundColor} with the globe color.
-   * The blending amount will interpolate between the {@link NearFarScalar#nearValue} and
-   * {@link NearFarScalar#farValue} while the camera distance falls within the lower and upper bounds
-   * of the specified {@link NearFarScalar#near} and {@link NearFarScalar#far}.
-   * Outside of these ranges the blending amount remains clamped to the nearest bound. If undefined,
-   * the underground color will not be blended with the globe color.
-   *
-   * @type {NearFarScalar}
-   *
-   * @see Globe#undergroundColor
-   *
-   */
-  this.undergroundColorByDistance = new NearFarScalar(
-=======
-  this._undergroundColor = Color.clone(Color.BLACK);
-  this._undergroundColorByDistance = new NearFarScalar(
->>>>>>> dcc548f5
-    ellipsoid.maximumRadius / 1000.0,
-    0.0,
-    ellipsoid.maximumRadius / 5.0,
-    1.0
-  );
 
   makeShadersDirty(this);
 
@@ -521,7 +488,60 @@
   },
 
   /**
-<<<<<<< HEAD
+   * The color to render the back side of the globe when the camera is underground or the globe is translucent,
+   * blended with the globe color based on the camera's distance.
+   * <br /><br />
+   * To disable underground coloring, set <code>undergroundColor</code> to <code>undefined</code>.
+   *
+   * @memberof Globe.prototype
+   * @type {Color}
+   * @default {@link Color.BLACK}
+   *
+   * @see Globe#undergroundColorByDistance
+   */
+  undergroundColor: {
+    get: function () {
+      return this._undergroundColor;
+    },
+    set: function (value) {
+      this._undergroundColor = Color.clone(value, this._undergroundColor);
+    },
+  },
+
+  /**
+   * Gets or sets the near and far distance for blending {@link Globe#undergroundColor} with the globe color.
+   * The blending amount will interpolate between the {@link NearFarScalar#nearValue} and
+   * {@link NearFarScalar#farValue} while the camera distance falls within the lower and upper bounds
+   * of the specified {@link NearFarScalar#near} and {@link NearFarScalar#far}.
+   * Outside of these ranges the blending amount remains clamped to the nearest bound. If undefined,
+   * the underground color will not be blended with the globe color.
+   *
+   * @memberof Globe.prototype
+   * @type {NearFarScalar}
+   *
+   * @see Globe#undergroundColor
+   *
+   */
+  undergroundColorByDistance: {
+    get: function () {
+      return this._undergroundColorByDistance;
+    },
+    set: function (value) {
+      //>>includeStart('debug', pragmas.debug);
+      if (defined(value) && value.far < value.near) {
+        throw new DeveloperError(
+          "far distance must be greater than near distance."
+        );
+      }
+      //>>includeEnd('debug');
+      this._undergroundColorByDistance = NearFarScalar.clone(
+        value,
+        this._undergroundColorByDistance
+      );
+    },
+  },
+
+  /**
    * When true, the globe is rendered as a translucent surface.
    * <br /><br />
    * The alpha is computed by blending {@link Globe#material}, {@link Globe#imageryLayers},
@@ -699,45 +719,6 @@
   backFaceAlphaByDistance: {
     get: function () {
       return this._backFaceAlphaByDistance;
-=======
-   * The color to render the back side of the globe when the camera is underground or the globe is translucent,
-   * blended with the globe color based on the camera's distance.
-   * <br /><br />
-   * To disable underground coloring, set <code>undergroundColor</code> to <code>undefined</code>.
-   *
-   * @memberof Globe.prototype
-   * @type {Color}
-   * @default {@link Color.BLACK}
-   *
-   * @see Globe#undergroundColorByDistance
-   */
-  undergroundColor: {
-    get: function () {
-      return this._undergroundColor;
-    },
-    set: function (value) {
-      this._undergroundColor = Color.clone(value, this._undergroundColor);
-    },
-  },
-
-  /**
-   * Gets or sets the near and far distance for blending {@link Globe#undergroundColor} with the globe color.
-   * The blending amount will interpolate between the {@link NearFarScalar#nearValue} and
-   * {@link NearFarScalar#farValue} while the camera distance falls within the lower and upper bounds
-   * of the specified {@link NearFarScalar#near} and {@link NearFarScalar#far}.
-   * Outside of these ranges the blending amount remains clamped to the nearest bound. If undefined,
-   * the underground color will not be blended with the globe color.
-   *
-   * @memberof Globe.prototype
-   * @type {NearFarScalar}
-   *
-   * @see Globe#undergroundColor
-   *
-   */
-  undergroundColorByDistance: {
-    get: function () {
-      return this._undergroundColorByDistance;
->>>>>>> dcc548f5
     },
     set: function (value) {
       //>>includeStart('debug', pragmas.debug);
@@ -747,7 +728,6 @@
         );
       }
       //>>includeEnd('debug');
-<<<<<<< HEAD
       this._backFaceAlphaByDistance = NearFarScalar.clone(
         value,
         this._backFaceAlphaByDistance
@@ -774,14 +754,6 @@
       Rectangle.clone(value, this._surface.tileProvider.translucencyRectangle);
     },
   },
-=======
-      this._undergroundColorByDistance = NearFarScalar.clone(
-        value,
-        this._undergroundColorByDistance
-      );
-    },
-  },
->>>>>>> dcc548f5
 });
 
 function makeShadersDirty(globe) {
@@ -1181,13 +1153,8 @@
     tileProvider.fillHighlightColor = this.fillHighlightColor;
     tileProvider.showSkirts = this.showSkirts;
     tileProvider.backFaceCulling = this.backFaceCulling;
-<<<<<<< HEAD
-    tileProvider.undergroundColor = this.undergroundColor;
-    tileProvider.undergroundColorByDistance = this.undergroundColorByDistance;
-=======
     tileProvider.undergroundColor = this._undergroundColor;
     tileProvider.undergroundColorByDistance = this._undergroundColorByDistance;
->>>>>>> dcc548f5
     surface.beginFrame(frameState);
   }
 };
