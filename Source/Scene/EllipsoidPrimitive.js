/*global define*/
define([
        '../Core/defaultValue',
        '../Core/BoxGeometry',
        '../Core/Cartesian3',
        '../Core/Cartesian4',
        '../Core/combine',
        '../Core/defined',
        '../Core/DeveloperError',
        '../Core/destroyObject',
        '../Core/Matrix4',
        '../Core/BoundingSphere',
        '../Core/PrimitiveType',
        '../Renderer/CullFace',
        '../Renderer/BlendingState',
        '../Renderer/BufferUsage',
        '../Renderer/CommandLists',
        '../Renderer/DrawCommand',
        '../Renderer/createShaderSource',
        './Material',
        './SceneMode',
        '../Shaders/EllipsoidVS',
        '../Shaders/EllipsoidFS'
    ], function(
        defaultValue,
        BoxGeometry,
        Cartesian3,
        Cartesian4,
        combine,
        defined,
        DeveloperError,
        destroyObject,
        Matrix4,
        BoundingSphere,
        PrimitiveType,
        CullFace,
        BlendingState,
        BufferUsage,
        CommandLists,
        DrawCommand,
        createShaderSource,
        Material,
        SceneMode,
        EllipsoidVS,
        EllipsoidFS) {
    "use strict";

    var attributeIndices = {
        position : 0
    };

    /**
     * A renderable ellipsoid.  It can also draw spheres when the three {@link EllipsoidPrimitive#radii} components are equal.
     * <p>
     * This is only supported in 3D.  The ellipsoid is not shown in 2D or Columbus view.
     * </p>
     *
     * @alias EllipsoidPrimitive
     * @constructor
     *
     * @param {Cartesian3} [options.center=Cartesian3.ZERO] The center of the ellipsoid in the ellipsoid's model coordinates.
     * @param {Cartesian3} [options.radii=undefined] The radius of the ellipsoid along the <code>x</code>, <code>y</code>, and <code>z</code> axes in the ellipsoid's model coordinates.
     * @param {Matrix4} [options.modelMatrix=Matrix4.IDENTITY] The 4x4 transformation matrix that transforms the ellipsoid from model to world coordinates.
     * @param {Boolean} [options.show=true] Determines if this primitive will be shown.
     * @param {Material} [options.material=Material.ColorType] The surface appearance of the primitive.
     * @param {Object} [options.id=undefined] A user-defined object to return when the instance is picked with {@link Scene#pick}
     *
     * @example
     * // 1. Create a sphere using the ellipsoid primitive
     * primitives.add(new EllipsoidPrimitive({
     *   center : ellipsoid.cartographicToCartesian(
     *     Cartographic.fromDegrees(-75.0, 40.0, 500000.0)),
     *   radii : new Cartesian3(500000.0, 500000.0, 500000.0)
     * }));
     *
     * @example
     * // 2. Create a tall ellipsoid in an east-north-up reference frame
     * var e = new EllipsoidPrimitive();
     * e.modelMatrix = Transforms.eastNorthUpToFixedFrame(
     *   ellipsoid.cartographicToCartesian(
     *     Cartographic.fromDegrees(-95.0, 40.0, 200000.0)));
     * e.radii = new Cartesian3(100000.0, 100000.0, 200000.0);
     * primitives.add(e);
     *
     * @demo <a href="http://cesium.agi.com/Cesium/Apps/Sandcastle/index.html?src=Volumes.html">Cesium Sandcastle Volumes Demo</a>
     */
    var EllipsoidPrimitive = function(options) {
        options = defaultValue(options, defaultValue.EMPTY_OBJECT);

        /**
         * The center of the ellipsoid in the ellipsoid's model coordinates.
         * <p>
         * The default is {@link Cartesian3.ZERO}.
         * </p>
         *
         * @type {Cartesian3}
         * @default {@link Cartesian3.ZERO}
         *
         * @see EllipsoidPrimitive#modelMatrix
         */
        this.center = Cartesian3.clone(defaultValue(options.center, Cartesian3.ZERO));

        /**
         * The radius of the ellipsoid along the <code>x</code>, <code>y</code>, and <code>z</code> axes in the ellipsoid's model coordinates.
         * When these are the same, the ellipsoid is a sphere.
         * <p>
         * The default is <code>undefined</code>.  The ellipsoid is not drawn until a radii is provided.
         * </p>
         *
         * @type {Cartesian3}
         * @default undefined
         *
         * @example
         * // A sphere with a radius of 2.0
         * e.radii = new Cartesian3(2.0, 2.0, 2.0);
         *
         * @see EllipsoidPrimitive#modelMatrix
         */
        this.radii = Cartesian3.clone(options.radii);
        this._radii = new Cartesian3();

        this._oneOverEllipsoidRadiiSquared = new Cartesian3();
        this._boundingSphere = new BoundingSphere();

        /**
         * The 4x4 transformation matrix that transforms the ellipsoid from model to world coordinates.
         * When this is the identity matrix, the ellipsoid is drawn in world coordinates, i.e., Earth's WGS84 coordinates.
         * Local reference frames can be used by providing a different transformation matrix, like that returned
         * by {@link Transforms.eastNorthUpToFixedFrame}.  This matrix is available to GLSL vertex and fragment
         * shaders via {@link czm_model} and derived uniforms.
         *
         * @type {Matrix4}
         * @default {@link Matrix4.IDENTITY}
         *
         * @default Matrix4.IDENTITY
         *
         * @example
         * var origin = ellipsoid.cartographicToCartesian(
         *   Cartographic.fromDegrees(-95.0, 40.0, 200000.0));
         * e.modelMatrix = Transforms.eastNorthUpToFixedFrame(origin);
         *
         * @see Transforms.eastNorthUpToFixedFrame
         * @see czm_model
         */
        this.modelMatrix = Matrix4.clone(defaultValue(options.modelMatrix, Matrix4.IDENTITY));
        this._computedModelMatrix = new Matrix4();

        /**
         * Determines if the ellipsoid primitive will be shown.
         *
         * @type {Boolean}
         * @default true
         */
        this.show = defaultValue(options.show, true);

        /**
         * The surface appearance of the ellipsoid.  This can be one of several built-in {@link Material} objects or a custom material, scripted with
         * <a href='https://github.com/AnalyticalGraphicsInc/cesium/wiki/Fabric'>Fabric</a>.
         * <p>
         * The default material is <code>Material.ColorType</code>.
         * </p>
         *
         * @type {Material}
         * @default Material.fromType(Material.ColorType)
         *
         * @example
         * // 1. Change the color of the default material to yellow
         * e.material.uniforms.color = new Color(1.0, 1.0, 0.0, 1.0);
         *
         * // 2. Change material to horizontal stripes
         * e.material = Material.fromType(Material.StripeType);
         *
         * @see <a href='https://github.com/AnalyticalGraphicsInc/cesium/wiki/Fabric'>Fabric</a>
         */
        this.material = defaultValue(options.material, Material.fromType(Material.ColorType));
        this._material = undefined;

        /**
<<<<<<< HEAD
         * @private
         */
        this.onlySunLighting = false;
        this._onlySunLighting = false;
=======
         * User-defined object returned when the ellipsoid is picked.
         *
         * @type Object
         *
         * @default undefined
         *
         * @see Scene#pick
         */
        this.id = options.id;
        this._id = undefined;
>>>>>>> c077fe8f

        this._sp = undefined;
        this._rs = undefined;
        this._va = undefined;

        this._pickSP = undefined;
        this._pickId = undefined;

        this._colorCommand = new DrawCommand();
        this._colorCommand.owner = this;
        this._pickCommand = new DrawCommand();
        this._pickCommand.owner = this;
        this._commandLists = new CommandLists();

        var that = this;
        this._uniforms = {
            u_radii : function() {
                return that.radii;
            },
            u_oneOverEllipsoidRadiiSquared : function() {
                return that._oneOverEllipsoidRadiiSquared;
            }
        };

        this._pickUniforms = {
            czm_pickColor : function() {
                return that._pickId.color;
            }
        };
    };

    function getVertexArray(context) {
        var vertexArray = context.cache.ellipsoidPrimitive_vertexArray;

        if (defined(vertexArray)) {
            return vertexArray;
        }

        var geometry = BoxGeometry.createGeometry(BoxGeometry.fromDimensions({
            dimensions : new Cartesian3(2.0, 2.0, 2.0)
        }));

        vertexArray = context.createVertexArrayFromGeometry({
            geometry: geometry,
            attributeIndices: attributeIndices,
            bufferUsage: BufferUsage.STATIC_DRAW
        });

        context.cache.ellipsoidPrimitive_vertexArray = vertexArray;
        return vertexArray;
    }

    /**
     * @private
     *
     * @exception {DeveloperError} this.material must be defined.
     */
    EllipsoidPrimitive.prototype.update = function(context, frameState, commandList) {
        if (!this.show ||
            (frameState.mode !== SceneMode.SCENE3D) ||
            (!defined(this.center)) ||
            (!defined(this.radii))) {
            return;
        }

        if (!defined(this.material)) {
            throw new DeveloperError('this.material must be defined.');
        }

        if (!defined(this._rs)) {
            this._rs = context.createRenderState({
                // Cull front faces - not back faces - so the ellipsoid doesn't
                // disappear if the viewer enters the bounding box.
                cull : {
                    enabled : true,
                    face : CullFace.FRONT
                },
                depthTest : {
                    enabled : true
                },
                // Do not write depth since the depth for the bounding box is
                // wrong; it is not the true of the ray casted ellipsoid.
                // Once WebGL has the extension for writing gl_FragDepth,
                // we can write the correct depth.  For now, most ellipsoids
                // will be translucent so we don't want to write depth anyway.
                depthMask : false,
                blending : BlendingState.ALPHA_BLEND
            });
        }

        if (!defined(this._va)) {
            this._va = getVertexArray(context);
        }

        var radii = this.radii;
        if (!Cartesian3.equals(this._radii, radii)) {
            Cartesian3.clone(radii, this._radii);

            var r = this._oneOverEllipsoidRadiiSquared;
            r.x = 1.0 / (radii.x * radii.x);
            r.y = 1.0 / (radii.y * radii.y);
            r.z = 1.0 / (radii.z * radii.z);

            this._boundingSphere.radius = Cartesian3.getMaximumComponent(radii);
        }

        // Translate model coordinates used for rendering such that the origin is the center of the ellipsoid.
        Matrix4.multiplyByTranslation(this.modelMatrix, this.center, this._computedModelMatrix);

        var ellipsoidCommandLists = this._commandLists;
        ellipsoidCommandLists.removeAll();

        var materialChanged = this._material !== this.material;
        this._material = this.material;
        this._material.update(context);

        var lightingChanged = this.onlySunLighting !== this._onlySunLighting;
        this._onlySunLighting = this.onlySunLighting;

        if (frameState.passes.color) {
            var colorCommand = this._colorCommand;

            // Recompile shader when material changes
            if (materialChanged || lightingChanged) {
                var colorFS = createShaderSource({
                    defines : [this.onlySunLighting ? 'ONLY_SUN_LIGHTING' : ''],
                    sources : [this.material.shaderSource, EllipsoidFS] }
                );

                this._sp = context.getShaderCache().replaceShaderProgram(this._sp, EllipsoidVS, colorFS, attributeIndices);

                colorCommand.primitiveType = PrimitiveType.TRIANGLES;
                colorCommand.vertexArray = this._va;
                colorCommand.renderState = this._rs;
                colorCommand.shaderProgram = this._sp;
                colorCommand.uniformMap = combine([this._uniforms, this.material._uniforms], false, false);
                colorCommand.executeInClosestFrustum = true;
            }

            colorCommand.boundingVolume = this._boundingSphere;
            colorCommand.modelMatrix = this._computedModelMatrix;

            ellipsoidCommandLists.colorList.push(colorCommand);
        }

        if (frameState.passes.pick) {
            var pickCommand = this._pickCommand;

            if (!defined(this._pickId) || (this._id !== this.id)) {
                this._id = this.id;
                this._pickId = this._pickId && this._pickId.destroy();
                this._pickId = context.createPickId({
                    primitive : this,
                    id : this.id
                });
            }

            // Recompile shader when material changes
            if (materialChanged || lightingChanged || !defined(this._pickSP)) {
                var pickFS = createShaderSource({
                    defines : [this.onlySunLighting ? 'ONLY_SUN_LIGHTING' : ''],
                    sources : [this.material.shaderSource, EllipsoidFS],
                    pickColorQualifier : 'uniform'
                });

                this._pickSP = context.getShaderCache().replaceShaderProgram(this._pickSP, EllipsoidVS, pickFS, attributeIndices);

                pickCommand.primitiveType = PrimitiveType.TRIANGLES;
                pickCommand.vertexArray = this._va;
                pickCommand.renderState = this._rs;
                pickCommand.shaderProgram = this._pickSP;
                pickCommand.uniformMap = combine([this._uniforms, this._pickUniforms, this.material._uniforms], false, false);
                pickCommand.executeInClosestFrustum = true;
            }

            pickCommand.boundingVolume = this._boundingSphere;
            pickCommand.modelMatrix = this._computedModelMatrix;

            ellipsoidCommandLists.pickList.push(pickCommand);
        }

        commandList.push(ellipsoidCommandLists);
    };

    /**
     * Returns true if this object was destroyed; otherwise, false.
     * <br /><br />
     * If this object was destroyed, it should not be used; calling any function other than
     * <code>isDestroyed</code> will result in a {@link DeveloperError} exception.
     *
     * @memberof EllipsoidPrimitive
     *
     * @returns {Boolean} <code>true</code> if this object was destroyed; otherwise, <code>false</code>.
     *
     * @see EllipsoidPrimitive#destroy
     */
    EllipsoidPrimitive.prototype.isDestroyed = function() {
        return false;
    };

    /**
     * Destroys the WebGL resources held by this object.  Destroying an object allows for deterministic
     * release of WebGL resources, instead of relying on the garbage collector to destroy this object.
     * <br /><br />
     * Once an object is destroyed, it should not be used; calling any function other than
     * <code>isDestroyed</code> will result in a {@link DeveloperError} exception.  Therefore,
     * assign the return value (<code>undefined</code>) to the object as done in the example.
     *
     * @memberof EllipsoidPrimitive
     *
     * @returns {undefined}
     *
     * @exception {DeveloperError} This object was destroyed, i.e., destroy() was called.
     *
     * @see EllipsoidPrimitive#isDestroyed
     *
     * @example
     * e = e && e.destroy();
     */
    EllipsoidPrimitive.prototype.destroy = function() {
        this._sp = this._sp && this._sp.release();
        this._pickSP = this._pickSP && this._pickSP.release();
        this._pickId = this._pickId && this._pickId.destroy();
        return destroyObject(this);
    };

    return EllipsoidPrimitive;
});<|MERGE_RESOLUTION|>--- conflicted
+++ resolved
@@ -176,23 +176,22 @@
         this._material = undefined;
 
         /**
-<<<<<<< HEAD
+         * User-defined object returned when the ellipsoid is picked.
+         *
+         * @type Object
+         *
+         * @default undefined
+         *
+         * @see Scene#pick
+         */
+        this.id = options.id;
+        this._id = undefined;
+
+        /**
          * @private
          */
         this.onlySunLighting = false;
         this._onlySunLighting = false;
-=======
-         * User-defined object returned when the ellipsoid is picked.
-         *
-         * @type Object
-         *
-         * @default undefined
-         *
-         * @see Scene#pick
-         */
-        this.id = options.id;
-        this._id = undefined;
->>>>>>> c077fe8f
 
         this._sp = undefined;
         this._rs = undefined;
