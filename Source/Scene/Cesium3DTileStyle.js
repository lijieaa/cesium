--- conflicted
+++ resolved
@@ -1,108 +1,8 @@
-<<<<<<< HEAD
-import clone from '../Core/clone.js';
-import defaultValue from '../Core/defaultValue.js';
-import defined from '../Core/defined.js';
-import DeveloperError from '../Core/DeveloperError.js';
-import Resource from '../Core/Resource.js';
-import ConditionsExpression from './ConditionsExpression.js';
-import Expression from './Expression.js';
-
-    /**
-     * A style that is applied to a {@link Cesium3DTileset}.
-     * <p>
-     * Evaluates an expression defined using the
-     * {@link https://github.com/CesiumGS/3d-tiles/tree/master/specification/Styling|3D Tiles Styling language}.
-     * </p>
-     *
-     * @alias Cesium3DTileStyle
-     * @constructor
-     *
-     * @param {Resource|String|Object} [style] The url of a style or an object defining a style.
-     *
-     * @example
-     * tileset.style = new Cesium.Cesium3DTileStyle({
-     *     color : {
-     *         conditions : [
-     *             ['${Height} >= 100', 'color("purple", 0.5)'],
-     *             ['${Height} >= 50', 'color("red")'],
-     *             ['true', 'color("blue")']
-     *         ]
-     *     },
-     *     show : '${Height} > 0',
-     *     meta : {
-     *         description : '"Building id ${id} has height ${Height}."'
-     *     }
-     * });
-     *
-     * @example
-     * tileset.style = new Cesium.Cesium3DTileStyle({
-     *     color : 'vec4(${Temperature})',
-     *     pointSize : '${Temperature} * 2.0'
-     * });
-     *
-     * @see {@link https://github.com/CesiumGS/3d-tiles/tree/master/specification/Styling|3D Tiles Styling language}
-     */
-    function Cesium3DTileStyle(style) {
-        this._style = {};
-        this._ready = false;
-
-        this._show = undefined;
-        this._color = undefined;
-        this._pointSize = undefined;
-        this._pointOutlineColor = undefined;
-        this._pointOutlineWidth = undefined;
-        this._labelColor = undefined;
-        this._labelOutlineColor = undefined;
-        this._labelOutlineWidth = undefined;
-        this._font = undefined;
-        this._labelStyle = undefined;
-        this._labelText = undefined;
-        this._backgroundColor = undefined;
-        this._backgroundPadding = undefined;
-        this._backgroundEnabled = undefined;
-        this._scaleByDistance = undefined;
-        this._translucencyByDistance = undefined;
-        this._distanceDisplayCondition = undefined;
-        this._heightOffset = undefined;
-        this._anchorLineEnabled = undefined;
-        this._anchorLineColor = undefined;
-        this._image = undefined;
-        this._disableDepthTestDistance = undefined;
-        this._horizontalOrigin = undefined;
-        this._verticalOrigin = undefined;
-        this._labelHorizontalOrigin = undefined;
-        this._labelVerticalOrigin = undefined;
-        this._meta = undefined;
-
-        this._colorShaderFunction = undefined;
-        this._showShaderFunction = undefined;
-        this._pointSizeShaderFunction = undefined;
-        this._colorShaderFunctionReady = false;
-        this._showShaderFunctionReady = false;
-        this._pointSizeShaderFunctionReady = false;
-
-        this._colorShaderTranslucent = false;
-
-        var promise;
-        if (typeof style === 'string' || style instanceof Resource) {
-            var resource = Resource.createIfNeeded(style);
-            promise = resource.fetchJson(style);
-        } else {
-            promise = Promise.resolve(style);
-        }
-
-        var that = this;
-        this._readyPromise = promise.then(function(styleJson) {
-            setup(that, styleJson);
-            return that;
-        });
-=======
 import clone from "../Core/clone.js";
 import defaultValue from "../Core/defaultValue.js";
 import defined from "../Core/defined.js";
 import DeveloperError from "../Core/DeveloperError.js";
 import Resource from "../Core/Resource.js";
-import when from "../ThirdParty/when.js";
 import ConditionsExpression from "./ConditionsExpression.js";
 import Expression from "./Expression.js";
 
@@ -187,7 +87,7 @@
     var resource = Resource.createIfNeeded(style);
     promise = resource.fetchJson(style);
   } else {
-    promise = when.resolve(style);
+    promise = Promise.resolve(style);
   }
 
   var that = this;
@@ -236,7 +136,6 @@
       if (metaJson.hasOwnProperty(property)) {
         meta[property] = new Expression(metaJson[property], defines);
       }
->>>>>>> 2fd0e8f7
     }
   }
 
