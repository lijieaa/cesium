--- conflicted
+++ resolved
@@ -201,18 +201,10 @@
         };
 
         /**
-<<<<<<< HEAD
-        * A scalar used to exaggerate the terrain.
-        *
-        * @type {Number}
-        * @default 1.0
-        */
-=======
          * A scalar used to exaggerate the terrain.
          * @type {Number}
          * @default 1.0
          */
->>>>>>> c163624a
         this.terrainExaggeration = 1.0;
 
         this.shadowHints = {
