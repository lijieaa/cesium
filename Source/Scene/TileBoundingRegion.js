<<<<<<< HEAD
define([
        '../Core/BoundingSphere',
        '../Core/Cartesian3',
        '../Core/Cartographic',
        '../Core/Check',
        '../Core/ColorGeometryInstanceAttribute',
        '../Core/defaultValue',
        '../Core/defined',
        '../Core/defineProperties',
        '../Core/Ellipsoid',
        '../Core/GeometryInstance',
        '../Core/IntersectionTests',
        '../Core/Matrix4',
        '../Core/OrientedBoundingBox',
        '../Core/Plane',
        '../Core/Ray',
        '../Core/Rectangle',
        '../Core/RectangleOutlineGeometry',
        './PerInstanceColorAppearance',
        './Primitive',
        './SceneMode'
    ], function(
        BoundingSphere,
        Cartesian3,
        Cartographic,
        Check,
        ColorGeometryInstanceAttribute,
        defaultValue,
        defined,
        defineProperties,
        Ellipsoid,
        GeometryInstance,
        IntersectionTests,
        Matrix4,
        OrientedBoundingBox,
        Plane,
        Ray,
        Rectangle,
        RectangleOutlineGeometry,
        PerInstanceColorAppearance,
        Primitive,
        SceneMode) {
    'use strict';
=======
import BoundingSphere from '../Core/BoundingSphere.js';
import Cartesian3 from '../Core/Cartesian3.js';
import Cartographic from '../Core/Cartographic.js';
import Check from '../Core/Check.js';
import ColorGeometryInstanceAttribute from '../Core/ColorGeometryInstanceAttribute.js';
import defaultValue from '../Core/defaultValue.js';
import defineProperties from '../Core/defineProperties.js';
import Ellipsoid from '../Core/Ellipsoid.js';
import GeometryInstance from '../Core/GeometryInstance.js';
import IntersectionTests from '../Core/IntersectionTests.js';
import Matrix4 from '../Core/Matrix4.js';
import OrientedBoundingBox from '../Core/OrientedBoundingBox.js';
import Plane from '../Core/Plane.js';
import Ray from '../Core/Ray.js';
import Rectangle from '../Core/Rectangle.js';
import RectangleOutlineGeometry from '../Core/RectangleOutlineGeometry.js';
import PerInstanceColorAppearance from './PerInstanceColorAppearance.js';
import Primitive from './Primitive.js';
import SceneMode from './SceneMode.js';
>>>>>>> e5cc188f

    /**
     * A tile bounding volume specified as a longitude/latitude/height region.
     * @alias TileBoundingRegion
     * @constructor
     *
     * @param {Object} options Object with the following properties:
     * @param {Rectangle} options.rectangle The rectangle specifying the longitude and latitude range of the region.
     * @param {Number} [options.minimumHeight=0.0] The minimum height of the region.
     * @param {Number} [options.maximumHeight=0.0] The maximum height of the region.
     * @param {Ellipsoid} [options.ellipsoid=Cesium.Ellipsoid.WGS84] The ellipsoid.
     * @param {Boolean} [options.computeBoundingVolumes=true] True to compute the {@link TileBoundingRegion#boundingVolume} and
     *                  {@link TileBoundingVolume#boundingSphere}. If false, these properties will be undefined.
     *
     * @private
     */
    function TileBoundingRegion(options) {
        //>>includeStart('debug', pragmas.debug);
        Check.typeOf.object('options', options);
        Check.typeOf.object('options.rectangle', options.rectangle);
        //>>includeEnd('debug');

        this.rectangle = Rectangle.clone(options.rectangle);
        this.minimumHeight = defaultValue(options.minimumHeight, 0.0);
        this.maximumHeight = defaultValue(options.maximumHeight, 0.0);

        /**
         * The world coordinates of the southwest corner of the tile's rectangle.
         *
         * @type {Cartesian3}
         * @default Cartesian3()
         */
        this.southwestCornerCartesian = new Cartesian3();

        /**
         * The world coordinates of the northeast corner of the tile's rectangle.
         *
         * @type {Cartesian3}
         * @default Cartesian3()
         */
        this.northeastCornerCartesian = new Cartesian3();

        /**
         * A normal that, along with southwestCornerCartesian, defines a plane at the western edge of
         * the tile.  Any position above (in the direction of the normal) this plane is outside the tile.
         *
         * @type {Cartesian3}
         * @default Cartesian3()
         */
        this.westNormal = new Cartesian3();

        /**
         * A normal that, along with southwestCornerCartesian, defines a plane at the southern edge of
         * the tile.  Any position above (in the direction of the normal) this plane is outside the tile.
         * Because points of constant latitude do not necessary lie in a plane, positions below this
         * plane are not necessarily inside the tile, but they are close.
         *
         * @type {Cartesian3}
         * @default Cartesian3()
         */
        this.southNormal = new Cartesian3();

        /**
         * A normal that, along with northeastCornerCartesian, defines a plane at the eastern edge of
         * the tile.  Any position above (in the direction of the normal) this plane is outside the tile.
         *
         * @type {Cartesian3}
         * @default Cartesian3()
         */
        this.eastNormal = new Cartesian3();

        /**
         * A normal that, along with northeastCornerCartesian, defines a plane at the eastern edge of
         * the tile.  Any position above (in the direction of the normal) this plane is outside the tile.
         * Because points of constant latitude do not necessary lie in a plane, positions below this
         * plane are not necessarily inside the tile, but they are close.
         *
         * @type {Cartesian3}
         * @default Cartesian3()
         */
        this.northNormal = new Cartesian3();

        this._projectedSouthWestCornerCartesian = undefined;
        this._projectedNorthEastCornerCartesian = undefined;

        var ellipsoid = defaultValue(options.ellipsoid, Ellipsoid.WGS84);
        computeBox(this, options.rectangle, ellipsoid);

        if (defaultValue(options.computeBoundingVolumes, true)) {
            // An oriented bounding box that encloses this tile's region.  This is used to calculate tile visibility.
            this._orientedBoundingBox = OrientedBoundingBox.fromRectangle(this.rectangle, this.minimumHeight, this.maximumHeight, ellipsoid);

            this._boundingSphere = BoundingSphere.fromOrientedBoundingBox(this._orientedBoundingBox);
        }
    }

    defineProperties(TileBoundingRegion.prototype, {
        /**
         * The underlying bounding volume
         *
         * @memberof TileBoundingRegion.prototype
         *
         * @type {Object}
         * @readonly
         */
        boundingVolume : {
            get : function() {
                return this._orientedBoundingBox;
            }
        },
        /**
         * The underlying bounding sphere
         *
         * @memberof TileBoundingRegion.prototype
         *
         * @type {BoundingSphere}
         * @readonly
         */
        boundingSphere : {
            get : function() {
                return this._boundingSphere;
            }
        }
    });

    function getProjectedCorners(tile, mapProjection, southwestResult, northeastResult) {
        var projectedSouthwestCorner = tile._projectedSouthWestCornerCartesian;
        var projectedNortheastCorner = tile._projectedNorthEastCornerCartesian;

        if (!defined(projectedSouthwestCorner)) {
            projectedSouthwestCorner = mapProjection.project(Rectangle.southwest(tile.rectangle));
            projectedNortheastCorner = mapProjection.project(Rectangle.northeast(tile.rectangle));

            tile._projectedSouthWestCornerCartesian = projectedSouthwestCorner;
            tile._projectedNorthEastCornerCartesian = projectedNortheastCorner;
        }

        Cartesian3.clone(projectedSouthwestCorner, southwestResult);
        Cartesian3.clone(projectedNortheastCorner, northeastResult);
    }

    var cartesian3Scratch = new Cartesian3();
    var cartesian3Scratch2 = new Cartesian3();
    var cartesian3Scratch3 = new Cartesian3();
    var eastWestNormalScratch = new Cartesian3();
    var westernMidpointScratch = new Cartesian3();
    var easternMidpointScratch = new Cartesian3();
    var cartographicScratch = new Cartographic();
    var planeScratch = new Plane(Cartesian3.UNIT_X, 0.0);
    var rayScratch = new Ray();

    function computeBox(tileBB, rectangle, ellipsoid) {
        ellipsoid.cartographicToCartesian(Rectangle.southwest(rectangle), tileBB.southwestCornerCartesian);
        ellipsoid.cartographicToCartesian(Rectangle.northeast(rectangle), tileBB.northeastCornerCartesian);

        // The middle latitude on the western edge.
        cartographicScratch.longitude = rectangle.west;
        cartographicScratch.latitude = (rectangle.south + rectangle.north) * 0.5;
        cartographicScratch.height = 0.0;
        var westernMidpointCartesian = ellipsoid.cartographicToCartesian(cartographicScratch, westernMidpointScratch);

        // Compute the normal of the plane on the western edge of the tile.
        var westNormal = Cartesian3.cross(westernMidpointCartesian, Cartesian3.UNIT_Z, cartesian3Scratch);
        Cartesian3.normalize(westNormal, tileBB.westNormal);

        // The middle latitude on the eastern edge.
        cartographicScratch.longitude = rectangle.east;
        var easternMidpointCartesian = ellipsoid.cartographicToCartesian(cartographicScratch, easternMidpointScratch);

        // Compute the normal of the plane on the eastern edge of the tile.
        var eastNormal = Cartesian3.cross(Cartesian3.UNIT_Z, easternMidpointCartesian, cartesian3Scratch);
        Cartesian3.normalize(eastNormal, tileBB.eastNormal);

        // Compute the normal of the plane bounding the southern edge of the tile.
        var westVector = Cartesian3.subtract(westernMidpointCartesian, easternMidpointCartesian, cartesian3Scratch);
        var eastWestNormal = Cartesian3.normalize(westVector, eastWestNormalScratch);

        var south = rectangle.south;
        var southSurfaceNormal;

        if (south > 0.0) {
            // Compute a plane that doesn't cut through the tile.
            cartographicScratch.longitude = (rectangle.west +  rectangle.east) * 0.5;
            cartographicScratch.latitude = south;
            var southCenterCartesian = ellipsoid.cartographicToCartesian(cartographicScratch, rayScratch.origin);
            Cartesian3.clone(eastWestNormal, rayScratch.direction);
            var westPlane = Plane.fromPointNormal(tileBB.southwestCornerCartesian, tileBB.westNormal, planeScratch);
            // Find a point that is on the west and the south planes
            IntersectionTests.rayPlane(rayScratch, westPlane, tileBB.southwestCornerCartesian);
            southSurfaceNormal = ellipsoid.geodeticSurfaceNormal(southCenterCartesian, cartesian3Scratch2);

        } else {
            southSurfaceNormal = ellipsoid.geodeticSurfaceNormalCartographic(Rectangle.southeast(rectangle), cartesian3Scratch2);
        }
        var southNormal = Cartesian3.cross(southSurfaceNormal, westVector, cartesian3Scratch3);
        Cartesian3.normalize(southNormal, tileBB.southNormal);

        // Compute the normal of the plane bounding the northern edge of the tile.
        var north = rectangle.north;
        var northSurfaceNormal;
        if (north < 0.0) {
            // Compute a plane that doesn't cut through the tile.
            cartographicScratch.longitude = (rectangle.west + rectangle.east) * 0.5;
            cartographicScratch.latitude = north;
            var northCenterCartesian = ellipsoid.cartographicToCartesian(cartographicScratch, rayScratch.origin);
            Cartesian3.negate(eastWestNormal, rayScratch.direction);
            var eastPlane = Plane.fromPointNormal(tileBB.northeastCornerCartesian, tileBB.eastNormal, planeScratch);
            // Find a point that is on the east and the north planes
            IntersectionTests.rayPlane(rayScratch, eastPlane, tileBB.northeastCornerCartesian);
            northSurfaceNormal = ellipsoid.geodeticSurfaceNormal(northCenterCartesian, cartesian3Scratch2);

        } else {
            northSurfaceNormal = ellipsoid.geodeticSurfaceNormalCartographic(Rectangle.northwest(rectangle), cartesian3Scratch2);
        }
        var northNormal = Cartesian3.cross(westVector, northSurfaceNormal, cartesian3Scratch3);
        Cartesian3.normalize(northNormal, tileBB.northNormal);
    }

    var southwestCornerScratch = new Cartesian3();
    var northeastCornerScratch = new Cartesian3();
    var negativeUnitY = new Cartesian3(0.0, -1.0, 0.0);
    var negativeUnitZ = new Cartesian3(0.0, 0.0, -1.0);
    var vectorScratch = new Cartesian3();

    /**
     * Gets the distance from the camera to the closest point on the tile.  This is used for level of detail selection.
     *
     * @param {FrameState} frameState The state information of the current rendering frame.
     * @returns {Number} The distance from the camera to the closest point on the tile, in meters.
     */
    TileBoundingRegion.prototype.distanceToCamera = function(frameState) {
        //>>includeStart('debug', pragmas.debug);
        Check.defined('frameState', frameState);
        //>>includeEnd('debug');
        var camera = frameState.camera;
        var cameraCartesianPosition = camera.positionWC;
        var cameraCartographicPosition = camera.positionCartographic;

        var result = 0.0;
        if (!Rectangle.contains(this.rectangle, cameraCartographicPosition)) {
            var southwestCornerCartesian = this.southwestCornerCartesian;
            var northeastCornerCartesian = this.northeastCornerCartesian;
            var westNormal = this.westNormal;
            var southNormal = this.southNormal;
            var eastNormal = this.eastNormal;
            var northNormal = this.northNormal;

            if (frameState.mode !== SceneMode.SCENE3D) {
                southwestCornerCartesian = southwestCornerScratch;
                northeastCornerCartesian = northeastCornerScratch;
                getProjectedCorners(this, frameState.mapProjection, southwestCornerCartesian, northeastCornerCartesian);

                southwestCornerCartesian.z = southwestCornerCartesian.y;
                southwestCornerCartesian.y = southwestCornerCartesian.x;
                southwestCornerCartesian.x = 0.0;
                northeastCornerCartesian.z = northeastCornerCartesian.y;
                northeastCornerCartesian.y = northeastCornerCartesian.x;
                northeastCornerCartesian.x = 0.0;
                westNormal = negativeUnitY;
                eastNormal = Cartesian3.UNIT_Y;
                southNormal = negativeUnitZ;
                northNormal = Cartesian3.UNIT_Z;
            }

            var vectorFromSouthwestCorner = Cartesian3.subtract(cameraCartesianPosition, southwestCornerCartesian, vectorScratch);
            var distanceToWestPlane = Cartesian3.dot(vectorFromSouthwestCorner, westNormal);
            var distanceToSouthPlane = Cartesian3.dot(vectorFromSouthwestCorner, southNormal);

            var vectorFromNortheastCorner = Cartesian3.subtract(cameraCartesianPosition, northeastCornerCartesian, vectorScratch);
            var distanceToEastPlane = Cartesian3.dot(vectorFromNortheastCorner, eastNormal);
            var distanceToNorthPlane = Cartesian3.dot(vectorFromNortheastCorner, northNormal);

            if (distanceToWestPlane > 0.0) {
                result += distanceToWestPlane * distanceToWestPlane;
            } else if (distanceToEastPlane > 0.0) {
                result += distanceToEastPlane * distanceToEastPlane;
            }

            if (distanceToSouthPlane > 0.0) {
                result += distanceToSouthPlane * distanceToSouthPlane;
            } else if (distanceToNorthPlane > 0.0) {
                result += distanceToNorthPlane * distanceToNorthPlane;
            }
        }

        var cameraHeight;
        var minimumHeight;
        var maximumHeight;
        if (frameState.mode === SceneMode.SCENE3D) {
            cameraHeight = cameraCartographicPosition.height;
            minimumHeight = this.minimumHeight;
            maximumHeight = this.maximumHeight;
        } else {
            cameraHeight = cameraCartesianPosition.x;
            minimumHeight = 0.0;
            maximumHeight = 0.0;
        }

        if (cameraHeight > maximumHeight) {
            var distanceAboveTop = cameraHeight - maximumHeight;
            result += distanceAboveTop * distanceAboveTop;
        } else if (cameraHeight < minimumHeight) {
            var distanceBelowBottom = minimumHeight - cameraHeight;
            result += distanceBelowBottom * distanceBelowBottom;
        }

        return Math.sqrt(result);
    };

    /**
     * Determines which side of a plane this box is located.
     *
     * @param {Plane} plane The plane to test against.
     * @returns {Intersect} {@link Intersect.INSIDE} if the entire box is on the side of the plane
     *                      the normal is pointing, {@link Intersect.OUTSIDE} if the entire box is
     *                      on the opposite side, and {@link Intersect.INTERSECTING} if the box
     *                      intersects the plane.
     */
    TileBoundingRegion.prototype.intersectPlane = function(plane) {
        //>>includeStart('debug', pragmas.debug);
        Check.defined('plane', plane);
        //>>includeEnd('debug');
        return this._orientedBoundingBox.intersectPlane(plane);
    };

    /**
     * Creates a debug primitive that shows the outline of the tile bounding region.
     *
     * @param {Color} color The desired color of the primitive's mesh
     * @return {Primitive}
     *
     * @private
     */
    TileBoundingRegion.prototype.createDebugVolume = function(color) {
        //>>includeStart('debug', pragmas.debug);
        Check.defined('color', color);
        //>>includeEnd('debug');

        var modelMatrix = new Matrix4.clone(Matrix4.IDENTITY);
        var geometry = new RectangleOutlineGeometry({
            rectangle : this.rectangle,
            height : this.minimumHeight,
            extrudedHeight: this.maximumHeight
        });
        var instance = new GeometryInstance({
            geometry : geometry,
            id : 'outline',
            modelMatrix : modelMatrix,
            attributes : {
                color : ColorGeometryInstanceAttribute.fromColor(color)
            }
        });

        return new Primitive({
            geometryInstances : instance,
            appearance : new PerInstanceColorAppearance({
                translucent : false,
                flat : true
            }),
            asynchronous : false
        });
    };
export default TileBoundingRegion;<|MERGE_RESOLUTION|>--- conflicted
+++ resolved
@@ -1,54 +1,10 @@
-<<<<<<< HEAD
-define([
-        '../Core/BoundingSphere',
-        '../Core/Cartesian3',
-        '../Core/Cartographic',
-        '../Core/Check',
-        '../Core/ColorGeometryInstanceAttribute',
-        '../Core/defaultValue',
-        '../Core/defined',
-        '../Core/defineProperties',
-        '../Core/Ellipsoid',
-        '../Core/GeometryInstance',
-        '../Core/IntersectionTests',
-        '../Core/Matrix4',
-        '../Core/OrientedBoundingBox',
-        '../Core/Plane',
-        '../Core/Ray',
-        '../Core/Rectangle',
-        '../Core/RectangleOutlineGeometry',
-        './PerInstanceColorAppearance',
-        './Primitive',
-        './SceneMode'
-    ], function(
-        BoundingSphere,
-        Cartesian3,
-        Cartographic,
-        Check,
-        ColorGeometryInstanceAttribute,
-        defaultValue,
-        defined,
-        defineProperties,
-        Ellipsoid,
-        GeometryInstance,
-        IntersectionTests,
-        Matrix4,
-        OrientedBoundingBox,
-        Plane,
-        Ray,
-        Rectangle,
-        RectangleOutlineGeometry,
-        PerInstanceColorAppearance,
-        Primitive,
-        SceneMode) {
-    'use strict';
-=======
 import BoundingSphere from '../Core/BoundingSphere.js';
 import Cartesian3 from '../Core/Cartesian3.js';
 import Cartographic from '../Core/Cartographic.js';
 import Check from '../Core/Check.js';
 import ColorGeometryInstanceAttribute from '../Core/ColorGeometryInstanceAttribute.js';
 import defaultValue from '../Core/defaultValue.js';
+import defined from '../Core/defined.js';
 import defineProperties from '../Core/defineProperties.js';
 import Ellipsoid from '../Core/Ellipsoid.js';
 import GeometryInstance from '../Core/GeometryInstance.js';
@@ -62,7 +18,6 @@
 import PerInstanceColorAppearance from './PerInstanceColorAppearance.js';
 import Primitive from './Primitive.js';
 import SceneMode from './SceneMode.js';
->>>>>>> e5cc188f
 
     /**
      * A tile bounding volume specified as a longitude/latitude/height region.
