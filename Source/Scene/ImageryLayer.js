define([
        '../Core/Cartesian2',
        '../Core/Cartesian3',
        '../Core/Cartesian4',
<<<<<<< HEAD
=======
        '../Core/Cartesian3',
>>>>>>> 622ce9a4
        '../Core/Cartographic',
        '../Core/defaultValue',
        '../Core/defined',
        '../Core/defineProperties',
        '../Core/destroyObject',
        '../Core/DeveloperError',
        '../Core/FeatureDetection',
        '../Core/GeographicProjection',
        '../Core/GeographicTilingScheme',
        '../Core/IndexDatatype',
        '../Core/Math',
        '../Core/oneTimeWarning',
        '../Core/PixelFormat',
        '../Core/Rectangle',
        '../Core/Request',
        '../Core/RequestState',
        '../Core/RequestType',
        '../Core/TerrainProvider',
        '../Core/TileProviderError',
        '../Core/WebMercatorProjection',
        '../Core/WebMercatorTilingScheme',
        '../Renderer/Buffer',
        '../Renderer/BufferUsage',
        '../Renderer/ComputeCommand',
        '../Renderer/ContextLimits',
        '../Renderer/MipmapHint',
        '../Renderer/Sampler',
        '../Renderer/ShaderProgram',
        '../Renderer/ShaderSource',
        '../Renderer/Texture',
        '../Renderer/TextureMagnificationFilter',
        '../Renderer/TextureMinificationFilter',
        '../Renderer/TextureWrap',
        '../Renderer/VertexArray',
        '../Shaders/ReprojectWebMercatorFS',
        '../Shaders/ReprojectWebMercatorVS',
        '../Shaders/ReprojectArbitraryFS',
        '../Shaders/ReprojectArbitraryVS',
        '../ThirdParty/when',
        './Imagery',
        './ImagerySplitDirection',
        './ImageryState',
        './TileImagery',
        './SingleTileProjectedImageryProvider'
    ], function(
        Cartesian2,
        Cartesian3,
        Cartesian4,
<<<<<<< HEAD
=======
        Cartesian3,
>>>>>>> 622ce9a4
        Cartographic,
        defaultValue,
        defined,
        defineProperties,
        destroyObject,
        DeveloperError,
        FeatureDetection,
        GeographicProjection,
        GeographicTilingScheme,
        IndexDatatype,
        CesiumMath,
        oneTimeWarning,
        PixelFormat,
        Rectangle,
        Request,
        RequestState,
        RequestType,
        TerrainProvider,
        TileProviderError,
        WebMercatorProjection,
        WebMercatorTilingScheme,
        Buffer,
        BufferUsage,
        ComputeCommand,
        ContextLimits,
        MipmapHint,
        Sampler,
        ShaderProgram,
        ShaderSource,
        Texture,
        TextureMagnificationFilter,
        TextureMinificationFilter,
        TextureWrap,
        VertexArray,
        ReprojectWebMercatorFS,
        ReprojectWebMercatorVS,
        ReprojectArbitraryFS,
        ReprojectArbitraryVS,
        when,
        Imagery,
        ImagerySplitDirection,
        ImageryState,
        TileImagery,
        SingleTileProjectedImageryProvider) {
    'use strict';

    /**
     * An imagery layer that displays tiled image data from a single imagery provider
     * on a {@link Globe}.
     *
     * @alias ImageryLayer
     * @constructor
     *
     * @param {ImageryProvider} imageryProvider The imagery provider to use.
     * @param {Object} [options] Object with the following properties:
     * @param {Rectangle} [options.rectangle=imageryProvider.rectangle] The rectangle of the layer.  This rectangle
     *        can limit the visible portion of the imagery provider.
     * @param {Number|Function} [options.alpha=1.0] The alpha blending value of this layer, from 0.0 to 1.0.
     *                          This can either be a simple number or a function with the signature
     *                          <code>function(frameState, layer, x, y, level)</code>.  The function is passed the
     *                          current frame state, this layer, and the x, y, and level coordinates of the
     *                          imagery tile for which the alpha is required, and it is expected to return
     *                          the alpha value to use for the tile.
     * @param {Number|Function} [options.brightness=1.0] The brightness of this layer.  1.0 uses the unmodified imagery
     *                          color.  Less than 1.0 makes the imagery darker while greater than 1.0 makes it brighter.
     *                          This can either be a simple number or a function with the signature
     *                          <code>function(frameState, layer, x, y, level)</code>.  The function is passed the
     *                          current frame state, this layer, and the x, y, and level coordinates of the
     *                          imagery tile for which the brightness is required, and it is expected to return
     *                          the brightness value to use for the tile.  The function is executed for every
     *                          frame and for every tile, so it must be fast.
     * @param {Number|Function} [options.contrast=1.0] The contrast of this layer.  1.0 uses the unmodified imagery color.
     *                          Less than 1.0 reduces the contrast while greater than 1.0 increases it.
     *                          This can either be a simple number or a function with the signature
     *                          <code>function(frameState, layer, x, y, level)</code>.  The function is passed the
     *                          current frame state, this layer, and the x, y, and level coordinates of the
     *                          imagery tile for which the contrast is required, and it is expected to return
     *                          the contrast value to use for the tile.  The function is executed for every
     *                          frame and for every tile, so it must be fast.
     * @param {Number|Function} [options.hue=0.0] The hue of this layer.  0.0 uses the unmodified imagery color.
     *                          This can either be a simple number or a function with the signature
     *                          <code>function(frameState, layer, x, y, level)</code>.  The function is passed the
     *                          current frame state, this layer, and the x, y, and level coordinates
     *                          of the imagery tile for which the hue is required, and it is expected to return
     *                          the contrast value to use for the tile.  The function is executed for every
     *                          frame and for every tile, so it must be fast.
     * @param {Number|Function} [options.saturation=1.0] The saturation of this layer.  1.0 uses the unmodified imagery color.
     *                          Less than 1.0 reduces the saturation while greater than 1.0 increases it.
     *                          This can either be a simple number or a function with the signature
     *                          <code>function(frameState, layer, x, y, level)</code>.  The function is passed the
     *                          current frame state, this layer, and the x, y, and level coordinates
     *                          of the imagery tile for which the saturation is required, and it is expected to return
     *                          the contrast value to use for the tile.  The function is executed for every
     *                          frame and for every tile, so it must be fast.
     * @param {Number|Function} [options.gamma=1.0] The gamma correction to apply to this layer.  1.0 uses the unmodified imagery color.
     *                          This can either be a simple number or a function with the signature
     *                          <code>function(frameState, layer, x, y, level)</code>.  The function is passed the
     *                          current frame state, this layer, and the x, y, and level coordinates of the
     *                          imagery tile for which the gamma is required, and it is expected to return
     *                          the gamma value to use for the tile.  The function is executed for every
     *                          frame and for every tile, so it must be fast.
     * @param {ImagerySplitDirection|Function} [options.splitDirection=ImagerySplitDirection.NONE] The {@link ImagerySplitDirection} split to apply to this layer.
     * @param {TextureMinificationFilter} [options.minificationFilter=TextureMinificationFilter.LINEAR] The
     *                                    texture minification filter to apply to this layer. Possible values
     *                                    are <code>TextureMinificationFilter.LINEAR</code> and
     *                                    <code>TextureMinificationFilter.NEAREST</code>.
     * @param {TextureMagnificationFilter} [options.magnificationFilter=TextureMagnificationFilter.LINEAR] The
     *                                     texture minification filter to apply to this layer. Possible values
     *                                     are <code>TextureMagnificationFilter.LINEAR</code> and
     *                                     <code>TextureMagnificationFilter.NEAREST</code>.
     * @param {Boolean} [options.show=true] True if the layer is shown; otherwise, false.
     * @param {Number} [options.maximumAnisotropy=maximum supported] The maximum anisotropy level to use
     *        for texture filtering.  If this parameter is not specified, the maximum anisotropy supported
     *        by the WebGL stack will be used.  Larger values make the imagery look better in horizon
     *        views.
     * @param {Number} [options.minimumTerrainLevel] The minimum terrain level-of-detail at which to show this imagery layer,
     *                 or undefined to show it at all levels.  Level zero is the least-detailed level.
     * @param {Number} [options.maximumTerrainLevel] The maximum terrain level-of-detail at which to show this imagery layer,
     *                 or undefined to show it at all levels.  Level zero is the least-detailed level.
     * @param {Rectangle} [options.cutoutRectangle] Cartographic rectangle for cutting out a portion of this ImageryLayer.
     * @param {Number} [options.projectedImageryReprojectionWidth=128] Width of the grid for reprojecting imagery that uses a {@link ProjectedImageryTilingScheme}. Clamps between 2-255 (inclusive).
     */
    function ImageryLayer(imageryProvider, options) {
        this._imageryProvider = imageryProvider;

        options = defaultValue(options, {});

        /**
         * The alpha blending value of this layer, with 0.0 representing fully transparent and
         * 1.0 representing fully opaque.
         *
         * @type {Number}
         * @default 1.0
         */
        this.alpha = defaultValue(options.alpha, defaultValue(imageryProvider.defaultAlpha, 1.0));

        /**
         * The brightness of this layer.  1.0 uses the unmodified imagery color.  Less than 1.0
         * makes the imagery darker while greater than 1.0 makes it brighter.
         *
         * @type {Number}
         * @default {@link ImageryLayer.DEFAULT_BRIGHTNESS}
         */
        this.brightness = defaultValue(options.brightness, defaultValue(imageryProvider.defaultBrightness, ImageryLayer.DEFAULT_BRIGHTNESS));

        /**
         * The contrast of this layer.  1.0 uses the unmodified imagery color.  Less than 1.0 reduces
         * the contrast while greater than 1.0 increases it.
         *
         * @type {Number}
         * @default {@link ImageryLayer.DEFAULT_CONTRAST}
         */
        this.contrast = defaultValue(options.contrast, defaultValue(imageryProvider.defaultContrast, ImageryLayer.DEFAULT_CONTRAST));

        /**
         * The hue of this layer in radians. 0.0 uses the unmodified imagery color.
         *
         * @type {Number}
         * @default {@link ImageryLayer.DEFAULT_HUE}
         */
        this.hue = defaultValue(options.hue, defaultValue(imageryProvider.defaultHue, ImageryLayer.DEFAULT_HUE));

        /**
         * The saturation of this layer. 1.0 uses the unmodified imagery color. Less than 1.0 reduces the
         * saturation while greater than 1.0 increases it.
         *
         * @type {Number}
         * @default {@link ImageryLayer.DEFAULT_SATURATION}
         */
        this.saturation = defaultValue(options.saturation, defaultValue(imageryProvider.defaultSaturation, ImageryLayer.DEFAULT_SATURATION));

        /**
         * The gamma correction to apply to this layer.  1.0 uses the unmodified imagery color.
         *
         * @type {Number}
         * @default {@link ImageryLayer.DEFAULT_GAMMA}
         */
        this.gamma = defaultValue(options.gamma, defaultValue(imageryProvider.defaultGamma, ImageryLayer.DEFAULT_GAMMA));

        /**
         * The {@link ImagerySplitDirection} to apply to this layer.
         *
         * @type {ImagerySplitDirection}
         * @default {@link ImageryLayer.DEFAULT_SPLIT}
         */
        this.splitDirection = defaultValue(options.splitDirection, defaultValue(imageryProvider.defaultSplit, ImageryLayer.DEFAULT_SPLIT));

        /**
         * The {@link TextureMinificationFilter} to apply to this layer.
         * Possible values are {@link TextureMinificationFilter.LINEAR} (the default)
         * and {@link TextureMinificationFilter.NEAREST}.
         *
         * To take effect, this property must be set immediately after adding the imagery layer.
         * Once a texture is loaded it won't be possible to change the texture filter used.
         *
         * @type {TextureMinificationFilter}
         * @default {@link ImageryLayer.DEFAULT_MINIFICATION_FILTER}
         */
        this.minificationFilter = defaultValue(options.minificationFilter, defaultValue(imageryProvider.defaultMinificationFilter, ImageryLayer.DEFAULT_MINIFICATION_FILTER));

        /**
         * The {@link TextureMagnificationFilter} to apply to this layer.
         * Possible values are {@link TextureMagnificationFilter.LINEAR} (the default)
         * and {@link TextureMagnificationFilter.NEAREST}.
         *
         * To take effect, this property must be set immediately after adding the imagery layer.
         * Once a texture is loaded it won't be possible to change the texture filter used.
         *
         * @type {TextureMagnificationFilter}
         * @default {@link ImageryLayer.DEFAULT_MAGNIFICATION_FILTER}
         */
        this.magnificationFilter = defaultValue(options.magnificationFilter, defaultValue(imageryProvider.defaultMagnificationFilter, ImageryLayer.DEFAULT_MAGNIFICATION_FILTER));

        /**
         * Determines if this layer is shown.
         *
         * @type {Boolean}
         * @default true
         */
        this.show = defaultValue(options.show, true);

        this._minimumTerrainLevel = options.minimumTerrainLevel;
        this._maximumTerrainLevel = options.maximumTerrainLevel;

        this._rectangle = defaultValue(options.rectangle, Rectangle.MAX_VALUE);
        this._maximumAnisotropy = options.maximumAnisotropy;

        this._imageryCache = {};

        this._skeletonPlaceholder = new TileImagery(Imagery.createPlaceholder(this));

        // The value of the show property on the last update.
        this._show = true;

        // The index of this layer in the ImageryLayerCollection.
        this._layerIndex = -1;

        // true if this is the base (lowest shown) layer.
        this._isBaseLayer = false;

        this._requestImageError = undefined;

        this._reprojectComputeCommands = [];

        var reprojectionVertexWidth = defaultValue(options.projectedImageryReprojectionWidth, ImageryLayer.DEFAULT_PROJECTED_IMAGERY_REPROJECTION_WIDTH);
        this._arbitraryReprojectionWidth = CesiumMath.clamp(reprojectionVertexWidth, 2, 255);

        /**
         * Rectangle cutout in this layer of imagery.
         *
         * @type {Rectangle}
         */
        this.cutoutRectangle = options.cutoutRectangle;
    }

    defineProperties(ImageryLayer.prototype, {

        /**
         * Gets the imagery provider for this layer.
         * @memberof ImageryLayer.prototype
         * @type {ImageryProvider}
         * @readonly
         */
        imageryProvider : {
            get: function() {
                return this._imageryProvider;
            }
        },

        /**
         * Gets the rectangle of this layer.  If this rectangle is smaller than the rectangle of the
         * {@link ImageryProvider}, only a portion of the imagery provider is shown.
         * @memberof ImageryLayer.prototype
         * @type {Rectangle}
         * @readonly
         */
        rectangle: {
            get: function() {
                return this._rectangle;
            }
        }
    });

    /**
     * This value is used as the default brightness for the imagery layer if one is not provided during construction
     * or by the imagery provider. This value does not modify the brightness of the imagery.
     * @type {Number}
     * @default 1.0
     */
    ImageryLayer.DEFAULT_BRIGHTNESS = 1.0;
    /**
     * This value is used as the default contrast for the imagery layer if one is not provided during construction
     * or by the imagery provider. This value does not modify the contrast of the imagery.
     * @type {Number}
     * @default 1.0
     */
    ImageryLayer.DEFAULT_CONTRAST = 1.0;
    /**
     * This value is used as the default hue for the imagery layer if one is not provided during construction
     * or by the imagery provider. This value does not modify the hue of the imagery.
     * @type {Number}
     * @default 0.0
     */
    ImageryLayer.DEFAULT_HUE = 0.0;
    /**
     * This value is used as the default saturation for the imagery layer if one is not provided during construction
     * or by the imagery provider. This value does not modify the saturation of the imagery.
     * @type {Number}
     * @default 1.0
     */
    ImageryLayer.DEFAULT_SATURATION = 1.0;
    /**
     * This value is used as the default gamma for the imagery layer if one is not provided during construction
     * or by the imagery provider. This value does not modify the gamma of the imagery.
     * @type {Number}
     * @default 1.0
     */
    ImageryLayer.DEFAULT_GAMMA = 1.0;

    /**
     * This value is used as the default split for the imagery layer if one is not provided during construction
     * or by the imagery provider.
     * @type {ImagerySplitDirection}
     * @default ImagerySplitDirection.NONE
     */
    ImageryLayer.DEFAULT_SPLIT = ImagerySplitDirection.NONE;

    /**
     * This value is used as the default texture minification filter for the imagery layer if one is not provided
     * during construction or by the imagery provider.
     * @type {TextureMinificationFilter}
     * @default TextureMinificationFilter.LINEAR
     */
    ImageryLayer.DEFAULT_MINIFICATION_FILTER = TextureMinificationFilter.LINEAR;

    /**
     * This value is used as the default texture magnification filter for the imagery layer if one is not provided
     * during construction or by the imagery provider.
     * @type {TextureMagnificationFilter}
     * @default TextureMagnificationFilter.LINEAR
     */
    ImageryLayer.DEFAULT_MAGNIFICATION_FILTER = TextureMagnificationFilter.LINEAR;

    /**
     * This value is used as the default grid width when reprojecting imagery that uses a {@link ProjectedImageryTilingScheme}.
     * @type {Number}
     * @default 128
     */
    ImageryLayer.DEFAULT_PROJECTED_IMAGERY_REPROJECTION_WIDTH = 128;

    /**
     * Gets a value indicating whether this layer is the base layer in the
     * {@link ImageryLayerCollection}.  The base layer is the one that underlies all
     * others.  It is special in that it is treated as if it has global rectangle, even if
     * it actually does not, by stretching the texels at the edges over the entire
     * globe.
     *
     * @returns {Boolean} true if this is the base layer; otherwise, false.
     */
    ImageryLayer.prototype.isBaseLayer = function() {
        return this._isBaseLayer;
    };

    /**
     * Returns true if this object was destroyed; otherwise, false.
     * <br /><br />
     * If this object was destroyed, it should not be used; calling any function other than
     * <code>isDestroyed</code> will result in a {@link DeveloperError} exception.
     *
     * @returns {Boolean} True if this object was destroyed; otherwise, false.
     *
     * @see ImageryLayer#destroy
     */
    ImageryLayer.prototype.isDestroyed = function() {
        return false;
    };

    /**
     * Destroys the WebGL resources held by this object.  Destroying an object allows for deterministic
     * release of WebGL resources, instead of relying on the garbage collector to destroy this object.
     * <br /><br />
     * Once an object is destroyed, it should not be used; calling any function other than
     * <code>isDestroyed</code> will result in a {@link DeveloperError} exception.  Therefore,
     * assign the return value (<code>undefined</code>) to the object as done in the example.
     *
     * @exception {DeveloperError} This object was destroyed, i.e., destroy() was called.
     *
     *
     * @example
     * imageryLayer = imageryLayer && imageryLayer.destroy();
     *
     * @see ImageryLayer#isDestroyed
     */
    ImageryLayer.prototype.destroy = function() {
        return destroyObject(this);
    };

    var imageryBoundsScratch = new Rectangle();
    var tileImageryBoundsScratch = new Rectangle();
    var clippedRectangleScratch = new Rectangle();
    var terrainRectangleScratch = new Rectangle();

    /**
     * Computes the intersection of this layer's rectangle with the imagery provider's availability rectangle,
     * producing the overall bounds of imagery that can be produced by this layer.
     *
     * @returns {Promise.<Rectangle>} A promise to a rectangle which defines the overall bounds of imagery that can be produced by this layer.
     *
     * @example
     * // Zoom to an imagery layer.
     * imageryLayer.getViewableRectangle().then(function (rectangle) {
     *     return camera.flyTo({
     *         destination: rectangle
     *     });
     * });
     */
    ImageryLayer.prototype.getViewableRectangle = function() {
        var imageryProvider = this._imageryProvider;
        var rectangle = this._rectangle;
        return imageryProvider.readyPromise.then(function() {
            return Rectangle.intersection(imageryProvider.rectangle, rectangle);
        });
    };

    /**
     * Create skeletons for the imagery tiles that partially or completely overlap a given terrain
     * tile.
     *
     * @private
     *
     * @param {Tile} tile The terrain tile.
     * @param {TerrainProvider} terrainProvider The terrain provider associated with the terrain tile.
     * @param {Number} insertionPoint The position to insert new skeletons before in the tile's imagery list.
     * @returns {Boolean} true if this layer overlaps any portion of the terrain tile; otherwise, false.
     */
    ImageryLayer.prototype._createTileImagerySkeletons = function(tile, terrainProvider, insertionPoint) {
        var surfaceTile = tile.data;

        if (defined(this._minimumTerrainLevel) && tile.level < this._minimumTerrainLevel) {
            return false;
        }
        if (defined(this._maximumTerrainLevel) && tile.level > this._maximumTerrainLevel) {
            return false;
        }

        var imageryProvider = this._imageryProvider;

        if (!defined(insertionPoint)) {
            insertionPoint = surfaceTile.imagery.length;
        }

        if (!imageryProvider.ready) {
            // The imagery provider is not ready, so we can't create skeletons, yet.
            // Instead, add a placeholder so that we'll know to create
            // the skeletons once the provider is ready.
            this._skeletonPlaceholder.loadingImagery.addReference();
            surfaceTile.imagery.splice(insertionPoint, 0, this._skeletonPlaceholder);
            return true;
        }

        // Use Web Mercator for our texture coordinate computations if this imagery layer uses
        // that projection and the terrain tile falls entirely inside the valid bounds of the
        // projection.
        var useWebMercatorT = imageryProvider.tilingScheme.projection instanceof WebMercatorProjection &&
                              tile.rectangle.north < WebMercatorProjection.MaximumLatitude &&
                              tile.rectangle.south > -WebMercatorProjection.MaximumLatitude;

        // Compute the rectangle of the imagery from this imageryProvider that overlaps
        // the geometry tile.  The ImageryProvider and ImageryLayer both have the
        // opportunity to constrain the rectangle.  The imagery TilingScheme's rectangle
        // always fully contains the ImageryProvider's rectangle.
        var imageryBounds = Rectangle.intersection(imageryProvider.rectangle, this._rectangle, imageryBoundsScratch);
        var rectangle = Rectangle.intersection(tile.rectangle, imageryBounds, tileImageryBoundsScratch);

        if (!defined(rectangle)) {
            // There is no overlap between this terrain tile and this imagery
            // provider.  Unless this is the base layer, no skeletons need to be created.
            // We stretch texels at the edge of the base layer over the entire globe.
            if (!this.isBaseLayer()) {
                return false;
            }

            var baseImageryRectangle = imageryBounds;
            var baseTerrainRectangle = tile.rectangle;
            rectangle = tileImageryBoundsScratch;

            if (baseTerrainRectangle.south >= baseImageryRectangle.north) {
                rectangle.north = rectangle.south = baseImageryRectangle.north;
            } else if (baseTerrainRectangle.north <= baseImageryRectangle.south) {
                rectangle.north = rectangle.south = baseImageryRectangle.south;
            } else {
                rectangle.south = Math.max(baseTerrainRectangle.south, baseImageryRectangle.south);
                rectangle.north = Math.min(baseTerrainRectangle.north, baseImageryRectangle.north);
            }

            if (baseTerrainRectangle.west >= baseImageryRectangle.east) {
                rectangle.west = rectangle.east = baseImageryRectangle.east;
            } else if (baseTerrainRectangle.east <= baseImageryRectangle.west) {
                rectangle.west = rectangle.east = baseImageryRectangle.west;
            } else {
                rectangle.west = Math.max(baseTerrainRectangle.west, baseImageryRectangle.west);
                rectangle.east = Math.min(baseTerrainRectangle.east, baseImageryRectangle.east);
            }
        }

        var latitudeClosestToEquator = 0.0;
        if (rectangle.south > 0.0) {
            latitudeClosestToEquator = rectangle.south;
        } else if (rectangle.north < 0.0) {
            latitudeClosestToEquator = rectangle.north;
        }

        // Compute the required level in the imagery tiling scheme.
        // The errorRatio should really be imagerySSE / terrainSSE rather than this hard-coded value.
        // But first we need configurable imagery SSE and we need the rendering to be able to handle more
        // images attached to a terrain tile than there are available texture units.  So that's for the future.
        var errorRatio = 1.0;
        var targetGeometricError = errorRatio * terrainProvider.getLevelMaximumGeometricError(tile.level);
        var imageryLevel = getLevelWithMaximumTexelSpacing(this, targetGeometricError, latitudeClosestToEquator);
        imageryLevel = Math.max(0, imageryLevel);
        var maximumLevel = imageryProvider.maximumLevel;
        if (imageryLevel > maximumLevel) {
            imageryLevel = maximumLevel;
        }

        if (defined(imageryProvider.minimumLevel)) {
            var minimumLevel = imageryProvider.minimumLevel;
            if (imageryLevel < minimumLevel) {
                imageryLevel = minimumLevel;
            }
        }

        var imageryTilingScheme = imageryProvider.tilingScheme;
        var northwestTileCoordinates = imageryTilingScheme.positionToTileXY(Rectangle.northwest(rectangle), imageryLevel);
        var southeastTileCoordinates = imageryTilingScheme.positionToTileXY(Rectangle.southeast(rectangle), imageryLevel);

        // If the southeast corner of the rectangle lies very close to the north or west side
        // of the southeast tile, we don't actually need the southernmost or easternmost
        // tiles.
        // Similarly, if the northwest corner of the rectangle lies very close to the south or east side
        // of the northwest tile, we don't actually need the northernmost or westernmost tiles.

        // We define "very close" as being within 1/512 of the width of the tile.
        var veryCloseX = tile.rectangle.width / 512.0;
        var veryCloseY = tile.rectangle.height / 512.0;

        var northwestTileRectangle = imageryTilingScheme.tileXYToRectangle(northwestTileCoordinates.x, northwestTileCoordinates.y, imageryLevel);
        if (Math.abs(northwestTileRectangle.south - tile.rectangle.north) < veryCloseY && northwestTileCoordinates.y < southeastTileCoordinates.y) {
            ++northwestTileCoordinates.y;
        }
        if (Math.abs(northwestTileRectangle.east - tile.rectangle.west) < veryCloseX && northwestTileCoordinates.x < southeastTileCoordinates.x) {
            ++northwestTileCoordinates.x;
        }

        var southeastTileRectangle = imageryTilingScheme.tileXYToRectangle(southeastTileCoordinates.x, southeastTileCoordinates.y, imageryLevel);
        if (Math.abs(southeastTileRectangle.north - tile.rectangle.south) < veryCloseY && southeastTileCoordinates.y > northwestTileCoordinates.y) {
            --southeastTileCoordinates.y;
        }
        if (Math.abs(southeastTileRectangle.west - tile.rectangle.east) < veryCloseX && southeastTileCoordinates.x > northwestTileCoordinates.x) {
            --southeastTileCoordinates.x;
        }

        // Create TileImagery instances for each imagery tile overlapping this terrain tile.
        // We need to do all texture coordinate computations in the imagery tile's tiling scheme.

        var terrainRectangle = Rectangle.clone(tile.rectangle, terrainRectangleScratch);
        var imageryRectangle = imageryTilingScheme.tileXYToRectangle(northwestTileCoordinates.x, northwestTileCoordinates.y, imageryLevel);
        var clippedImageryRectangle = Rectangle.intersection(imageryRectangle, imageryBounds, clippedRectangleScratch);

        var imageryTileXYToRectangle;
        if (useWebMercatorT) {
            imageryTilingScheme.rectangleToNativeRectangle(terrainRectangle, terrainRectangle);
            imageryTilingScheme.rectangleToNativeRectangle(imageryRectangle, imageryRectangle);
            imageryTilingScheme.rectangleToNativeRectangle(clippedImageryRectangle, clippedImageryRectangle);
            imageryTilingScheme.rectangleToNativeRectangle(imageryBounds, imageryBounds);
            imageryTileXYToRectangle = imageryTilingScheme.tileXYToNativeRectangle.bind(imageryTilingScheme);
            veryCloseX = terrainRectangle.width / 512.0;
            veryCloseY = terrainRectangle.height / 512.0;
        } else {
            imageryTileXYToRectangle = imageryTilingScheme.tileXYToRectangle.bind(imageryTilingScheme);
        }

        var minU;
        var maxU = 0.0;

        var minV = 1.0;
        var maxV;

        // If this is the northern-most or western-most tile in the imagery tiling scheme,
        // it may not start at the northern or western edge of the terrain tile.
        // Calculate where it does start.
        if (!this.isBaseLayer() && Math.abs(clippedImageryRectangle.west - terrainRectangle.west) >= veryCloseX) {
            maxU = Math.min(1.0, (clippedImageryRectangle.west - terrainRectangle.west) / terrainRectangle.width);
        }

        if (!this.isBaseLayer() && Math.abs(clippedImageryRectangle.north - terrainRectangle.north) >= veryCloseY) {
            minV = Math.max(0.0, (clippedImageryRectangle.north - terrainRectangle.south) / terrainRectangle.height);
        }

        var initialMinV = minV;

        for ( var i = northwestTileCoordinates.x; i <= southeastTileCoordinates.x; i++) {
            minU = maxU;

            imageryRectangle = imageryTileXYToRectangle(i, northwestTileCoordinates.y, imageryLevel);
            clippedImageryRectangle = Rectangle.simpleIntersection(imageryRectangle, imageryBounds, clippedRectangleScratch);

            if (!defined(clippedImageryRectangle)) {
                continue;
            }

            maxU = Math.min(1.0, (clippedImageryRectangle.east - terrainRectangle.west) / terrainRectangle.width);

            // If this is the eastern-most imagery tile mapped to this terrain tile,
            // and there are more imagery tiles to the east of this one, the maxU
            // should be 1.0 to make sure rounding errors don't make the last
            // image fall shy of the edge of the terrain tile.
            if (i === southeastTileCoordinates.x && (this.isBaseLayer() || Math.abs(clippedImageryRectangle.east - terrainRectangle.east) < veryCloseX)) {
                maxU = 1.0;
            }

            minV = initialMinV;

            for ( var j = northwestTileCoordinates.y; j <= southeastTileCoordinates.y; j++) {
                maxV = minV;

                imageryRectangle = imageryTileXYToRectangle(i, j, imageryLevel);
                clippedImageryRectangle = Rectangle.simpleIntersection(imageryRectangle, imageryBounds, clippedRectangleScratch);

                if (!defined(clippedImageryRectangle)) {
                    continue;
                }

                minV = Math.max(0.0, (clippedImageryRectangle.south - terrainRectangle.south) / terrainRectangle.height);

                // If this is the southern-most imagery tile mapped to this terrain tile,
                // and there are more imagery tiles to the south of this one, the minV
                // should be 0.0 to make sure rounding errors don't make the last
                // image fall shy of the edge of the terrain tile.
                if (j === southeastTileCoordinates.y && (this.isBaseLayer() || Math.abs(clippedImageryRectangle.south - terrainRectangle.south) < veryCloseY)) {
                    minV = 0.0;
                }

                var texCoordsRectangle = new Cartesian4(minU, minV, maxU, maxV);
                var imagery = this.getImageryFromCache(i, j, imageryLevel);
                surfaceTile.imagery.splice(insertionPoint, 0, new TileImagery(imagery, texCoordsRectangle, useWebMercatorT));
                ++insertionPoint;
            }
        }

        return true;
    };

    /**
     * Calculate the translation and scale for a particular {@link TileImagery} attached to a
     * particular terrain tile.
     *
     * @private
     *
     * @param {Tile} tile The terrain tile.
     * @param {TileImagery} tileImagery The imagery tile mapping.
     * @returns {Cartesian4} The translation and scale where X and Y are the translation and Z and W
     *          are the scale.
     */
    ImageryLayer.prototype._calculateTextureTranslationAndScale = function(tile, tileImagery) {
        var imageryRectangle = tileImagery.readyImagery.rectangle;
        var terrainRectangle = tile.rectangle;

        if (tileImagery.useWebMercatorT) {
            var tilingScheme = tileImagery.readyImagery.imageryLayer.imageryProvider.tilingScheme;
            imageryRectangle = tilingScheme.rectangleToNativeRectangle(imageryRectangle, imageryBoundsScratch);
            terrainRectangle = tilingScheme.rectangleToNativeRectangle(terrainRectangle, terrainRectangleScratch);
        }

        var terrainWidth = terrainRectangle.width;
        var terrainHeight = terrainRectangle.height;

        var scaleX = terrainWidth / imageryRectangle.width;
        var scaleY = terrainHeight / imageryRectangle.height;
        return new Cartesian4(
                scaleX * (terrainRectangle.west - imageryRectangle.west) / terrainWidth,
                scaleY * (terrainRectangle.south - imageryRectangle.south) / terrainHeight,
                scaleX,
                scaleY);
    };

    /**
     * Request a particular piece of imagery from the imagery provider.  This method handles raising an
     * error event if the request fails, and retrying the request if necessary.
     *
     * @private
     *
     * @param {Imagery} imagery The imagery to request.
     */
    ImageryLayer.prototype._requestImagery = function(imagery) {
        var imageryProvider = this._imageryProvider;

        var that = this;

        function success(image) {
            if (!defined(image)) {
                return failure();
            }

            imagery.image = image;
            imagery.state = ImageryState.RECEIVED;
            imagery.request = undefined;

            TileProviderError.handleSuccess(that._requestImageError);
        }

        function failure(e) {
            if (imagery.request.state === RequestState.CANCELLED) {
                // Cancelled due to low priority - try again later.
                imagery.state = ImageryState.UNLOADED;
                imagery.request = undefined;
                return;
            }

            // Initially assume failure.  handleError may retry, in which case the state will
            // change to TRANSITIONING.
            imagery.state = ImageryState.FAILED;
            imagery.request = undefined;

            var message = 'Failed to obtain image tile X: ' + imagery.x + ' Y: ' + imagery.y + ' Level: ' + imagery.level + '.';
            that._requestImageError = TileProviderError.handleError(
                    that._requestImageError,
                    imageryProvider,
                    imageryProvider.errorEvent,
                    message,
                    imagery.x, imagery.y, imagery.level,
                    doRequest,
                    e);
        }

        function doRequest() {
            var request = new Request({
                throttle : false,
                throttleByServer : true,
                type : RequestType.IMAGERY
            });
            imagery.request = request;
            imagery.state = ImageryState.TRANSITIONING;
            var imagePromise = imageryProvider.requestImage(imagery.x, imagery.y, imagery.level, request);

            if (!defined(imagePromise)) {
                // Too many parallel requests, so postpone loading tile.
                imagery.state = ImageryState.UNLOADED;
                imagery.request = undefined;
                return;
            }

            if (defined(imageryProvider.getTileCredits)) {
                imagery.credits = imageryProvider.getTileCredits(imagery.x, imagery.y, imagery.level);
            }

            when(imagePromise, success, failure);
        }

        doRequest();
    };

    ImageryLayer.prototype._createTextureWebGL = function(context, imagery) {
        var sampler = new Sampler({
            minificationFilter : this.minificationFilter,
            magnificationFilter : this.magnificationFilter
        });

        var image = imagery.image;

        if (defined(image.internalFormat)) {
            return new Texture({
                context : context,
                pixelFormat : image.internalFormat,
                width : image.width,
                height : image.height,
                source : {
                    arrayBufferView : image.bufferView
                },
                sampler : sampler
            });
        }
        return new Texture({
            context : context,
            source : image,
            pixelFormat : this._imageryProvider.hasAlphaChannel ? PixelFormat.RGBA : PixelFormat.RGB,
            sampler : sampler
        });
    };

    /**
     * Request a particular piece of projected imagery from the imagery provider that will be integrated into a
     * geographic-projected Imagery tile.
     *
     * This method handles raising an error event if the request fails, and retrying the request if necessary.
     *
     * @private
     *
     * @param {Imagery} imagery The imagery to request.
     * @param {Number[]} projectedIndices The x/y coordinates of the projected images to be requested.
     * @param {Number} level The level of the projected images to request.
     * @param {Number} imageIndex The index of the image to request.
     * @param {Function} [priorityFunction] The priority function used for sorting the imagery request.
     */
    ImageryLayer.prototype._requestProjectedImages = function(imagery, projectedIndices, level, imageIndex, priorityFunction) {
        var imageryProvider = this._imageryProvider;

        var indicesStart = imageIndex * 2;
        var x = projectedIndices[indicesStart];
        var y = projectedIndices[indicesStart + 1];
        var finalImage = indicesStart === (projectedIndices.length - 2);

        var that = this;

        function success(image) {
            if (!defined(image)) {
                return failure(undefined);
            }

            imagery.projectedImages[imageIndex] = image;
            imagery.request = undefined;

            if (finalImage) {
                imagery.state = ImageryState.RECEIVED;
                return;
            }

            TileProviderError.handleSuccess(that._requestImageError);

            that._requestProjectedImages(imagery, projectedIndices, level, imageIndex + 1, priorityFunction);
        }

        function failure(e) {
            if (imagery.request.state === RequestState.CANCELLED) {
                // Cancelled due to low priority - try again later.
                imagery.state = ImageryState.UNLOADED;
                imagery.request = undefined;
                return;
            }

            // Initially assume failure.  handleError may retry, in which case the state will
            // change to TRANSITIONING.
            imagery.state = ImageryState.FAILED;
            imagery.request = undefined;

            var message = 'Failed to obtain image tile X: ' + x + ' Y: ' + y + ' Level: ' + level + '. ';
            that._requestImageError = TileProviderError.handleError(
                    that._requestImageError,
                    imageryProvider,
                    imageryProvider.errorEvent,
                    message,
                    x, y, level,
                    doRequest,
                    e);
        }

        function doRequest() {
            var request = new Request({
                throttle : true,
                throttleByServer : true,
                type : RequestType.IMAGERY,
                priorityFunction : priorityFunction
            });
            imagery.request = request;
            imagery.state = ImageryState.TRANSITIONING;
            var imagePromise = imageryProvider.requestImage(x, y, level, request);

            if (!defined(imagePromise)) {
                // Too many parallel requests, so postpone loading tile.
                imagery.state = ImageryState.UNLOADED;
                imagery.request = undefined;
                return;
            }

            if (defined(imageryProvider.getTileCredits) && finalImage) {
                imagery.credits = imageryProvider.getTileCredits(x, y, level);
            }

            when(imagePromise, success, failure);
        }

        doRequest();
    };

    /**
     * Request a particular piece of projected imagery from the imagery provider that will be integrated into a
     * geographic-projected Imagery tile.
     *
     * This method handles raising an error event if the request fails, and retrying the request if necessary.
     *
     * @private
     *
     * @param {Imagery} imagery The imagery to request.
     * @param {Number[]} projectedIndices The x/y coordinates of the projected images to be requested.
     * @param {Number} level The level of the projected images to request.
     * @param {Number} imageIndex The index of the image to request.
     * @param {Function} [priorityFunction] The priority function used for sorting the imagery request.
     */
    ImageryLayer.prototype._requestProjectedImages = function(imagery, projectedIndices, level, imageIndex, priorityFunction) {
        var imageryProvider = this._imageryProvider;

        var indicesStart = imageIndex * 2;
        var x = projectedIndices[indicesStart];
        var y = projectedIndices[indicesStart + 1];
        var finalImage = indicesStart === (projectedIndices.length - 2);

        var that = this;

        function success(image) {
            if (!defined(image)) {
                return failure(undefined);
            }

            imagery.projectedImages[imageIndex] = image;
            imagery.request = undefined;

            if (finalImage) {
                imagery.state = ImageryState.RECEIVED;
                return;
            }

            TileProviderError.handleSuccess(that._requestImageError);

            that._requestProjectedImages(imagery, projectedIndices, level, imageIndex + 1, priorityFunction);
        }

        function failure(e) {
            if (imagery.request.state === RequestState.CANCELLED) {
                // Cancelled due to low priority - try again later.
                imagery.state = ImageryState.UNLOADED;
                imagery.request = undefined;
                return;
            }

            // Initially assume failure.  handleError may retry, in which case the state will
            // change to TRANSITIONING.
            imagery.state = ImageryState.FAILED;
            imagery.request = undefined;

            var message = 'Failed to obtain image tile X: ' + x + ' Y: ' + y + ' Level: ' + level + '. ';
            that._requestImageError = TileProviderError.handleError(
                    that._requestImageError,
                    imageryProvider,
                    imageryProvider.errorEvent,
                    message,
                    x, y, level,
                    doRequest,
                    e);
        }

        function doRequest() {
            var request = new Request({
                throttle : true,
                throttleByServer : true,
                type : RequestType.IMAGERY,
                priorityFunction : priorityFunction
            });
            imagery.request = request;
            imagery.state = ImageryState.TRANSITIONING;
            var imagePromise = imageryProvider.requestImage(x, y, level, request);

            if (!defined(imagePromise)) {
                // Too many parallel requests, so postpone loading tile.
                imagery.state = ImageryState.UNLOADED;
                imagery.request = undefined;
                return;
            }

            if (defined(imageryProvider.getTileCredits) && finalImage) {
                imagery.credits = imageryProvider.getTileCredits(x, y, level);
            }

            when(imagePromise, success, failure);
        }

        doRequest();
    };

    /**
     * Create a WebGL texture for a given {@link Imagery} instance.
     *
     * @private
     *
     * @param {Context} context The rendered context to use to create textures.
     * @param {Imagery} imagery The imagery for which to create a texture.
     */
    ImageryLayer.prototype._createTexture = function(context, imagery) {
        var imageryProvider = this._imageryProvider;
        var image = imagery.image;

        // If this imagery provider has a discard policy, use it to check if this
        // image should be discarded.
        if (defined(imageryProvider.tileDiscardPolicy)) {
            var discardPolicy = imageryProvider.tileDiscardPolicy;
            if (defined(discardPolicy)) {
                // If the discard policy is not ready yet, transition back to the
                // RECEIVED state and we'll try again next time.
                if (!discardPolicy.isReady()) {
                    imagery.state = ImageryState.RECEIVED;
                    return;
                }

                // Mark discarded imagery tiles invalid.  Parent imagery will be used instead.
                if (discardPolicy.shouldDiscardImage(image)) {
                    imagery.state = ImageryState.INVALID;
                    return;
                }
            }
        }

        //>>includeStart('debug', pragmas.debug);
        if (this.minificationFilter !== TextureMinificationFilter.NEAREST &&
            this.minificationFilter !== TextureMinificationFilter.LINEAR) {
            throw new DeveloperError('ImageryLayer minification filter must be NEAREST or LINEAR');
        }
        //>>includeEnd('debug');

        // Imagery does not need to be discarded, so upload it to WebGL.
        var texture = this._createTextureWebGL(context, imagery);

        if (imageryProvider.tilingScheme.projection instanceof WebMercatorProjection) {
            imagery.textureWebMercator = texture;
        } else {
            imagery.texture = texture;
        }
        imagery.image = undefined;
        imagery.state = ImageryState.TEXTURE_LOADED;
    };

    /**
     * Creates WebGL textures for each image in a given multi-source {@link Imagery} instance.
     * @private
     *
     * @param {Context} context The rendered context to use to create textures.
     * @param {Imagery} imagery The imagery for which to create a texture.
     */
    ImageryLayer.prototype._createMultipleTextures = function(context, imagery) {
        var imageryProvider = this._imageryProvider;
        var projectedImages = imagery.projectedImages;
        var projectedImagesLength = projectedImages.length;
        var i;

        // If this imagery provider has a discard policy, use it to check if the
        // images should be discarded.
        if (defined(imageryProvider.tileDiscardPolicy)) {
            var discardPolicy = imageryProvider.tileDiscardPolicy;
            if (defined(discardPolicy)) {
                // If the discard policy is not ready yet, transition back to the
                // RECEIVED state and we'll try again next time.
                if (!discardPolicy.isReady()) {
                    imagery.state = ImageryState.RECEIVED;
                    return;
                }

                // If any imagery tiles are invalid, mark the generated imagery tile as invalid.
                // Parent imagery will be used instead.
                for (i = 0; i < projectedImagesLength; i++) {
                    if (discardPolicy.shouldDiscardImage(projectedImages[i])) {

                        //>>includeStart('debug', pragmas.debug);
                        oneTimeWarning('Discarding images from an imagery tileset in this projection may cause portions of other images to also be discarded.');
                        //>>includeEnd('debug');

                        imagery.state = ImageryState.INVALID;
                        return;
                    }
                }
            }
        }

        //>>includeStart('debug', pragmas.debug);
        if (this.minificationFilter !== TextureMinificationFilter.NEAREST &&
            this.minificationFilter !== TextureMinificationFilter.LINEAR) {
            throw new DeveloperError('ImageryLayer minification filter must be NEAREST or LINEAR');
        }
        //>>includeEnd('debug');

        var sampler = new Sampler({
            minificationFilter : this.minificationFilter,
            magnificationFilter : this.magnificationFilter
        });

        for (i = 0; i < projectedImagesLength; i++) {
            var image = projectedImages[i];

            var texture;
            if (defined(image.internalFormat)) {
                texture = new Texture({
                    context : context,
                    pixelFormat : image.internalFormat,
                    width : image.width,
                    height : image.height,
                    source : {
                        arrayBufferView : image.bufferView
                    },
                    sampler : sampler
                });
            } else {
                texture = new Texture({
                    context : context,
                    source : image,
                    pixelFormat : imageryProvider.hasAlphaChannel ? PixelFormat.RGBA : PixelFormat.RGB,
                    sampler : sampler
                });
            }
            if (defined(image.destroy)) {
                image.destroy();
            }

            imagery.projectedTextures[i] = texture;
        }
        imagery.projectedImages.length = 0;
        imagery.state = ImageryState.TEXTURE_LOADED;
    };

    function getSamplerKey(minificationFilter, magnificationFilter, maximumAnisotropy) {
        return minificationFilter + ':' + magnificationFilter + ':' + maximumAnisotropy;
    }

    ImageryLayer.prototype._finalizeReprojectTexture = function(context, texture) {
        var minificationFilter = this.minificationFilter;
        var magnificationFilter = this.magnificationFilter;
        var usesLinearTextureFilter = minificationFilter === TextureMinificationFilter.LINEAR && magnificationFilter === TextureMagnificationFilter.LINEAR;
        // Use mipmaps if this texture has power-of-two dimensions.
        // In addition, mipmaps are only generated if the texture filters are both LINEAR.
        if (usesLinearTextureFilter && !PixelFormat.isCompressedFormat(texture.pixelFormat) && CesiumMath.isPowerOfTwo(texture.width) && CesiumMath.isPowerOfTwo(texture.height)) {
            minificationFilter = TextureMinificationFilter.LINEAR_MIPMAP_LINEAR;
            var maximumSupportedAnisotropy = ContextLimits.maximumTextureFilterAnisotropy;
            var maximumAnisotropy = Math.min(maximumSupportedAnisotropy, defaultValue(this._maximumAnisotropy, maximumSupportedAnisotropy));
            var mipmapSamplerKey = getSamplerKey(minificationFilter, magnificationFilter, maximumAnisotropy);
            var mipmapSamplers = context.cache.imageryLayerMipmapSamplers;
            if (!defined(mipmapSamplers)) {
                mipmapSamplers = {};
                context.cache.imageryLayerMipmapSamplers = mipmapSamplers;
            }
            var mipmapSampler = mipmapSamplers[mipmapSamplerKey];
            if (!defined(mipmapSampler)) {
                mipmapSampler = mipmapSamplers[mipmapSamplerKey] = new Sampler({
                    wrapS : TextureWrap.CLAMP_TO_EDGE,
                    wrapT : TextureWrap.CLAMP_TO_EDGE,
                    minificationFilter : minificationFilter,
                    magnificationFilter : magnificationFilter,
                    maximumAnisotropy : maximumAnisotropy
                });
            }
            texture.generateMipmap(MipmapHint.NICEST);
            texture.sampler = mipmapSampler;
        } else {
            var nonMipmapSamplerKey = getSamplerKey(minificationFilter, magnificationFilter, 0);
            var nonMipmapSamplers = context.cache.imageryLayerNonMipmapSamplers;
            if (!defined(nonMipmapSamplers)) {
                nonMipmapSamplers = {};
                context.cache.imageryLayerNonMipmapSamplers = nonMipmapSamplers;
            }
            var nonMipmapSampler = nonMipmapSamplers[nonMipmapSamplerKey];
            if (!defined(nonMipmapSampler)) {
                nonMipmapSampler = nonMipmapSamplers[nonMipmapSamplerKey] = new Sampler({
                    wrapS : TextureWrap.CLAMP_TO_EDGE,
                    wrapT : TextureWrap.CLAMP_TO_EDGE,
                    minificationFilter : minificationFilter,
                    magnificationFilter : magnificationFilter
                });
            }
            texture.sampler = nonMipmapSampler;
        }
    };

    /**
     * Enqueues a command re-projecting a texture to a {@link GeographicProjection} on the next update, if necessary, and generate
     * mipmaps for the geographic texture.
     *
     * @private
     *
     * @param {FrameState} frameState The frameState.
     * @param {Imagery} imagery The imagery instance to reproject.
     * @param {Boolean} [needGeographicProjection=true] True to reproject to geographic, or false if Web Mercator is fine.
     */
    ImageryLayer.prototype._reprojectTexture = function(frameState, imagery, needGeographicProjection) {
        var texture = imagery.textureWebMercator || imagery.texture;
        var rectangle = imagery.rectangle;
        var context = frameState.context;

        needGeographicProjection = defaultValue(needGeographicProjection, true);

        // Reproject this texture if it is not already in a geographic projection and
        // the pixels are more than 1e-5 radians apart.  The pixel spacing cutoff
        // avoids precision problems in the reprojection transformation while making
        // no noticeable difference in the georeferencing of the image.
        if (needGeographicProjection &&
            !(this._imageryProvider.tilingScheme.projection instanceof GeographicProjection) &&
            rectangle.width / texture.width > 1e-5) {
                var that = this;
                imagery.addReference();

                var computeCommand = new ComputeCommand({
                    persists : true,
                    owner : this,
                    // Update render resources right before execution instead of now.
                    // This allows different ImageryLayers to share the same vao and buffers.
                    preExecute : function(command) {
                        if (that._imageryProvider instanceof SingleTileProjectedImageryProvider) {
                            var projection = that._imageryProvider.tilingScheme.projection;
                            reprojectFromArbitrary(command, context, texture, that._imageryProvider.tilingScheme.tileXYToNativeRectangle(0, 0, 0), projection);
                        } else {
                            reprojectToGeographic(command, context, texture, imagery.rectangle);
                        }
                    },
                    postExecute : function(outputTexture) {
                        imagery.texture = outputTexture;
                        that._finalizeReprojectTexture(context, outputTexture);
                        imagery.state = ImageryState.READY;
                        imagery.releaseReference();
                    }
                });
                this._reprojectComputeCommands.push(computeCommand);
        } else {
            if (needGeographicProjection) {
                imagery.texture = texture;
            }
            this._finalizeReprojectTexture(context, texture);
            imagery.state = ImageryState.READY;
        }
    };

    function MakeCommandOptions() {
        this.projectedCoordinates = undefined;
        this.shaderProgram = undefined;
        this.context = undefined;
        this.outputTexture = undefined;
        this.imagery = undefined;
        this.imageryLayer = undefined;
        this.vertexArray = undefined;
        this.projectedRectangle = undefined;
        this.projectedTexture = undefined;
        this.final = undefined;
    }

    var arbitraryReprojectAttributeIndices = {
        position : 0,
        projectedCoordinates : 1
    };

    var geographicCartographicScratch = new Cartographic();
    var projectedScratch = new Cartesian3();

    /**
     * Enqueues commands re-projecting multiple textures to a {@link GeographicProjection} on the next update
     * and generate mipmaps for the geographic texture.
     */
    ImageryLayer.prototype._multisourceReprojectTexture = function(frameState, imagery) {
        var projectedTextures = imagery.projectedTextures;
        var projectedRectangles = imagery.projectedRectangles;
        var projectedTexturesLength = projectedTextures.length;
        var someTexture = projectedTextures[0];

        var width = someTexture.width;
        var height = someTexture.height;

        var outputTexture = imagery.texture = new Texture({
            context : frameState.context,
            width : width,
            height : height,
            pixelFormat : someTexture.pixelFormat,
            pixelDatatype : someTexture.pixelDatatype,
            preMultiplyAlpha : someTexture.preMultiplyAlpha
        });

        // Allocate memory for the mipmaps.  Failure to do this before rendering
        // to the texture via the FBO, and calling generateMipmap later,
        // will result in the texture appearing blank.  I can't pretend to
        // understand exactly why this is.
        if (CesiumMath.isPowerOfTwo(width) && CesiumMath.isPowerOfTwo(height)) {
            outputTexture.generateMipmap(MipmapHint.NICEST);
        }
        var index;
        var w;
        var h;

        var projection = this._imageryProvider.tilingScheme.sourceProjection;
        var context = frameState.context;
        var verticesWidth = this._arbitraryReprojectionWidth;
        var contextCache = context.cache;

        var sampler = contextCache.imageryLayer_arbitraryReprojectionSampler;
        if (!defined(sampler)) {
            sampler = contextCache.imageryLayer_arbitraryReprojectionSampler = new Sampler({
                wrapS : TextureWrap.CLAMP_TO_EDGE,
                wrapT : TextureWrap.CLAMP_TO_EDGE,
                minificationFilter : TextureMinificationFilter.LINEAR,
                magnificationFilter : TextureMagnificationFilter.LINEAR
            });
        }

        var shaderProgram = contextCache.imageryLayer_arbitraryReprojectionShader;
        if (!defined(shaderProgram)) {
            shaderProgram = contextCache.imageryLayer_arbitraryReprojectionShader = ShaderProgram.fromCache({
                context : context,
                vertexShaderSource : ReprojectArbitraryVS,
                fragmentShaderSource : ReprojectArbitraryFS,
                attributeLocations : arbitraryReprojectAttributeIndices
            });
        }

        var cachedVertexArrayKey = 'imageryLayer_reproject' + verticesWidth + '_vertexArray';
        var vertexArray = contextCache[cachedVertexArrayKey];
        if (!defined(vertexArray)) {
            // Create reuseable position and index buffers
            var positions = new Float32Array(verticesWidth * verticesWidth * 2);
            index = 0;
            var widthIncrement = 1.0 / (verticesWidth - 1);
            var heightIncrement = 1.0 / (verticesWidth - 1);
            for (w = 0; w < verticesWidth; w++) {
                for (h = 0; h < verticesWidth; h++) {
                    positions[index++] = w * widthIncrement;
                    positions[index++] = h * heightIncrement;
                }
            }

            var positionsBuffer = Buffer.createVertexBuffer({
                context : context,
                typedArray : positions,
                usage : BufferUsage.STATIC_DRAW
            });

            var indexBuffer = Buffer.createIndexBuffer({
                context : context,
                typedArray : TerrainProvider.getRegularGridIndices(verticesWidth, verticesWidth),
                usage : BufferUsage.STATIC_DRAW,
                indexDatatype : IndexDatatype.UNSIGNED_SHORT
            });

            vertexArray = contextCache[cachedVertexArrayKey] = new VertexArray({
                context: context,
                attributes: [{
                    index: arbitraryReprojectAttributeIndices.position,
                    vertexBuffer: positionsBuffer,
                    componentsPerAttribute: 2
                }, {
                    index: arbitraryReprojectAttributeIndices.projectedCoordinates,
                    vertexBuffer : Buffer.createVertexBuffer({
                        context : context,
                        sizeInBytes : verticesWidth * verticesWidth * 2 * 4,
                        usage : BufferUsage.STREAM_DRAW
                    }),
                    componentsPerAttribute: 2
                }],
                indexBuffer: indexBuffer
            });
        }

        // For each vertex in the target grid, project into the projection
        var cartographicRectangle = imagery.rectangle;
        var south = cartographicRectangle.south;
        var west = cartographicRectangle.west;

        var unprojectedWidthIncrement = cartographicRectangle.width / (verticesWidth - 1);
        var unprojectedHeightIncrement = cartographicRectangle.height / (verticesWidth - 1);
        var geographicCartographic = geographicCartographicScratch;
        var projected = projectedScratch;

        var projectedCoordinates = new Float32Array(verticesWidth * verticesWidth * 2);
        index = 0;
        for (w = 0; w < verticesWidth; w++) {
            for (h = 0; h < verticesWidth; h++) {
                geographicCartographic.longitude = west + w * unprojectedWidthIncrement;
                geographicCartographic.latitude = south + h * unprojectedHeightIncrement;

                projection.project(geographicCartographic, projected);

                projectedCoordinates[index++] = projected.x;
                projectedCoordinates[index++] = projected.y;
            }
        }

        for (var i = 0; i < projectedTexturesLength; i++) {
            imagery.addReference();
            var projectedTexture = projectedTextures[i];
            projectedTexture.sampler = sampler;

            var makeCommandOptions = new MakeCommandOptions();
            makeCommandOptions.shaderProgram = shaderProgram;
            makeCommandOptions.projectedCoordinates = projectedCoordinates;
            makeCommandOptions.context = context;
            makeCommandOptions.outputTexture = outputTexture;
            makeCommandOptions.imagery = imagery;
            makeCommandOptions.imageryLayer = this;
            makeCommandOptions.vertexArray = vertexArray;
            makeCommandOptions.projectedTexture = projectedTexture;
            makeCommandOptions.projectedRectangle = projectedRectangles[i];
            makeCommandOptions.final = (i === projectedTexturesLength - 1);

            var computeCommand = makeCommand(makeCommandOptions);
            this._reprojectComputeCommands.push(computeCommand);
        }
    };

    function makeCommand(makeCommandOptions) {
        var imagery = makeCommandOptions.imagery;
        return new ComputeCommand({
            persists : true,
            owner : this,
            // Update render resources right before execution instead of now.
            // This allows different ImageryLayers to share the same vao and buffers.
            preExecute : function(command) {
                reprojectFromArbitrary(command, makeCommandOptions);
            },
            postExecute : function(outputTexture) {
                if (makeCommandOptions.final) {
                    var projectedTextures = imagery.projectedTextures;
                    var projectedTexturesLength = projectedTextures.length;
                    for (var i = 0; i < projectedTexturesLength; i++) {
                        projectedTextures[i].destroy();
                    }

<<<<<<< HEAD
                    finalizeReprojectTexture(makeCommandOptions.imageryLayer, makeCommandOptions.context, imagery, outputTexture);
=======
                    makeCommandOptions.imageryLayer._finalizeReprojectTexture(makeCommandOptions.context, outputTexture);
                    imagery.state = ImageryState.READY;
>>>>>>> 622ce9a4
                    imagery.projectedTextures.length = 0;
                }
                imagery.releaseReference();
            }
        });
    }

    var arbitraryUniformMap = {
        u_textureDimensions : function() {
            return this.textureDimensions;
        },
        u_texture : function() {
            return this.texture;
        },
        u_westSouthInverseWidthHeight : function() {
            return this.westSouthInverseWidthHeight;
        },
        westSouthInverseWidthHeight : new Cartesian4(),
        textureDimensions : new Cartesian2(),
        texture : undefined
    };

    function reprojectFromArbitrary(command, makeCommandOptions) {
        var vertexArray = makeCommandOptions.vertexArray;
        vertexArray.getAttribute(arbitraryReprojectAttributeIndices.projectedCoordinates).vertexBuffer.copyFromArrayView(makeCommandOptions.projectedCoordinates);

        var texture = makeCommandOptions.projectedTexture;
        var projectedRectangle = makeCommandOptions.projectedRectangle;

        arbitraryUniformMap.textureDimensions.x = texture.width;
        arbitraryUniformMap.textureDimensions.y = texture.height;
        arbitraryUniformMap.texture = texture;

        arbitraryUniformMap.westSouthInverseWidthHeight.x = projectedRectangle.west;
        arbitraryUniformMap.westSouthInverseWidthHeight.y = projectedRectangle.south;
        arbitraryUniformMap.westSouthInverseWidthHeight.z = 1.0 / projectedRectangle.width;
        arbitraryUniformMap.westSouthInverseWidthHeight.w = 1.0 / projectedRectangle.height;

        command.clear = false;
        command.shaderProgram = makeCommandOptions.shaderProgram;
        command.outputTexture = makeCommandOptions.outputTexture;
        command.uniformMap = arbitraryUniformMap;
        command.vertexArray = vertexArray;
    }

    /**
     * Updates frame state to execute any queued texture re-projections.
     *
     * @private
     *
     * @param {FrameState} frameState The frameState.
     */
    ImageryLayer.prototype.queueReprojectionCommands = function(frameState) {
        var computeCommands = this._reprojectComputeCommands;
        var length = computeCommands.length;
        for (var i = 0; i < length; ++i) {
            frameState.commandList.push(computeCommands[i]);
        }
        computeCommands.length = 0;
    };

    /**
     * Cancels re-projection commands queued for the next frame.
     *
     * @private
     */
    ImageryLayer.prototype.cancelReprojections = function() {
        this._reprojectComputeCommands.length = 0;
    };

    ImageryLayer.prototype.getImageryFromCache = function(x, y, level, imageryRectangle) {
        var cacheKey = getImageryCacheKey(x, y, level);
        var imagery = this._imageryCache[cacheKey];

        if (!defined(imagery)) {
            imagery = new Imagery(this, x, y, level, imageryRectangle);
            this._imageryCache[cacheKey] = imagery;
        }

        imagery.addReference();
        return imagery;
    };

    ImageryLayer.prototype.removeImageryFromCache = function(imagery) {
        var cacheKey = getImageryCacheKey(imagery.x, imagery.y, imagery.level);
        delete this._imageryCache[cacheKey];
    };

    function getImageryCacheKey(x, y, level) {
        return JSON.stringify([x, y, level]);
    }

    var uniformMap = {
        u_textureDimensions : function() {
            return this.textureDimensions;
        },
        u_texture : function() {
            return this.texture;
        },

        textureDimensions : new Cartesian2(),
        texture : undefined
    };

    var float32ArrayScratch = FeatureDetection.supportsTypedArrays() ? new Float32Array(2 * 64) : undefined;

    function reprojectToGeographic(command, context, texture, rectangle) {
        // This function has gone through a number of iterations, because GPUs are awesome.
        //
        // Originally, we had a very simple vertex shader and computed the Web Mercator texture coordinates
        // per-fragment in the fragment shader.  That worked well, except on mobile devices, because
        // fragment shaders have limited precision on many mobile devices.  The result was smearing artifacts
        // at medium zoom levels because different geographic texture coordinates would be reprojected to Web
        // Mercator as the same value.
        //
        // Our solution was to reproject to Web Mercator in the vertex shader instead of the fragment shader.
        // This required far more vertex data.  With fragment shader reprojection, we only needed a single quad.
        // But to achieve the same precision with vertex shader reprojection, we needed a vertex for each
        // output pixel.  So we used a grid of 256x256 vertices, because most of our imagery
        // tiles are 256x256.  Fortunately the grid could be created and uploaded to the GPU just once and
        // re-used for all reprojections, so the performance was virtually unchanged from our original fragment
        // shader approach.  See https://github.com/AnalyticalGraphicsInc/cesium/pull/714.
        //
        // Over a year later, we noticed (https://github.com/AnalyticalGraphicsInc/cesium/issues/2110)
        // that our reprojection code was creating a rare but severe artifact on some GPUs (Intel HD 4600
        // for one).  The problem was that the GLSL sin function on these GPUs had a discontinuity at fine scales in
        // a few places.
        //
        // We solved this by implementing a more reliable sin function based on the CORDIC algorithm
        // (https://github.com/AnalyticalGraphicsInc/cesium/pull/2111).  Even though this was a fair
        // amount of code to be executing per vertex, the performance seemed to be pretty good on most GPUs.
        // Unfortunately, on some GPUs, the performance was absolutely terrible
        // (https://github.com/AnalyticalGraphicsInc/cesium/issues/2258).
        //
        // So that brings us to our current solution, the one you see here.  Effectively, we compute the Web
        // Mercator texture coordinates on the CPU and store the T coordinate with each vertex (the S coordinate
        // is the same in Geographic and Web Mercator).  To make this faster, we reduced our reprojection mesh
        // to be only 2 vertices wide and 64 vertices high.  We should have reduced the width to 2 sooner,
        // because the extra vertices weren't buying us anything.  The height of 64 means we are technically
        // doing a slightly less accurate reprojection than we were before, but we can't see the difference
        // so it's worth the 4x speedup.

        var reproject = context.cache.imageryLayer_reproject;

        if (!defined(reproject)) {
            reproject = context.cache.imageryLayer_reproject = {
                vertexArray : undefined,
                shaderProgram : undefined,
                sampler : undefined,
                destroy : function() {
                    if (defined(this.framebuffer)) {
                        this.framebuffer.destroy();
                    }
                    if (defined(this.vertexArray)) {
                        this.vertexArray.destroy();
                    }
                    if (defined(this.shaderProgram)) {
                        this.shaderProgram.destroy();
                    }
                }
            };

            var positions = new Float32Array(2 * 64 * 2);
            var index = 0;
            for (var j = 0; j < 64; ++j) {
                var y = j / 63.0;
                positions[index++] = 0.0;
                positions[index++] = y;
                positions[index++] = 1.0;
                positions[index++] = y;
            }

            var reprojectAttributeIndices = {
                position : 0,
                webMercatorT : 1
            };

            var indices = TerrainProvider.getRegularGridIndices(2, 64);
            var indexBuffer = Buffer.createIndexBuffer({
                context : context,
                typedArray : indices,
                usage : BufferUsage.STATIC_DRAW,
                indexDatatype : IndexDatatype.UNSIGNED_SHORT
            });

            reproject.vertexArray = new VertexArray({
                context : context,
                attributes : [{
                    index : reprojectAttributeIndices.position,
                    vertexBuffer : Buffer.createVertexBuffer({
                        context : context,
                        typedArray : positions,
                        usage : BufferUsage.STATIC_DRAW
                    }),
                    componentsPerAttribute : 2
                },{
                    index : reprojectAttributeIndices.webMercatorT,
                    vertexBuffer : Buffer.createVertexBuffer({
                        context : context,
                        sizeInBytes : 64 * 2 * 4,
                        usage : BufferUsage.STREAM_DRAW
                    }),
                    componentsPerAttribute : 1
                }],
                indexBuffer : indexBuffer
            });

            var vs = new ShaderSource({
                sources : [ReprojectWebMercatorVS]
            });

            reproject.shaderProgram = ShaderProgram.fromCache({
                context : context,
                vertexShaderSource : vs,
                fragmentShaderSource : ReprojectWebMercatorFS,
                attributeLocations : reprojectAttributeIndices
            });

            reproject.sampler = new Sampler({
                wrapS : TextureWrap.CLAMP_TO_EDGE,
                wrapT : TextureWrap.CLAMP_TO_EDGE,
                minificationFilter : TextureMinificationFilter.LINEAR,
                magnificationFilter : TextureMagnificationFilter.LINEAR
            });
        }

        texture.sampler = reproject.sampler;

        var width = texture.width;
        var height = texture.height;

        uniformMap.textureDimensions.x = width;
        uniformMap.textureDimensions.y = height;
        uniformMap.texture = texture;

        var sinLatitude = Math.sin(rectangle.south);
        var southMercatorY = 0.5 * Math.log((1 + sinLatitude) / (1 - sinLatitude));

        sinLatitude = Math.sin(rectangle.north);
        var northMercatorY = 0.5 * Math.log((1 + sinLatitude) / (1 - sinLatitude));
        var oneOverMercatorHeight = 1.0 / (northMercatorY - southMercatorY);

        var outputTexture = new Texture({
            context : context,
            width : width,
            height : height,
            pixelFormat : texture.pixelFormat,
            pixelDatatype : texture.pixelDatatype,
            preMultiplyAlpha : texture.preMultiplyAlpha
        });

        // Allocate memory for the mipmaps.  Failure to do this before rendering
        // to the texture via the FBO, and calling generateMipmap later,
        // will result in the texture appearing blank.  I can't pretend to
        // understand exactly why this is.
        if (CesiumMath.isPowerOfTwo(width) && CesiumMath.isPowerOfTwo(height)) {
            outputTexture.generateMipmap(MipmapHint.NICEST);
        }

        var south = rectangle.south;
        var north = rectangle.north;

        var webMercatorT = float32ArrayScratch;

        var outputIndex = 0;
        for (var webMercatorTIndex = 0; webMercatorTIndex < 64; ++webMercatorTIndex) {
            var fraction = webMercatorTIndex / 63.0;
            var latitude = CesiumMath.lerp(south, north, fraction);
            sinLatitude = Math.sin(latitude);
            var mercatorY = 0.5 * Math.log((1.0 + sinLatitude) / (1.0 - sinLatitude));
            var mercatorFraction = (mercatorY - southMercatorY) * oneOverMercatorHeight;
            webMercatorT[outputIndex++] = mercatorFraction;
            webMercatorT[outputIndex++] = mercatorFraction;
        }

        reproject.vertexArray.getAttribute(1).vertexBuffer.copyFromArrayView(webMercatorT);

        command.shaderProgram = reproject.shaderProgram;
        command.outputTexture = outputTexture;
        command.uniformMap = uniformMap;
        command.vertexArray = reproject.vertexArray;
    }

    /**
     * Gets the level with the specified world coordinate spacing between texels, or less.
     *
     * @param {ImageryLayer} layer The imagery layer to use.
     * @param {Number} texelSpacing The texel spacing for which to find a corresponding level.
     * @param {Number} latitudeClosestToEquator The latitude closest to the equator that we're concerned with.
     * @returns {Number} The level with the specified texel spacing or less.
     */
    function getLevelWithMaximumTexelSpacing(layer, texelSpacing, latitudeClosestToEquator) {
        // PERFORMANCE_IDEA: factor out the stuff that doesn't change.
        var imageryProvider = layer._imageryProvider;
        var tilingScheme = imageryProvider.tilingScheme;
        var ellipsoid = tilingScheme.ellipsoid;
        var latitudeFactor = !(layer._imageryProvider.tilingScheme.projection instanceof GeographicProjection) ? Math.cos(latitudeClosestToEquator) : 1.0;
        var tilingSchemeRectangle = tilingScheme.rectangle;
        var levelZeroMaximumTexelSpacing = ellipsoid.maximumRadius * tilingSchemeRectangle.width * latitudeFactor / (imageryProvider.tileWidth * tilingScheme.getNumberOfXTilesAtLevel(0));

        var twoToTheLevelPower = levelZeroMaximumTexelSpacing / texelSpacing;
        var level = Math.log(twoToTheLevelPower) / Math.log(2);
        var rounded = Math.round(level);
        return rounded | 0;
    }

    return ImageryLayer;
});<|MERGE_RESOLUTION|>--- conflicted
+++ resolved
@@ -2,10 +2,6 @@
         '../Core/Cartesian2',
         '../Core/Cartesian3',
         '../Core/Cartesian4',
-<<<<<<< HEAD
-=======
-        '../Core/Cartesian3',
->>>>>>> 622ce9a4
         '../Core/Cartographic',
         '../Core/defaultValue',
         '../Core/defined',
@@ -54,10 +50,6 @@
         Cartesian2,
         Cartesian3,
         Cartesian4,
-<<<<<<< HEAD
-=======
-        Cartesian3,
->>>>>>> 622ce9a4
         Cartographic,
         defaultValue,
         defined,
@@ -943,100 +935,6 @@
     };
 
     /**
-     * Request a particular piece of projected imagery from the imagery provider that will be integrated into a
-     * geographic-projected Imagery tile.
-     *
-     * This method handles raising an error event if the request fails, and retrying the request if necessary.
-     *
-     * @private
-     *
-     * @param {Imagery} imagery The imagery to request.
-     * @param {Number[]} projectedIndices The x/y coordinates of the projected images to be requested.
-     * @param {Number} level The level of the projected images to request.
-     * @param {Number} imageIndex The index of the image to request.
-     * @param {Function} [priorityFunction] The priority function used for sorting the imagery request.
-     */
-    ImageryLayer.prototype._requestProjectedImages = function(imagery, projectedIndices, level, imageIndex, priorityFunction) {
-        var imageryProvider = this._imageryProvider;
-
-        var indicesStart = imageIndex * 2;
-        var x = projectedIndices[indicesStart];
-        var y = projectedIndices[indicesStart + 1];
-        var finalImage = indicesStart === (projectedIndices.length - 2);
-
-        var that = this;
-
-        function success(image) {
-            if (!defined(image)) {
-                return failure(undefined);
-            }
-
-            imagery.projectedImages[imageIndex] = image;
-            imagery.request = undefined;
-
-            if (finalImage) {
-                imagery.state = ImageryState.RECEIVED;
-                return;
-            }
-
-            TileProviderError.handleSuccess(that._requestImageError);
-
-            that._requestProjectedImages(imagery, projectedIndices, level, imageIndex + 1, priorityFunction);
-        }
-
-        function failure(e) {
-            if (imagery.request.state === RequestState.CANCELLED) {
-                // Cancelled due to low priority - try again later.
-                imagery.state = ImageryState.UNLOADED;
-                imagery.request = undefined;
-                return;
-            }
-
-            // Initially assume failure.  handleError may retry, in which case the state will
-            // change to TRANSITIONING.
-            imagery.state = ImageryState.FAILED;
-            imagery.request = undefined;
-
-            var message = 'Failed to obtain image tile X: ' + x + ' Y: ' + y + ' Level: ' + level + '. ';
-            that._requestImageError = TileProviderError.handleError(
-                    that._requestImageError,
-                    imageryProvider,
-                    imageryProvider.errorEvent,
-                    message,
-                    x, y, level,
-                    doRequest,
-                    e);
-        }
-
-        function doRequest() {
-            var request = new Request({
-                throttle : true,
-                throttleByServer : true,
-                type : RequestType.IMAGERY,
-                priorityFunction : priorityFunction
-            });
-            imagery.request = request;
-            imagery.state = ImageryState.TRANSITIONING;
-            var imagePromise = imageryProvider.requestImage(x, y, level, request);
-
-            if (!defined(imagePromise)) {
-                // Too many parallel requests, so postpone loading tile.
-                imagery.state = ImageryState.UNLOADED;
-                imagery.request = undefined;
-                return;
-            }
-
-            if (defined(imageryProvider.getTileCredits) && finalImage) {
-                imagery.credits = imageryProvider.getTileCredits(x, y, level);
-            }
-
-            when(imagePromise, success, failure);
-        }
-
-        doRequest();
-    };
-
-    /**
      * Create a WebGL texture for a given {@link Imagery} instance.
      *
      * @private
@@ -1472,12 +1370,8 @@
                         projectedTextures[i].destroy();
                     }
 
-<<<<<<< HEAD
-                    finalizeReprojectTexture(makeCommandOptions.imageryLayer, makeCommandOptions.context, imagery, outputTexture);
-=======
                     makeCommandOptions.imageryLayer._finalizeReprojectTexture(makeCommandOptions.context, outputTexture);
                     imagery.state = ImageryState.READY;
->>>>>>> 622ce9a4
                     imagery.projectedTextures.length = 0;
                 }
                 imagery.releaseReference();
