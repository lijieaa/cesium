--- conflicted
+++ resolved
@@ -356,6 +356,7 @@
 
         this._priority = 0.0; // The priority used for request sorting
         this._priorityHolder = this; // Reference to the ancestor up the tree that holds the _foveatedFactor and _distanceToCamera for all tiles in the refinement chain.
+        this._priorityProgressiveResolution = false;
         this._foveatedFactor = 0;
         this._wasMinPriorityChild = false; // Needed for knowing when to continue a refinement chain. Gets reset in updateTile in traversal and gets set in updateAndPushChildren in traversal.
 
@@ -1349,46 +1350,31 @@
         // Theoretically, the digit of separation should be the amount of leading 0's in the mapped min for the digit of interest.
         // Think of digits as penalties, if a tile has some large quanity or has a flag raised it's (usually) penalized for it, expressed as a higher number for the digit
         var depthScale = 1; // One's "digit", digit in quotes here because instead of being an integer in [0..9] it will be a double in [0..10). We want it continuous anyway, not discrete.
-<<<<<<< HEAD
-        var distanceScale = 100; // Hundreds's "digit", digit of separation from previous
-
-        // Most of these digits behave like penalties for not having a flag raised. Makes it easier to reason about and simplifies logic.
-        // These digits sort tiles into higher and lower priorities, then the general priority digits(depth/distance) will sort tiles within these higher digits
-        var progressiveResolutionScale = distanceScale * 10; // This is penalized less than foveated tiles because we want center tiles to continuously load
-        var foveatedScale = progressiveResolutionScale * 10;
-=======
         var distanceScale = depthScale * 100;
-        var foveatedScale = distanceScale * 100;
+        var preloadProgressiveResolutionScale = distanceScale * 10; // This is penalized less than foveated defer tiles because we want center tiles to continuously load
+        var foveatedScale = preloadProgressiveResolutionScale * 100;
         var foveatedDeferScale = foveatedScale * 10;
         var preloadFlightScale = foveatedDeferScale * 10;
->>>>>>> 57dea269
 
         // Map 0-1 then convert to digit
         var depthDigit = depthScale * CesiumMath.normalize(this._depth, minPriority.depth, maxPriority.depth);
 
         // Map 0-1 then convert to digit. Include a distance sort when doing non-skipLOD and replacement refinement, helps things like non-skipLOD photogrammetry
-        var replace = this.refine === Cesium3DTileRefine.REPLACE;
-        var distanceDigit = (!tileset._skipLevelOfDetail && replace) ? distanceScale * CesiumMath.normalize(this._priorityHolder._distanceToCamera, minPriority.distance, maxPriority.distance) : 0;
+        var useDistanceDigit = !tileset._skipLevelOfDetail && this.refine === Cesium3DTileRefine.REPLACE;
+        var distanceDigit = useDistanceDigit ? distanceScale * CesiumMath.normalize(this._priorityHolder._distanceToCamera, minPriority.distance, maxPriority.distance) : 0;
 
         // Map 0-1 then convert to digit
         var foveatedDigit = foveatedScale * CesiumMath.normalize(this._priorityHolder._foveatedFactor, minPriority.foveatedFactor, maxPriority.foveatedFactor);
 
         // Flag on/off penality digits
+        var preloadProgressiveResolutionDigit = this._priorityProgressiveResolution ? 0 : preloadProgressiveResolutionScale;
+
         var foveatedDeferDigit = this.priorityDeferred ? foveatedDeferScale : 0;
 
-<<<<<<< HEAD
-        var progressiveResolutionDigit = this._priorityProgressiveResolution ? 0 : progressiveResolutionScale;
-        var foveatedDigit = this._priorityDeferred ? foveatedScale : 0;
+        var preloadFlightDigit = tileset._pass === Cesium3DTilePass.PRELOAD_FLIGHT ? 0 : preloadFlightScale; // Penalize non-preloads
 
         // Get the final base 10 number
-        var number = foveatedDigit + distanceDigit + depthDigit + progressiveResolutionDigit;
-        this._priority = number;
-=======
-        var preloadFlightDigit = tileset._pass === Cesium3DTilePass.PRELOAD_FLIGHT ? 0 : preloadFlightScale; // Penalize non-preloads
-
-        // Get the final base 10 number
-        this._priority = depthDigit + distanceDigit + foveatedDigit + foveatedDeferDigit + preloadFlightDigit;
->>>>>>> 57dea269
+        this._priority = depthDigit + distanceDigit + preloadProgressiveResolutionDigit + foveatedDigit + foveatedDeferDigit + preloadFlightDigit;
     };
 
     /**
