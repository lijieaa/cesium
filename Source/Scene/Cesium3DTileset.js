/*global define*/
define([
        '../Core/Cartesian3',
        '../Core/Cartographic',
        '../Core/Color',
        '../Core/clone',
        '../Core/defaultValue',
        '../Core/defined',
        '../Core/defineProperties',
        '../Core/destroyObject',
        '../Core/DeveloperError',
        '../Core/DoublyLinkedList',
        '../Core/Event',
        '../Core/getBaseUri',
        '../Core/getExtensionFromUri',
        '../Core/Intersect',
        '../Core/isDataUri',
        '../Core/joinUrls',
        '../Core/JulianDate',
        '../Core/loadJson',
        '../Core/Math',
        '../Core/Matrix4',
        '../Core/Request',
        '../Core/RequestScheduler',
        '../Core/RequestType',
        '../ThirdParty/Uri',
        '../ThirdParty/when',
        './Cesium3DTile',
        './Cesium3DTileChildrenVisibility',
        './Cesium3DTileColorBlendMode',
        './Cesium3DTileOptimizations',
        './Cesium3DTileOptimizationHint',
        './Cesium3DTileRefine',
        './Cesium3DTileStyleEngine',
        './CullingVolume',
        './DebugCameraPrimitive',
        './SceneMode',
        './ShadowMode',
        './TileBoundingRegion',
        './TileBoundingSphere',
        './TileOrientedBoundingBox'
    ], function(
        Cartesian3,
        Cartographic,
        Color,
        clone,
        defaultValue,
        defined,
        defineProperties,
        destroyObject,
        DeveloperError,
        DoublyLinkedList,
        Event,
        getBaseUri,
        getExtensionFromUri,
        Intersect,
        isDataUri,
        joinUrls,
        JulianDate,
        loadJson,
        CesiumMath,
        Matrix4,
        Request,
        RequestScheduler,
        RequestType,
        Uri,
        when,
        Cesium3DTile,
        Cesium3DTileChildrenVisibility,
        Cesium3DTileColorBlendMode,
        Cesium3DTileOptimizations,
        Cesium3DTileOptimizationHint,
        Cesium3DTileRefine,
        Cesium3DTileStyleEngine,
        CullingVolume,
        DebugCameraPrimitive,
        SceneMode,
        ShadowMode,
        TileBoundingRegion,
        TileBoundingSphere,
        TileOrientedBoundingBox) {
    'use strict';

    /**
     * A {@link https://github.com/AnalyticalGraphicsInc/3d-tiles/blob/master/README.md|3D Tiles tileset},
     * used for streaming massive heterogeneous 3D geospatial datasets.
     *
     * @alias Cesium3DTileset
     * @constructor
     *
     * @param {Object} options Object with the following properties:
     * @param {String} options.url The url to a tileset.json file or to a directory containing a tileset.json file.
     * @param {Boolean} [options.show=true] Determines if the tileset will be shown.
     * @param {Matrix4} [options.modelMatrix=Matrix4.IDENTITY] A 4x4 transformation matrix that transforms the tileset's root tile.
     * @param {Number} [options.maximumScreenSpaceError=16] The maximum screen-space error used to drive level-of-detail refinement.
     * @param {Boolean} [options.refineToVisible=false] Whether replacement refinement should refine when all visible children are ready. An experimental optimization.
     * @param {Boolean} [options.dynamicScreenSpaceError=false] Reduce the screen space error for tiles that are further away from the camera.
     * @param {Number} [options.dynamicScreenSpaceErrorDensity=0.00278] Density used to adjust the dynamic screen space error, similar to fog density.
     * @param {Number} [options.dynamicScreenSpaceErrorFactor=4.0] A factor used to increase the computed dynamic screen space error.
     * @param {Number} [options.dynamicScreenSpaceErrorHeightFalloff=0.25] A ratio of the tileset's height at which the density starts to falloff.
     * @param {Boolean} [options.debugFreezeFrame=false] For debugging only. Determines if only the tiles from last frame should be used for rendering.
     * @param {Boolean} [options.debugColorizeTiles=false] For debugging only. When true, assigns a random color to each tile.
     * @param {Boolean} [options.debugWireframe=false] For debugging only. When true, render's each tile's content as a wireframe.
     * @param {Boolean} [options.debugShowBoundingVolume=false] For debugging only. When true, renders the bounding volume for each tile.
     * @param {Boolean} [options.debugShowContentBoundingVolume=false] For debugging only. When true, renders the bounding volume for each tile's content.
     * @param {Boolean} [options.debugShowViewerRequestVolume=false] For debugging only. When true, renders the viewer request volume for each tile.
     * @param {ShadowMode} [options.shadows=ShadowMode.ENABLED] Determines whether the tileset casts or receives shadows from each light source.
     *
     * @example
     * var tileset = scene.primitives.add(new Cesium.Cesium3DTileset({
     *      url : 'http://localhost:8002/tilesets/Seattle'
     * }));
     *
     * @see {@link https://github.com/AnalyticalGraphicsInc/3d-tiles/blob/master/README.md|3D Tiles specification}
     */
    function Cesium3DTileset(options) {
        options = defaultValue(options, defaultValue.EMPTY_OBJECT);

        var url = options.url;

        //>>includeStart('debug', pragmas.debug);
        if (!defined(url)) {
            throw new DeveloperError('options.url is required.');
        }
        //>>includeEnd('debug');

        var tilesetUrl;
        var baseUrl;

        if (getExtensionFromUri(url) === 'json') {
            tilesetUrl = url;
            baseUrl = getBaseUri(url);
        } else if (isDataUri(url)) {
            tilesetUrl = url;
            baseUrl = '';
        } else {
            baseUrl = url;
            tilesetUrl = joinUrls(baseUrl, 'tileset.json');
        }

        this._url = url;
        this._baseUrl = baseUrl;
        this._tilesetUrl = tilesetUrl;
        this._root = undefined;
        this._asset = undefined; // Metadata for the entire tileset
        this._properties = undefined; // Metadata for per-model/point/etc properties
        this._geometricError = undefined; // Geometric error when the tree is not rendered at all
        this._processingQueue = [];
        this._selectedTiles = [];
        this._selectedTilesToStyle = [];
        this._loadTimestamp = undefined;
        this._timeSinceLoad = 0.0;

        var replacementList = new DoublyLinkedList();

        // [head, sentinel) -> tiles that weren't selected this frame and may be replaced
        // (sentinel, tail] -> tiles that were selected this frame
        this._replacementList = replacementList; // Tiles with content loaded.  For cache management.
        this._replacementSentinel  = replacementList.add();
        this._trimTiles = false;

        this._refineToVisible = defaultValue(options.refineToVisible, false);

        /**
         * Whether the tileset should should refine based on a dynamic screen space error. Tiles that are further
         * away will be rendered with lower detail than closer tiles. This improves performance by rendering fewer
         * tiles and making less requests, but may result in a slight drop in visual quality for tiles in the distance.
         * The algorithm is biased towards "street views" where the camera is close to the floor of the tileset and looking
         * at the horizon. In addition results are more accurate for tightly fitting bounding volumes like box and region.
         *
         * @type {Boolean}
         * @default false
         *
         * @see Fog
         */
        this.dynamicScreenSpaceError = defaultValue(options.dynamicScreenSpaceError, false);

        /**
         * A scalar that determines the density used to adjust the dynamic SSE, similar to {@link Fog}. Increasing this
         * value has the effect of increasing the maximum screen space error for all tiles, but in a non-linear fashion.
         * The error starts at 0.0 and increases exponentially until a midpoint is reached, and then approaches 1.0 asymptotically.
         * This has the effect of keeping high detail in the closer tiles and lower detail in the further tiles, with all tiles
         * beyond a certain distance all roughly having an error of 1.0.
         *
         * The dynamic error is in the range [0.0, 1.0) and is multiplied by dynamicScreenSpaceErrorFactor to produce the
         * final dynamic error. This dynamic error is then subtracted from the tile's actual screen space error.
         *
         * Increasing dynamicScreenSpaceErrorDensity has the effect of moving the error midpoint closer to the camera.
         * It is analogous to moving fog closer to the camera.
         *
         * @type {Number}
         * @default 0.00278
         *
         * @see Fog.density
         */
        this.dynamicScreenSpaceErrorDensity = 0.00278;

        /**
         * A factor used to increase the screen space error of tiles for dynamic SSE. As this value increases less tiles
         * are requested for rendering and tiles in the distance will have lower detail. If set to zero, the feature will be disabled.
         *
         * @type {Number}
         * @default 4.0
         *
         * @see Fog.screenSpaceErrorFactor
         */
        this.dynamicScreenSpaceErrorFactor = 4.0;

        /**
         * A ratio of the tileset's height at which the density starts to falloff. If the camera is below this height the
         * full computed density is applied, otherwise the density falls off. This has the effect of higher density at
         * street level views.
         *
         * Valid values are between 0.0 and 1.0.
         *
         * @type {Number}
         * @default 0.25
         */
        this.dynamicScreenSpaceErrorHeightFalloff = 0.25;

        this._dynamicScreenSpaceErrorComputedDensity = 0.0; // Updated based on the camera position and direction

        /**
         * Determines whether the tileset casts or receives shadows from each light source.
         *
         * @type {ShadowMode}
         * @default ShadowMode.ENABLED
         */
        this.shadows = defaultValue(options.shadows, ShadowMode.ENABLED);

        /**
         * Determines if the tileset will be shown.
         *
         * @type {Boolean}
         * @default true
         */
        this.show = defaultValue(options.show, true);

        this._maximumScreenSpaceError = defaultValue(options.maximumScreenSpaceError, 16);
        this._maximumNumberOfLoadedTiles = defaultValue(options.maximumNumberOfLoadedTiles, 256);
        this._styleEngine = new Cesium3DTileStyleEngine();

        /**
         * Defines how per-feature colors set from the Cesium API or declarative styling blend with the source colors from
         * the original feature, e.g. glTF material or per-point color in the tile.
         *
         * @type {Cesium3DTileColorBlendMode}
         * @default Cesium3DTileColorBlendMode.HIGHLIGHT
         */
        this.colorBlendMode = Cesium3DTileColorBlendMode.HIGHLIGHT;

        /**
         * Defines the value used to linearly interpolate between the source color and feature color when the colorBlendMode is MIX.
         * A value of 0.0 results in the source color while a value of 1.0 results in the feature color, with any value in-between
         * resulting in a mix of the source color and feature color.
         *
         * @type {Number}
         * @default 0.5
         */
        this.colorBlendAmount = 0.5;

        this._modelMatrix = defined(options.modelMatrix) ? Matrix4.clone(options.modelMatrix) : Matrix4.clone(Matrix4.IDENTITY);

        this._statistics = {
            // Rendering stats
            visited : 0,
            numberOfCommands : 0,
            // Loading stats
            numberOfAttemptedRequests : 0,
            numberOfPendingRequests : 0,
            numberProcessing : 0,
            numberContentReady : 0, // Number of tiles with content loaded, does not include empty tiles
            numberTotal : 0, // Number of tiles in tileset.json (and other tileset.json files as they are loaded)
            // Features stats
            numberOfFeaturesSelected : 0,       // number of features rendered
            numberOfFeaturesLoaded : 0,  // number of features in memory
            numberOfPointsSelected: 0,
            numberOfPointsLoaded: 0,
            // Styling stats
            numberOfTilesStyled : 0,
            numberOfFeaturesStyled : 0,
            // Optimization stats
            numberOfTilesCulledWithChildrenUnion : 0,

            lastColor : new Cesium3DTilesetStatistics(),
            lastPick : new Cesium3DTilesetStatistics()
        };

        this._tilesLoaded = false;

        /**
         * This property is for debugging only; it is not optimized for production use.
         * <p>
         * Determines if only the tiles from last frame should be used for rendering.  This
         * effectively "freezes" the tileset to the previous frame so it is possible to zoom
         * out and see what was rendered.
         * </p>
         *
         * @type {Boolean}
         * @default false
         */
        this.debugFreezeFrame = defaultValue(options.debugFreezeFrame, false);

        /**
         * This property is for debugging only; it is not optimized for production use.
         * <p>
         * When true, assigns a random color to each tile.  This is useful for visualizing
         * what models belong to what tiles, espeically with additive refinement where models
         * from parent tiles may be interleaved with models from child tiles.
         * </p>
         *
         * @type {Boolean}
         * @default false
         */
        this.debugColorizeTiles = defaultValue(options.debugColorizeTiles, false);

        /**
         * This property is for debugging only; it is not optimized for production use.
         * <p>
         * When true, renders each tile's content as a wireframe
         * </p>
         *
         * @type {Boolean}
         * @default false
         */
        this.debugWireframe = defaultValue(options.debugWireframe, false);

        /**
         * This property is for debugging only; it is not optimized for production use.
         * <p>
         * When true, renders the bounding volume for each tile.  The bounding volume is
         * white if the tile's content has an explicit bounding volume; otherwise, it
         * is red.
         * </p>
         *
         * @type {Boolean}
         * @default false
         */
        this.debugShowBoundingVolume = defaultValue(options.debugShowBoundingVolume, false);

        /**
         * This property is for debugging only; it is not optimized for production use.
         * <p>
         * When true, renders a blue bounding volume for each tile's content.
         * </p>
         *
         * @type {Boolean}
         * @default false
         */
        this.debugShowContentBoundingVolume = defaultValue(options.debugShowContentBoundingVolume, false);

        /**
         * This property is for debugging only; it is not optimized for production use.
         * <p>
         * When true, renders the viewer request volume for each tile.
         * </p>
         *
         * @type {Boolean}
         * @default false
         */
        this.debugShowViewerRequestVolume = defaultValue(options.debugShowViewerRequestVolume, false);

        /**
         * The event fired to indicate progress of loading new tiles.  This event is fired when a new tile
         * is requested, when a requested tile is finished downloading, and when a downloaded tile has been
         * processed and is ready to render.
         * <p>
         * The number of pending tile requests, <code>numberOfPendingRequests</code>, and number of tiles
         * processing, <code>numberProcessing</code> are passed to the event listener.
         * </p>
         * <p>
         * This event is fired at the end of the frame after the scene is rendered.
         * </p>
         *
         * @type {Event}
         * @default new Event()
         *
         * @example
         * city.loadProgress.addEventListener(function(numberOfPendingRequests, numberProcessing) {
         *     if ((numberOfPendingRequests === 0) && (numberProcessing === 0)) {
         *         console.log('Stopped loading');
         *         return;
         *     }
         *
         *     console.log('Loading: requests: ' + numberOfPendingRequests + ', processing: ' + numberProcessing);
         * });
         */
        this.loadProgress = new Event();

        /**
         * The event fired to indicate that all tiles that meet the screen space error this frame are loaded. The tileset
         * is completely loaded for this view.
         * <p>
         * This event is fired at the end of the frame after the scene is rendered.
         * </p>
         *
         * @type {Event}
         * @default new Event()
         *
         * @example
         * city.allTilesLoaded.addEventListener(function() {
         *     console.log('All tiles are loaded');
         * });
         *
         * @see Cesium3DTileset#tilesLoaded
         */
        this.allTilesLoaded = new Event();

        /**
         * The event fired to indicate that a tile's content was unloaded from the cache.
         * <p>
         * The unloaded {@link Cesium3DTile} is passed to the event listener.
         * </p>
         * <p>
         * This event is fired immediately before the tile's content is unloaded while the frame is being
         * rendered so that the event listener has access to the tile's content.  Do not create
         * or modify Cesium entities or primitives during the event listener.
         * </p>
         *
         * @type {Event}
         * @default new Event()
         *
         * @example
         * tileset.tileUnload.addEventListener(function(tile) {
         *     console.log('A tile was unloaded from the cache.');
         * });
         *
         * @see Cesium3DTileset#maximumNumberOfLoadedTiles
         * @see Cesium3DTileset#trimLoadedTiles
         */
        this.tileUnload = new Event();

        /**
         * This event fires once for each visible tile in a frame.  This can be used to manually
         * style a tileset.
         * <p>
         * The visible {@link Cesium3DTile} is passed to the event listener.
         * </p>
         * <p>
         * This event is fired during the tileset traversal while the frame is being rendered
         * so that updates to the tile take effect in the same frame.  Do not create or modify
         * Cesium entities or primitives during the event listener.
         * </p>
         *
         * @type {Event}
         * @default new Event()
         *
         * @example
         * tileset.tileVisible.addEventListener(function(tile) {
         *     if (tile.content instanceof Cesium.Batched3DModel3DTileContent) {
         *         console.log('A Batched 3D Model tile is visible.');
         *     }
         * });
         */
        this.tileVisible = new Event();

        this._readyPromise = when.defer();

        var that = this;
        this.loadTileset(tilesetUrl).then(function(data) {
            var tilesetJson = data.tilesetJson;
            that._asset = tilesetJson.asset;
            that._properties = tilesetJson.properties;
            that._geometricError = tilesetJson.geometricError;
            that._root = data.root;
            that._readyPromise.resolve(that);
        }).otherwise(function(error) {
            that._readyPromise.reject(error);
        });
    }

    function Cesium3DTilesetStatistics() {
        this.selected = 0;
        this.visited = 0;
        this.numberOfCommands = 0;
        this.numberOfAttemptedRequests = 0;
        this.numberOfPendingRequests = 0;
        this.numberProcessing = 0;
        this.numberContentReady = 0;
        this.numberTotal = 0;
        this.numberOfFeaturesSelected = 0;
        this.numberOfFeaturesLoaded = 0;
        this.numberOfPointsSelected = 0;
        this.numberOfPointsLoaded = 0;
        this.numberOfTilesStyled = 0;
        this.numberOfFeaturesStyled = 0;
        this.numberOfTilesCulledWithChildrenUnion = 0;
    }

    defineProperties(Cesium3DTileset.prototype, {
        /**
         * Gets the tileset's asset object property, which contains metadata about the tileset.
         * <p>
         * See the {@link https://github.com/AnalyticalGraphicsInc/3d-tiles/blob/master/schema/asset.schema.json|asset schema}
         * in the 3D Tiles spec for the full set of properties.
         * </p>
         *
         * @memberof Cesium3DTileset.prototype
         *
         * @type {Object}
         * @readonly
         *
         * @exception {DeveloperError} The tileset is not loaded.  Use Cesium3DTileset.readyPromise or wait for Cesium3DTileset.ready to be true.
         *
         * @example
         * console.log('3D Tiles version: ' + tileset.asset.version);
         */
        asset : {
            get : function() {
                //>>includeStart('debug', pragmas.debug);
                if (!this.ready) {
                    throw new DeveloperError('The tileset is not loaded.  Use Cesium3DTileset.readyPromise or wait for Cesium3DTileset.ready to be true.');
                }
                //>>includeEnd('debug');

                return this._asset;
            }
        },

        /**
         * Gets the tileset's properties dictionary object, which contains metadata about per-feature properties.
         * <p>
         * See the {@link https://github.com/AnalyticalGraphicsInc/3d-tiles/blob/master/schema/properties.schema.json|properties schema}
         * in the 3D Tiles spec for the full set of properties.
         * </p>
         *
         * @memberof Cesium3DTileset.prototype
         *
         * @type {Object}
         * @readonly
         *
         * @exception {DeveloperError} The tileset is not loaded.  Use Cesium3DTileset.readyPromise or wait for Cesium3DTileset.ready to be true.
         *
         * @example
         * console.log('Maximum building height: ' + tileset.properties.height.maximum);
         * console.log('Minimum building height: ' + tileset.properties.height.minimum);
         *
         * @see {Cesium3DTileFeature#getProperty}
         * @see {Cesium3DTileFeature#setProperty}
         */
        properties : {
            get : function() {
                //>>includeStart('debug', pragmas.debug);
                if (!this.ready) {
                    throw new DeveloperError('The tileset is not loaded.  Use Cesium3DTileset.readyPromise or wait for Cesium3DTileset.ready to be true.');
                }
                //>>includeEnd('debug');

                return this._properties;
            }
        },

        /**
         * When <code>true</code>, the tileset's root tile is loaded and the tileset is ready to render.
         * This is set to <code>true</code> right before {@link Cesium3DTileset#readyPromise} is resolved.
         *
         * @memberof Cesium3DTileset.prototype
         *
         * @type {Boolean}
         * @readonly
         *
         * @default false
         */
        ready : {
            get : function() {
                return defined(this._root);
            }
        },

        /**
         * Gets the promise that will be resolved when the tileset's root tile is loaded and the tileset is ready to render.
         * <p>
         * This promise is resolved at the end of the frame before the first frame the tileset is rendered in.
         * </p>
         *
         * @memberof Cesium3DTileset.prototype
         *
         * @type {Promise.<Cesium3DTileset>}
         * @readonly
         *
         * @example
         * Cesium.when(tileset.readyPromise).then(function(tileset) {
         *     // tile.properties is not defined until readyPromise resolves.
         *     var properties = tileset.properties;
         *     if (Cesium.defined(properties)) {
         *         for (var name in properties) {
         *             console.log(properties[name]);
         *         }
         *     }
         * });
         */
        readyPromise : {
            get : function() {
                return this._readyPromise.promise;
            }
        },

        /**
         * When <code>true</code>, all tiles that meet the screen space error this frame are loaded. The tileset is
         * completely loaded for this view.
         *
         * @memberof Cesium3DTileset.prototype
         *
         * @type {Boolean}
         * @readonly
         *
         * @default false
         *
         * @see Cesium3DTileset#allTilesLoaded
         */
        tilesLoaded : {
            get : function() {
                return this._tilesLoaded;
            }
        },

        /**
         * The url to a tileset.json file or to a directory containing a tileset.json file.
         *
         * @memberof Cesium3DTileset.prototype
         *
         * @type {String}
         * @readonly
         */
        url : {
            get : function() {
                return this._url;
            }
        },

        /**
         * The base path that non-absolute paths in tileset.json are relative to.
         *
         * @memberof Cesium3DTileset.prototype
         *
         * @type {String}
         * @readonly
         */
        baseUrl : {
            get : function() {
                return this._baseUrl;
            }
        },

        /**
         * The style, defined using the
         * {@link https://github.com/AnalyticalGraphicsInc/3d-tiles/tree/master/Styling|3D Tiles Styling language},
         * applied to each feature in the tileset.
         * <p>
         * Assign <code>undefined</code> to remove the style, which will restore the visual
         * appearance of the tileset to its default when no style was applied.
         * </p>
         * <p>
         * The style is applied to a tile before the {@link Cesium3DTileset#tileVisible}
         * event is raised, so code in <code>tileVisible</code> can manually set a feature's
         * properties using {@link Cesium3DTileContent#getFeature}.  When
         * a new style is assigned any manually set properties are overwritten.
         * </p>
         *
         * @memberof Cesium3DTileset.prototype
         *
         * @type {Cesium3DTileStyle}
         *
         * @default undefined
         *
         * @example
         * tileset.style = new Cesium.Cesium3DTileStyle({
         *    color : {
         *        conditions : [
         *            ['${Height} >= 100', 'color("purple", 0.5)'],
         *            ['${Height} >= 50', 'color("red")'],
         *            ['true', 'color("blue")']
         *        ]
         *    },
         *    show : '${Height} > 0',
         *    meta : {
         *        description : '"Building id ${id} has height ${Height}."'
         *    }
         * });
         *
         * @see {@link https://github.com/AnalyticalGraphicsInc/3d-tiles/tree/master/Styling|3D Tiles Styling language}
         */
        style : {
            get : function() {
                return this._styleEngine.style;
            },
            set : function(value) {
                this._styleEngine.style = value;
            }
        },

        /**
         * The maximum screen-space error used to drive level-of-detail refinement.  Higher
         * values will provide better performance but lower visual quality.
         *
         * @memberof Cesium3DTileset.prototype
         *
         * @type {Number}
         * @default 16
         *
         * @exception {DeveloperError} <code>maximumScreenSpaceError</code> must be greater than or equal to zero.
         */
        maximumScreenSpaceError : {
            get : function() {
                return this._maximumScreenSpaceError;
            },
            set : function(value) {
                //>>includeStart('debug', pragmas.debug);
                if (value < 0) {
                    throw new DeveloperError('maximumScreenSpaceError must be greater than or equal to zero');
                }
                //>>includeEnd('debug');

                this._maximumScreenSpaceError = value;
            }
        },

        /**
         * The maximum number of tiles to load.  Tiles not in view are unloaded to enforce this.
         * <p>
         * If decreasing this value results in unloading tiles, the tiles are unloaded the next frame.
         * </p>
         * <p>
         * If more tiles than <code>maximumNumberOfLoadedTiles</code> are needed
         * to meet the desired screen-space error, determined by {@link Cesium3DTileset#maximumScreenSpaceError},
         * for the current view than the number of tiles loaded will exceed
         * <code>maximumNumberOfLoadedTiles</code>.  For example, if the maximum is 128 tiles, but
         * 150 tiles are needed to meet the screen-space error, then 150 tiles may be loaded.  When
         * these tiles go out of view, they will be unloaded.
         * </p>
         *
         * @memberof Cesium3DTileset.prototype
         *
         * @type {Number}
         * @default 256
         *
         * @exception {DeveloperError} <code>maximumNumberOfLoadedTiles</code> must be greater than or equal to zero.
         */
        maximumNumberOfLoadedTiles : {
            get : function() {
                return this._maximumNumberOfLoadedTiles;
            },
            set : function(value) {
                //>>includeStart('debug', pragmas.debug);
                if (value < 0) {
                    throw new DeveloperError('maximumNumberOfLoadedTiles must be greater than or equal to zero');
                }
                //>>includeEnd('debug');

                this._maximumNumberOfLoadedTiles = value;
            }
        },

        /**
         * The tileset's bounding volume.
         *
         * @memberof Cesium3DTileset.prototype
         *
         * @type {TileBoundingVolume}
         * @readonly
         *
         * @exception {DeveloperError} The tileset is not loaded.  Use Cesium3DTileset.readyPromise or wait for Cesium3DTileset.ready to be true.
         */
        boundingVolume : {
            get : function() {
                //>>includeStart('debug', pragmas.debug);
                if (!this.ready) {
                    throw new DeveloperError('The tileset is not loaded.  Use Cesium3DTileset.readyPromise or wait for Cesium3DTileset.ready to be true.');
                }
                //>>includeEnd('debug');

                return this._root._boundingVolume;
            }
        },

        /**
         * The tileset's bounding sphere.
         *
         * @memberof Cesium3DTileset.prototype
         *
         * @type {BoundingSphere}
         * @readonly
         *
         * @exception {DeveloperError} The tileset is not loaded.  Use Cesium3DTileset.readyPromise or wait for Cesium3DTileset.ready to be true.
         */
        boundingSphere : {
            get : function() {
                //>>includeStart('debug', pragmas.debug);
                if (!this.ready) {
                    throw new DeveloperError('The tileset is not loaded.  Use Cesium3DTileset.readyPromise or wait for Cesium3DTileset.ready to be true.');
                }
                //>>includeEnd('debug');

                return this._root.boundingSphere;
            }
        },

        /**
         * A 4x4 transformation matrix that transforms the tileset's root tile.
         *
         * @type {Matrix4}
         * @default Matrix4.IDENTITY
         */
        modelMatrix : {
            get : function() {
                return this._modelMatrix;
            },
            set : function(value) {
                this._modelMatrix = Matrix4.clone(value, this._modelMatrix);
                if (defined(this._root)) {
                    // Update the root transform right away instead of waiting for the next update loop.
                    // Useful, for example, when setting the modelMatrix and then having the camera view the tileset.
                    this._root.updateTransform(this._modelMatrix);
                }
            }
        },

        /**
         * Returns the time, in seconds, since the tileset was loaded and first updated.
         *
         * @type {Number}
         */
        timeSinceLoad : {
            get : function() {
                return this._timeSinceLoad;
            }
        },

        /**
         * @private
         */
        styleEngine : {
            get : function() {
                return this._styleEngine;
            }
        },

        /**
         * @private
         */
        statistics : {
            get : function() {
                return this._statistics;
            }
        }
    });

    /**
     * Marks the tileset's {@link Cesium3DTileset#style} as dirty, which forces all
     * features to re-evaluate the style in the next frame each is visible.  Call
     * this when a style changes.
     */
    Cesium3DTileset.prototype.makeStyleDirty = function() {
        this._styleEngine.makeDirty();
    };

    /**
     * Loads the main tileset.json or a tileset.json referenced from a tile.
     *
     * @private
     */
    Cesium3DTileset.prototype.loadTileset = function(tilesetUrl, parentTile) {
        var that = this;

        // We don't know the distance of the tileset until tiles.json is loaded, so use the default distance for now
        return RequestScheduler.request(tilesetUrl, loadJson, undefined, RequestType.TILES3D).then(function(tilesetJson) {
            if (that.isDestroyed()) {
                return when.reject('tileset is destroyed');
            }

            if (!defined(tilesetJson.asset) || (tilesetJson.asset.version !== '0.0')) {
                throw new DeveloperError('The tileset must be 3D Tiles version 0.0.  See https://github.com/AnalyticalGraphicsInc/3d-tiles#spec-status');
            }

            var stats = that._statistics;

            // Append the version to the baseUrl
            var versionQuery = '?v=' + defaultValue(tilesetJson.asset.tilesetVersion, '0.0');
            that._baseUrl = joinUrls(that._baseUrl, versionQuery);

            // A tileset.json referenced from a tile may exist in a different directory than the root tileset.
            // Get the baseUrl relative to the external tileset.
            var baseUrl = getBaseUri(tilesetUrl, true);
            baseUrl = joinUrls(baseUrl, versionQuery);
            var rootTile = new Cesium3DTile(that, baseUrl, tilesetJson.root, parentTile);

            var refiningTiles = [];

            // If there is a parentTile, add the root of the currently loading tileset
            // to parentTile's children, and increment its numberOfChildrenWithoutContent
            if (defined(parentTile)) {
                parentTile.children.push(rootTile);
                ++parentTile.numberOfChildrenWithoutContent;

                // When an external tileset is loaded, its ancestor needs to recheck its refinement
                var ancestor = getAncestorWithContent(parentTile);
                if (defined(ancestor) && (ancestor.refine === Cesium3DTileRefine.REPLACE)) {
                    refiningTiles.push(ancestor);
                }
            }

            ++stats.numberTotal;

            var stack = [];
            stack.push({
                header : tilesetJson.root,
                cesium3DTile : rootTile
            });

            while (stack.length > 0) {
                var t = stack.pop();
                var tile3D = t.cesium3DTile;
                var children = t.header.children;
                var hasEmptyChild = false;
                if (defined(children)) {
                    var length = children.length;
                    for (var k = 0; k < length; ++k) {
                        var childHeader = children[k];
                        var childTile = new Cesium3DTile(that, baseUrl, childHeader, tile3D);
                        tile3D.children.push(childTile);
                        ++stats.numberTotal;
                        stack.push({
                            header : childHeader,
                            cesium3DTile : childTile
                        });
                        if (!childTile.hasContent) {
                            hasEmptyChild = true;
                        }
                    }
                }
                Cesium3DTileOptimizations.checkChildrenWithinParent(tile3D, true);
                if (tile3D.hasContent && hasEmptyChild && (tile3D.refine === Cesium3DTileRefine.REPLACE)) {
                    // Tiles that use replacement refinement and have empty child tiles need to keep track of
                    // descendants with content in order to refine correctly.
                    refiningTiles.push(tile3D);
                }
            }

            prepareRefiningTiles(refiningTiles);

            return {
                tilesetJson : tilesetJson,
                root : rootTile
            };
        });
    };

    function getAncestorWithContent(ancestor) {
        while(defined(ancestor) && !ancestor.hasContent) {
            ancestor = ancestor.parent;
        }
        return ancestor;
    }

    function prepareRefiningTiles(refiningTiles) {
        var stack = [];
        var length = refiningTiles.length;
        for (var i = 0; i < length; ++i) {
            var refiningTile = refiningTiles[i];
            refiningTile.descendantsWithContent = [];
            stack.push(refiningTile);
            while (stack.length > 0) {
                var tile = stack.pop();
                var children = tile.children;
                var childrenLength = children.length;
                for (var k = 0; k < childrenLength; ++k) {
                    var childTile = children[k];
                    if (childTile.hasContent) {
                        refiningTile.descendantsWithContent.push(childTile);
                    } else {
                        stack.push(childTile);
                    }
                }
            }
        }
    }

    var scratchPositionNormal = new Cartesian3();
    var scratchCartographic = new Cartographic();
    var scratchMatrix = new Matrix4();
    var scratchCenter = new Cartesian3();
    var scratchPosition = new Cartesian3();
    var scratchDirection = new Cartesian3();

    function updateDynamicScreenSpaceError(tileset, frameState) {
        var up;
        var direction;
        var height;
        var minimumHeight;
        var maximumHeight;

        var camera = frameState.camera;
        var root = tileset._root;
        var tileBoundingVolume = root.contentBoundingVolume;

        if (tileBoundingVolume instanceof TileBoundingRegion) {
            up = Cartesian3.normalize(camera.positionWC, scratchPositionNormal);
            direction = camera.directionWC;
            height = camera.positionCartographic.height;
            minimumHeight = tileBoundingVolume.minimumHeight;
            maximumHeight = tileBoundingVolume.maximumHeight;
        } else {
            // Transform camera position and direction into the local coordinate system of the tileset
            var transformLocal = Matrix4.inverseTransformation(root.computedTransform, scratchMatrix);
            var ellipsoid = frameState.mapProjection.ellipsoid;
            var boundingVolume = tileBoundingVolume.boundingVolume;
            var centerLocal = Matrix4.multiplyByPoint(transformLocal, boundingVolume.center, scratchCenter);
            if (Cartesian3.magnitude(centerLocal) > ellipsoid.minimumRadius) {
                // The tileset is defined in WGS84. Approximate the minimum and maximum height.
                var centerCartographic = Cartographic.fromCartesian(centerLocal, ellipsoid, scratchCartographic);
                up = Cartesian3.normalize(camera.positionWC, scratchPositionNormal);
                direction = camera.directionWC;
                height = camera.positionCartographic.height;
                minimumHeight = 0.0;
                maximumHeight = centerCartographic.height * 2.0;
            } else {
                // The tileset is defined in local coordinates (z-up)
                var positionLocal = Matrix4.multiplyByPoint(transformLocal, camera.positionWC, scratchPosition);
                up = Cartesian3.UNIT_Z;
                direction = Matrix4.multiplyByPointAsVector(transformLocal, camera.directionWC, scratchDirection);
                direction = Cartesian3.normalize(direction, direction);
                height = positionLocal.z;
                if (tileBoundingVolume instanceof TileOrientedBoundingBox) {
                    // Assuming z-up, the last component stores the half-height of the box
                    var boxHeight = root._header.boundingVolume.box[11];
                    minimumHeight = centerLocal.z - boxHeight;
                    maximumHeight = centerLocal.z + boxHeight;
                } else if (tileBoundingVolume instanceof TileBoundingSphere) {
                    var radius = boundingVolume.radius;
                    minimumHeight = centerLocal.z - radius;
                    maximumHeight = centerLocal.z + radius;
                }
            }
        }

        // The range where the density starts to lessen. Start at the quarter height of the tileset.
        var heightFalloff = tileset.dynamicScreenSpaceErrorHeightFalloff;
        var heightClose = minimumHeight + (maximumHeight - minimumHeight) * heightFalloff;
        var heightFar = maximumHeight;

        var t = CesiumMath.clamp((height - heightClose) / (heightFar - heightClose), 0.0, 1.0);

        // Increase density as the camera tilts towards the horizon
        var dot = Math.abs(Cartesian3.dot(direction, up));
        var horizonFactor = 1.0 - dot;

        // Weaken the horizon factor as the camera height increases, implying the camera is further away from the tileset.
        // The goal is to increase density for the "street view", not when viewing the tileset from a distance.
        horizonFactor = horizonFactor * (1.0 - t);

        var density = tileset.dynamicScreenSpaceErrorDensity;
        density *= horizonFactor;

        tileset._dynamicScreenSpaceErrorComputedDensity = density;
    }

    function getScreenSpaceError(tileset, geometricError, tile, frameState) {
        if (geometricError === 0.0) {
            // Leaf nodes do not have any error so save the computation
            return 0.0;
        }

        // Avoid divide by zero when viewer is inside the tile
        var camera = frameState.camera;
        var context = frameState.context;
        var height = context.drawingBufferHeight;

        var error;
        if (frameState.mode === SceneMode.SCENE2D) {
            var frustum = camera.frustum;
            var width = context.drawingBufferWidth;

            var pixelSize = Math.max(frustum.top - frustum.bottom, frustum.right - frustum.left) / Math.max(width, height);
            error = geometricError / pixelSize;
        } else {
            // Avoid divide by zero when viewer is inside the tile
            var distance = Math.max(tile.distanceToCamera, CesiumMath.EPSILON7);
            var sseDenominator = camera.frustum.sseDenominator;
            error = (geometricError * height) / (distance * sseDenominator);

            if (tileset.dynamicScreenSpaceError) {
                var density = tileset._dynamicScreenSpaceErrorComputedDensity;
                var factor = tileset.dynamicScreenSpaceErrorFactor;
                var dynamicError = CesiumMath.fog(distance, density) * factor;
                error -= dynamicError;
            }
        }

        return error;
    }

    function computeDistanceToCamera(children, frameState) {
        var length = children.length;
        for (var i = 0; i < length; ++i) {
            var child = children[i];
            child.distanceToCamera = child.distanceToTile(frameState);
        }
    }

    function updateTransforms(children, parentTransform) {
        var length = children.length;
        for (var i = 0; i < length; ++i) {
            var child = children[i];
            child.updateTransform(parentTransform);
        }
    }

    // PERFORMANCE_IDEA: is it worth exploiting frame-to-frame coherence in the sort, i.e., the
    // list of children are probably fully or mostly sorted unless the camera moved significantly?
    function sortChildrenByDistanceToCamera(a, b) {
        // Sort by farthest child first since this is going on a stack
        return b.distanceToCamera - a.distanceToCamera;
    }

    ///////////////////////////////////////////////////////////////////////////

    function isVisible(visibilityPlaneMask) {
        return visibilityPlaneMask !== CullingVolume.MASK_OUTSIDE;
    }

    function requestContent(tileset, tile, outOfCore) {
        if (!outOfCore) {
            return;
        }
        if (!tile.canRequestContent()) {
            return;
        }

        tile.requestContent();

        var stats = tileset._statistics;

        if (!tile.contentUnloaded) {
            ++stats.numberOfPendingRequests;

            var removeFunction = removeFromProcessingQueue(tileset, tile);
            tile.content.contentReadyToProcessPromise.then(addToProcessingQueue(tileset, tile)).otherwise(removeFunction);
            tile.content.readyPromise.then(removeFunction).otherwise(removeFunction);
        } else {
            ++stats.numberOfAttemptedRequests;
        }
    }

    function selectTile(tileset, tile, fullyVisible, frameState) {
        // There may also be a tight box around just the tile's contents, e.g., for a city, we may be
        // zoomed into a neighborhood and can cull the skyscrapers in the root node.
        if (tile.contentReady && (fullyVisible || (tile.contentsVisibility(frameState) !== Intersect.OUTSIDE))) {
            tileset._selectedTiles.push(tile);
            tile.selected = true;

            var tileContent = tile.content;
            if (tileContent.featurePropertiesDirty) {
                // A feature's property in this tile changed, the tile needs to be re-styled.
                tileContent.featurePropertiesDirty = false;
                tile.lastStyleTime = 0; // Force applying the style to this tile
                tileset._selectedTilesToStyle.push(tile);
            }  else if ((tile.lastSelectedFrameNumber !== frameState.frameNumber - 1)) {
                // Tile is newly selected; it is selected this frame, but was not selected last frame.
                tileset._selectedTilesToStyle.push(tile);
            }
            tile.lastSelectedFrameNumber = frameState.frameNumber;
        }
    }

    function touch(tileset, tile, outOfCore) {
        if (!outOfCore) {
            return;
        }
        var node = tile.replacementNode;
        if (defined(node)) {
            tileset._replacementList.splice(tileset._replacementSentinel, node);
        }
    }

    var scratchStack = [];
    var scratchRefiningTiles = [];

    function computeChildrenVisibility(tile, frameState, checkViewerRequestVolume) {
        var flag = Cesium3DTileChildrenVisibility.NONE;
        var children = tile.children;
        var childrenLength = children.length;
        var visibilityPlaneMask = tile.visibilityPlaneMask;
        for (var k = 0; k < childrenLength; ++k) {
            var child = children[k];

            var visibilityMask = child.visibility(frameState, visibilityPlaneMask);

            if (isVisible(visibilityMask)) {
                flag |= Cesium3DTileChildrenVisibility.VISIBLE;
            }

            if (checkViewerRequestVolume) {
                if (!child.insideViewerRequestVolume(frameState)) {
                    visibilityMask = CullingVolume.MASK_OUTSIDE;
                } else {
                    flag |= Cesium3DTileChildrenVisibility.IN_REQUEST_VOLUME;
                    if (isVisible(visibilityMask)) {
                        flag |= Cesium3DTileChildrenVisibility.VISIBLE_IN_REQUEST_VOLUME;
                    }
                }
            }

            child.visibilityPlaneMask = visibilityMask;
        }

        tile.childrenVisibility = flag;

        return flag;
    }

    function selectTiles(tileset, frameState, outOfCore) {
        if (tileset.debugFreezeFrame) {
            return;
        }

        var maximumScreenSpaceError = tileset._maximumScreenSpaceError;

        tileset._selectedTiles.length = 0;
        tileset._selectedTilesToStyle.length = 0;

        scratchRefiningTiles.length = 0;

        // Move sentinel node to the tail so, at the start of the frame, all tiles
        // may be potentially replaced.  Tiles are moved to the right of the sentinel
        // when they are selected so they will not be replaced.
        var replacementList = tileset._replacementList;
        replacementList.splice(replacementList.tail, tileset._replacementSentinel);

        var root = tileset._root;
        root.updateTransform(tileset._modelMatrix);

        if (!root.insideViewerRequestVolume(frameState)) {
            return;
        }

        root.distanceToCamera = root.distanceToTile(frameState);

        if (getScreenSpaceError(tileset, tileset._geometricError, root, frameState) <= maximumScreenSpaceError) {
            // The SSE of not rendering the tree is small enough that the tree does not need to be rendered
            return;
        }

        root.visibilityPlaneMask = root.visibility(frameState, CullingVolume.MASK_INDETERMINATE);
        if (root.visibilityPlaneMask === CullingVolume.MASK_OUTSIDE) {
            return;
        }

        if (root.contentUnloaded) {
            requestContent(tileset, root, outOfCore);
            return;
        }

        var stats = tileset._statistics;

        var stack = scratchStack;
        stack.push(root);
        while (stack.length > 0) {
            // Depth first.  We want the high detail tiles first.
            var t = stack.pop();
            t.selected = false;
            t.replaced = false;
            ++stats.visited;

            var visibilityPlaneMask = t.visibilityPlaneMask;
            var fullyVisible = (visibilityPlaneMask === CullingVolume.MASK_INSIDE);

            touch(tileset, t, outOfCore);

            // Tile is inside/intersects the view frustum.  How many pixels is its geometric error?
            var sse = getScreenSpaceError(tileset, t.geometricError, t, frameState);
            // PERFORMANCE_IDEA: refine also based on (1) occlusion/VMSSE and/or (2) center of viewport

            var children = t.children;
            var childrenLength = children.length;
            var child;
            var k;
            var additiveRefinement = (t.refine === Cesium3DTileRefine.ADD);

            if (t.hasTilesetContent) {
                // If tile has tileset content, skip it and process its child instead (the tileset root)
                // No need to check visibility or sse of the child because its bounding volume
                // and geometric error are equal to its parent.
                if (t.contentReady) {
                    child = t.children[0];
                    child.visibilityPlaneMask = t.visibilityPlaneMask;
                    child.distanceToCamera = t.distanceToCamera;
                    child.updateTransform(t.computedTransform);
                    if (child.contentUnloaded) {
                        requestContent(tileset, child, outOfCore);
                    } else {
                        stack.push(child);
                    }
                }
                continue;
            }

            if (additiveRefinement) {
                // With additive refinement, the tile is rendered
                // regardless of if its SSE is sufficient.
                selectTile(tileset, t, fullyVisible, frameState);

                if (sse > maximumScreenSpaceError) {
                    // Tile does not meet SSE. Refine them in front-to-back order.

                    // Only sort and refine (render or request children) if any
                    // children are loaded or request slots are available.
                    var anyChildrenLoaded = (t.numberOfChildrenWithoutContent < childrenLength);
                    if (anyChildrenLoaded || t.canRequestContent()) {
                        updateTransforms(children, t.computedTransform);

                        // Distance is used for sorting now and for computing SSE when the tile comes off the stack.
                        computeDistanceToCamera(children, frameState);

                        // Sort children by distance for (1) request ordering, and (2) early-z
                        children.sort(sortChildrenByDistanceToCamera);

                        // With additive refinement, we only request or refine when children are visible
                        for (k = 0; k < childrenLength; ++k) {
                            child = children[k];
                            if (child.insideViewerRequestVolume(frameState)) {
                                // Use parent's geometric error with child's box to see if we already meet the SSE
                                if (getScreenSpaceError(tileset, t.geometricError, child, frameState) > maximumScreenSpaceError) {
                                    child.visibilityPlaneMask = child.visibility(frameState, visibilityPlaneMask);
                                    if (isVisible(child.visibilityPlaneMask)) {
                                        if (child.contentUnloaded) {
                                            requestContent(tileset, child, outOfCore);
                                        } else {
                                            stack.push(child);
                                        }
                                    }
                                }
                            }
                        }
                    }
                }
            } else {
                // t.refine === Cesium3DTileRefine.REPLACE
                //
                // With replacement refinement, if the tile's SSE
                // is not sufficient, its children (or ancestors) are
                // rendered instead

                // This optimization may cause issues if the parent's content exceeds the bounds of the childrens` content.
                // In these case nothing will be selected to fill the empty space. This is possible if occlusion-preserving
                // decimation is not used, but it is arguably better to cull in this way because in the cases where we cull
                // when the parent content is visible, if the object were to be drawn at full resolution, the geometry would
                // not be visible.
                var useChildrenBoundUnion = t._optimChildrenWithinParent === Cesium3DTileOptimizationHint.USE_OPTIMIZATION;

                var childrenVisibility;

                if (childrenLength === 0) {
                    // Select tile if it's a leaf (childrenLength === 0)
                    selectTile(tileset, t, fullyVisible, frameState);
                } else if (sse <= maximumScreenSpaceError) {
                    // This tile meets the SSE so add its commands.
                    if (useChildrenBoundUnion) {
                        childrenVisibility = computeChildrenVisibility(t, frameState, false);
                        if (childrenVisibility & Cesium3DTileChildrenVisibility.VISIBLE) {
                            selectTile(tileset, t, fullyVisible, frameState);
                        } else {
                            ++stats.numberOfTilesCulledWithChildrenUnion;
                        }
                    } else {
                        selectTile(tileset, t, fullyVisible, frameState);
                    }
                } else if (!tileset._refineToVisible) {
                    // Tile does not meet SSE.
                    // Refine when all children (visible or not) are loaded.

                    // Only sort children by distance if we are going to refine to them
                    // or slots are available to request them.  If we are just rendering the
                    // tile (and can't make child requests because no slots are available)
                    // then the children do not need to be sorted.

                    var allChildrenLoaded = t.numberOfChildrenWithoutContent === 0;
                    if (allChildrenLoaded || t.canRequestContent()) {
                        updateTransforms(children, t.computedTransform);

                        // Distance is used for sorting now and for computing SSE when the tile comes off the stack.
                        computeDistanceToCamera(children, frameState);

                        // Sort children by distance for (1) request ordering, and (2) early-z
                        children.sort(sortChildrenByDistanceToCamera);
                    }

                    if (!allChildrenLoaded) {
                        if (useChildrenBoundUnion) {
                            childrenVisibility = computeChildrenVisibility(t, frameState, false);
                        }
                        if (!useChildrenBoundUnion || (childrenVisibility & Cesium3DTileChildrenVisibility.VISIBLE)) {
                            // Tile does not meet SSE.  Add its commands since it is the best we have and request its children.
                            selectTile(tileset, t, fullyVisible, frameState);

                            if (outOfCore) {
                                for (k = 0; k < childrenLength; ++k) {
                                    child = children[k];
                                    // PERFORMANCE_IDEA: we could spin a bit less CPU here by keeping separate lists for unloaded/ready children.
                                    if (child.contentUnloaded) {
                                        requestContent(tileset, child, outOfCore);
                                    } else {
                                        // Touch loaded child even though it is not selected this frame since
                                        // we want to keep it in the cache for when all children are loaded
                                        // and this tile can refine to them.
                                        touch(tileset, child, outOfCore);
                                    }
                                }
                            }
                        } else if (useChildrenBoundUnion) {
                            ++stats.numberOfTilesCulledWithChildrenUnion;
                        }
                    } else {
                        // Tile does not meet SSE and its children are loaded.  Refine to them in front-to-back order.
                        childrenVisibility = computeChildrenVisibility(t, frameState, true);
                        for (k = 0; k < childrenLength; ++k) {
                            child = children[k];

                            if (isVisible(child.visibilityPlaneMask)) {
                                stack.push(child);
                            } else {
                                // Touch the child tile even if it is not visible. Since replacement refinement
                                // requires all child tiles to be loaded to refine to them, we want to keep it in the cache.
                                touch(tileset, child, outOfCore);
                            }
                        }

                        if (childrenVisibility & Cesium3DTileChildrenVisibility.VISIBLE_IN_REQUEST_VOLUME) {
                            t.replaced = true;
                            if (defined(t.descendantsWithContent)) {
                                scratchRefiningTiles.push(t);
                            }
                        } else if (!useChildrenBoundUnion || (childrenVisibility & Cesium3DTileChildrenVisibility.VISIBLE)) {
                            // Even though the children are all loaded they may not be visible if the camera
                            // is not inside their request volumes.
                            selectTile(tileset, t, fullyVisible, frameState);
                        } else if (useChildrenBoundUnion) {
                            ++stats.numberOfTilesCulledWithChildrenUnion;
                        }
                    }
                } else {
                    // Tile does not meet SSE.
                    // Refine when all visible children are loaded.

                    // Get visibility for all children. Check if any visible children are not loaded.
                    // PERFORMANCE_IDEA: exploit temporal coherence to avoid checking visibility every frame
                    updateTransforms(children, t.computedTransform);
                    childrenVisibility = computeChildrenVisibility(t, frameState, true);

                    var allVisibleChildrenLoaded = true;
                    var someVisibleChildrenLoaded = false;
                    for (k = 0; k < childrenLength; ++k) {
                        child = children[k];
                        if (isVisible(child.visibilityPlaneMask)) {
                            if (child.contentReady) {
                                someVisibleChildrenLoaded = true;
                            } else {
                                allVisibleChildrenLoaded = false;
                            }
                        }
                    }

                    if (useChildrenBoundUnion && childrenVisibility === Cesium3DTileChildrenVisibility.NONE) {
                        if (allVisibleChildrenLoaded && !someVisibleChildrenLoaded) {
                            ++stats.numberOfTilesCulledWithChildrenUnion;
                        }
                        continue;
                    }

                    if (allVisibleChildrenLoaded && !someVisibleChildrenLoaded) {
                        // No children are visible, select this tile
                        selectTile(tileset, t, fullyVisible, frameState);
                        continue;
                    }

                    // Only sort children by distance if we are going to refine to them
                    // or slots are available to request them.  If we are just rendering the
                    // tile (and can't make child requests because no slots are available)
                    // then the children do not need to be sorted.

                    if (someVisibleChildrenLoaded || t.canRequestContent()) {
                        // Distance is used for sorting now and for computing SSE when the tile comes off the stack.
                        computeDistanceToCamera(children, frameState);

                        // Sort children by distance for (1) request ordering, and (2) early-z
                        children.sort(sortChildrenByDistanceToCamera);
                    }

                    if (!allVisibleChildrenLoaded) {
                        // TODO : render parent against a plane mask of its visible children so there is no overlap,
                        //        then the refineToVisible flags can be removed.

                        // Tile does not meet SSE.  Add its commands and push its visible children to the stack.
                        // The parent tile and child tiles will render simultaneously until all visible children
                        // are ready. This allows the visible children to stay loaded while other children stream in,
                        // otherwise if only the parent is selected the subtree may be unloaded from the cache.
                        selectTile(tileset, t, fullyVisible, frameState);

                        for (k = 0; k < childrenLength; ++k) {
                            child = children[k];
                            if (isVisible(child.visibilityPlaneMask)) {
                                if (child.contentUnloaded) {
                                    requestContent(tileset, child, outOfCore);
                                } else {
                                    stack.push(child);
                                }
                            }
                        }
                    } else {
                        // Tile does not meet SSE and its visible children are loaded. Refine to them in front-to-back order.
                        for (k = 0; k < childrenLength; ++k) {
                            child = children[k];
                            if (isVisible(child.visibilityPlaneMask)) {
                                stack.push(child);
                            }
                        }

                        t.replaced = true;
                        if (defined(t.descendantsWithContent)) {
                            scratchRefiningTiles.push(t);
                        }
                    }
                }
            }
        }

        checkRefiningTiles(scratchRefiningTiles, tileset, frameState);
    }

    function checkRefiningTiles(refiningTiles, tileset, frameState) {
        // In the common case, a tile that uses replacement refinement is refinable once all its
        // children are loaded. However if it has an empty child, refining to its children would
        // show a visible gap. In this case, the empty child's children (or further descendants)
        // would need to be selected before the original tile is refinable. It is hard to determine
        // this easily during the traversal, so this fixes the situation retroactively.
        var descendant;
        var refiningTilesLength = refiningTiles.length;
        for (var i = 0; i < refiningTilesLength; ++i) {
            var j;
            var refinable = true;
            var refiningTile = refiningTiles[i];
            var descendantsLength = refiningTile.descendantsWithContent.length;
            for (j = 0; j < descendantsLength; ++j) {
                descendant = refiningTile.descendantsWithContent[j];
                if (!descendant.selected && !descendant.replaced &&
                    ((descendant.childrenVisibility & Cesium3DTileChildrenVisibility.VISIBLE) || descendant.children.length === 0) &&
                    (frameState.cullingVolume.computeVisibility(descendant.contentBoundingVolume) !== Intersect.OUTSIDE)) {
                        refinable = false;
                        break;
                }
            }
            if (!refinable) {
                selectTile(tileset, refiningTile, true, frameState);
                for (j = 0; j < descendantsLength; ++j) {
                    descendant = refiningTile.descendantsWithContent[j];
                    descendant.selected = false;
                }
            }
        }
    }

    ///////////////////////////////////////////////////////////////////////////

    function addToProcessingQueue(tileset, tile) {
        return function() {
            tileset._processingQueue.push(tile);

            --tileset._statistics.numberOfPendingRequests;
            ++tileset._statistics.numberProcessing;
        };
    }

    function removeFromProcessingQueue(tileset, tile) {
        return function() {
            var index = tileset._processingQueue.indexOf(tile);
            if (index >= 0) {
                // Remove from processing queue
                tileset._processingQueue.splice(index, 1);
                --tileset._statistics.numberProcessing;
                if (tile.hasContent) {
                    // RESEARCH_IDEA: ability to unload tiles (without content) for an
                    // external tileset when all the tiles are unloaded.
                    ++tileset._statistics.numberContentReady;
                    incrementPointAndFeatureLoadCounts(tileset, tile.content);
                    tile.replacementNode = tileset._replacementList.add(tile);
                }
            } else {
                // Not in processing queue
                // For example, when a url request fails and the ready promise is rejected
                --tileset._statistics.numberOfPendingRequests;
            }
        };
    }

    function processTiles(tileset, frameState) {
        var tiles = tileset._processingQueue;
        var length = tiles.length;

        // Process tiles in the PROCESSING state so they will eventually move to the READY state.
        // Traverse backwards in case a tile is removed as a result of calling process()
        for (var i = length - 1; i >= 0; --i) {
            tiles[i].process(tileset, frameState);
        }
    }

    ///////////////////////////////////////////////////////////////////////////

    function clearStats(tileset) {
        var stats = tileset._statistics;
        stats.visited = 0;
        stats.numberOfCommands = 0;
        stats.numberOfAttemptedRequests = 0;
        stats.numberOfTilesStyled = 0;
        stats.numberOfFeaturesStyled = 0;
<<<<<<< HEAD
        stats.numberOfTilesCulledWithChildrenUnion = 0;
=======
        stats.numberOfFeaturesSelected = 0;
        stats.numberOfPointsSelected = 0;
>>>>>>> af666154
    }

    function updateLastStats(tileset, isPick) {
        var stats = tileset._statistics;
        var last = isPick ? stats.lastPick : stats.lastColor;

        last.visited = stats.visited;
        last.numberOfCommands = stats.numberOfCommands;
        last.selected = tileset._selectedTiles.length;
        last.numberOfAttemptedRequests = stats.numberOfAttemptedRequests;
        last.numberOfPendingRequests = stats.numberOfPendingRequests;
        last.numberProcessing = stats.numberProcessing;
        last.numberContentReady = stats.numberContentReady;
        last.numberTotal = stats.numberTotal;
        last.numberOfFeaturesSelected = stats.numberOfFeaturesSelected;
        last.numberOfFeaturesLoaded = stats.numberOfFeaturesLoaded;
        last.numberOfPointsSelected = stats.numberOfPointsSelected;
        last.numberOfPointsLoaded = stats.numberOfPointsLoaded;
        last.numberOfTilesStyled = stats.numberOfTilesStyled;
        last.numberOfFeaturesStyled = stats.numberOfFeaturesStyled;
        last.numberOfTilesCulledWithChildrenUnion = stats.numberOfTilesCulledWithChildrenUnion;
    }

    function updatePointAndFeatureCounts(tileset, content, decrement, load) {
        var stats = tileset._statistics;
        var contents = content.innerContents;
        var pointsLength = content.pointsLength;
        var featuresLength = content.featuresLength;

        if (load) {
            stats.numberOfFeaturesLoaded += decrement ? -featuresLength : featuresLength;
            stats.numberOfPointsLoaded += decrement ? -pointsLength : pointsLength;
        } else {
            stats.numberOfFeaturesSelected += decrement ? -featuresLength : featuresLength;
            stats.numberOfPointsSelected += decrement ? -pointsLength : pointsLength;
        }

        if (defined(contents)) {
            var length = contents.length;
            for (var i = 0; i < length; ++i) {
                updatePointAndFeatureCounts(tileset, contents[i], decrement, load);
            }
        }
    }

    function incrementPointAndFeatureSelectionCounts(tileset, content) {
        updatePointAndFeatureCounts(tileset, content, false, false);
    }

    function incrementPointAndFeatureLoadCounts(tileset, content) {
        updatePointAndFeatureCounts(tileset, content, false, true);
    }

    function decrementPointAndFeatureLoadCounts(tileset, content) {
        updatePointAndFeatureCounts(tileset, content, true, true);
    }

    function updateTiles(tileset, frameState) {
        tileset._styleEngine.applyStyle(tileset, frameState);

        var commandList = frameState.commandList;
        var numberOfInitialCommands = commandList.length;
        var selectedTiles = tileset._selectedTiles;
        var length = selectedTiles.length;
        var tileVisible = tileset.tileVisible;
        for (var i = 0; i < length; ++i) {
            var tile = selectedTiles[i];
            if (tile.selected) {
                // Raise visible event before update in case the visible event
                // makes changes that update needs to apply to WebGL resources
                tileVisible.raiseEvent(tile);
                tile.update(tileset, frameState);
                incrementPointAndFeatureSelectionCounts(tileset, tile.content);
            }
        }

        // Number of commands added by each update above
        tileset._statistics.numberOfCommands = (commandList.length - numberOfInitialCommands);
    }

    function unloadTiles(tileset, frameState) {
        var trimTiles = tileset._trimTiles;
        tileset._trimTiles = false;

        var stats = tileset._statistics;
        var maximumNumberOfLoadedTiles = tileset._maximumNumberOfLoadedTiles + 1; // + 1 to account for sentinel
        var replacementList = tileset._replacementList;
        var tileUnload = tileset.tileUnload;

        // Traverse the list only to the sentinel since tiles/nodes to the
        // right of the sentinel were used this frame.
        //
        // The sub-list to the left of the sentinel is ordered from LRU to MRU.
        var sentinel = tileset._replacementSentinel;
        var node = replacementList.head;
        while ((node !== sentinel) && ((replacementList.length > maximumNumberOfLoadedTiles) || trimTiles)) {
            var tile = node.item;

            decrementPointAndFeatureLoadCounts(tileset, tile.content);
            tileUnload.raiseEvent(tile);
            tile.unloadContent();

            var currentNode = node;
            node = node.next;
            replacementList.remove(currentNode);

            --stats.numberContentReady;
        }
    }

    /**
     * Unloads all tiles that weren't selected the previous frame.  This can be used to
     * explicitly manage the tile cache and reduce the total number of tiles loaded below
     * {@link Cesium3DTileset#maximumNumberOfLoadedTiles}.
     * <p>
     * Tile unloads occur at the next frame to keep all the WebGL delete calls
     * within the render loop.
     * </p>
     */
    Cesium3DTileset.prototype.trimLoadedTiles = function() {
        // Defer to next frame so WebGL delete calls happen inside the render loop
        this._trimTiles = true;
    };

    ///////////////////////////////////////////////////////////////////////////

    function raiseLoadProgressEvent(tileset, frameState) {
        var stats = tileset._statistics;
        var numberOfPendingRequests = stats.numberOfPendingRequests;
        var numberProcessing = stats.numberProcessing;
        var lastNumberOfPendingRequest = stats.lastColor.numberOfPendingRequests;
        var lastNumberProcessing = stats.lastColor.numberProcessing;

        var progressChanged = (numberOfPendingRequests !== lastNumberOfPendingRequest) || (numberProcessing !== lastNumberProcessing);

        if (progressChanged) {
            frameState.afterRender.push(function() {
                tileset.loadProgress.raiseEvent(numberOfPendingRequests, numberProcessing);
            });
        }

        tileset._tilesLoaded = (stats.numberOfPendingRequests === 0) && (stats.numberProcessing === 0) && (stats.numberOfAttemptedRequests === 0);

        if (progressChanged && tileset._tilesLoaded) {
            frameState.afterRender.push(function() {
                tileset.allTilesLoaded.raiseEvent();
            });
        }
    }

    ///////////////////////////////////////////////////////////////////////////

    /**
     * Called when {@link Viewer} or {@link CesiumWidget} render the scene to
     * get the draw commands needed to render this primitive.
     * <p>
     * Do not call this function directly.  This is documented just to
     * list the exceptions that may be propagated when the scene is rendered:
     * </p>
     *
     * @exception {DeveloperError} The tileset must be 3D Tiles version 0.0.  See https://github.com/AnalyticalGraphicsInc/3d-tiles#spec-status
     */
    Cesium3DTileset.prototype.update = function(frameState) {
        if (!this.show || !this.ready) {
            return;
        }

        if (!defined(this._loadTimestamp)) {
            this._loadTimestamp = JulianDate.clone(frameState.time);
        }

        this._timeSinceLoad = Math.max(JulianDate.secondsDifference(frameState.time, this._loadTimestamp), 0.0);

        // Do not do out-of-core operations (new content requests, cache removal,
        // process new tiles) during the pick pass.
        var passes = frameState.passes;
        var isPick = (passes.pick && !passes.render);
        var outOfCore = !isPick;

        clearStats(this);

        if (outOfCore) {
            processTiles(this, frameState);
        }

        if (this.dynamicScreenSpaceError) {
            updateDynamicScreenSpaceError(this, frameState);
        }

        selectTiles(this, frameState, outOfCore);
        updateTiles(this, frameState);

        if (outOfCore) {
            unloadTiles(this, frameState);
        }

        // Events are raised (added to the afterRender queue) here since promises
        // may resolve outside of the update loop that then raise events, e.g.,
        // model's readyPromise.
        raiseLoadProgressEvent(this, frameState);

        updateLastStats(this, isPick);
    };

    /**
     * Returns true if this object was destroyed; otherwise, false.
     * <br /><br />
     * If this object was destroyed, it should not be used; calling any function other than
     * <code>isDestroyed</code> will result in a {@link DeveloperError} exception.
     *
     * @returns {Boolean} <code>true</code> if this object was destroyed; otherwise, <code>false</code>.
     *
     * @see Cesium3DTileset#destroy
     */
    Cesium3DTileset.prototype.isDestroyed = function() {
        return false;
    };

    /**
     * Destroys the WebGL resources held by this object.  Destroying an object allows for deterministic
     * release of WebGL resources, instead of relying on the garbage collector to destroy this object.
     * <br /><br />
     * Once an object is destroyed, it should not be used; calling any function other than
     * <code>isDestroyed</code> will result in a {@link DeveloperError} exception.  Therefore,
     * assign the return value (<code>undefined</code>) to the object as done in the example.
     *
     * @returns {undefined}
     *
     * @exception {DeveloperError} This object was destroyed, i.e., destroy() was called.
     *
     *
     * @example
     * tileset = tileset && tileset.destroy();
     *
     * @see Cesium3DTileset#isDestroyed
     */
    Cesium3DTileset.prototype.destroy = function() {
        // Traverse the tree and destroy all tiles
        if (defined(this._root)) {
            var stack = scratchStack;
            stack.push(this._root);

            while (stack.length > 0) {
                var t = stack.pop();
                t.destroy();

                var children = t.children;
                var length = children.length;
                for (var i = 0; i < length; ++i) {
                    stack.push(children[i]);
                }
            }
        }

        this._root = undefined;
        this._debugCameraFrustum = this._debugCameraFrustum && this._debugCameraFrustum.destroy();
        return destroyObject(this);
    };

    return Cesium3DTileset;
});<|MERGE_RESOLUTION|>--- conflicted
+++ resolved
@@ -1611,12 +1611,9 @@
         stats.numberOfAttemptedRequests = 0;
         stats.numberOfTilesStyled = 0;
         stats.numberOfFeaturesStyled = 0;
-<<<<<<< HEAD
         stats.numberOfTilesCulledWithChildrenUnion = 0;
-=======
         stats.numberOfFeaturesSelected = 0;
         stats.numberOfPointsSelected = 0;
->>>>>>> af666154
     }
 
     function updateLastStats(tileset, isPick) {
