--- conflicted
+++ resolved
@@ -1,116 +1,13 @@
-<<<<<<< HEAD
-import arraySlice from '../Core/arraySlice.js';
-import BoundingSphere from '../Core/BoundingSphere.js';
-import Cartesian3 from '../Core/Cartesian3.js';
-import Color from '../Core/Color.js';
-import defaultValue from '../Core/defaultValue.js';
-import defer from '../Core/defer.js';
-import defined from '../Core/defined.js';
-import destroyObject from '../Core/destroyObject.js';
-import Matrix4 from '../Core/Matrix4.js';
-import TaskProcessor from '../Core/TaskProcessor.js';
-import ClassificationType from './ClassificationType.js';
-import Vector3DTileBatch from './Vector3DTileBatch.js';
-import Vector3DTilePrimitive from './Vector3DTilePrimitive.js';
-
-    /**
-     * Creates a batch of box, cylinder, ellipsoid and/or sphere geometries intersecting terrain or 3D Tiles.
-     *
-     * @alias Vector3DTileGeometry
-     * @constructor
-     *
-     * @param {Object} options An object with following properties:
-     * @param {Float32Array} [options.boxes] The boxes in the tile.
-     * @param {Uint16Array} [options.boxBatchIds] The batch ids for each box.
-     * @param {Float32Array} [options.cylinders] The cylinders in the tile.
-     * @param {Uint16Array} [options.cylinderBatchIds] The batch ids for each cylinder.
-     * @param {Float32Array} [options.ellipsoids] The ellipsoids in the tile.
-     * @param {Uint16Array} [options.ellipsoidBatchIds] The batch ids for each ellipsoid.
-     * @param {Float32Array} [options.spheres] The spheres in the tile.
-     * @param {Uint16Array} [options.sphereBatchIds] The batch ids for each sphere.
-     * @param {Cartesian3} options.center The RTC center of all geometries.
-     * @param {Matrix4} options.modelMatrix The model matrix of all geometries. Applied after the individual geometry model matrices.
-     * @param {Cesium3DTileBatchTable} options.batchTable The batch table.
-     * @param {BoundingSphere} options.boundingVolume The bounding volume containing all of the geometry in the tile.
-     *
-     * @private
-     */
-    function Vector3DTileGeometry(options) {
-        // these will all be released after the primitive is created
-        this._boxes = options.boxes;
-        this._boxBatchIds = options.boxBatchIds;
-        this._cylinders = options.cylinders;
-        this._cylinderBatchIds = options.cylinderBatchIds;
-        this._ellipsoids = options.ellipsoids;
-        this._ellipsoidBatchIds = options.ellipsoidBatchIds;
-        this._spheres = options.spheres;
-        this._sphereBatchIds = options.sphereBatchIds;
-        this._modelMatrix = options.modelMatrix;
-        this._batchTable = options.batchTable;
-        this._boundingVolume = options.boundingVolume;
-
-        this._center = options.center;
-        if (!defined(this._center)) {
-            if (defined(this._boundingVolume)) {
-                this._center = Cartesian3.clone(this._boundingVolume.center);
-            } else {
-                this._center = Cartesian3.clone(Cartesian3.ZERO);
-            }
-        }
-
-        this._boundingVolumes = undefined;
-        this._batchedIndices = undefined;
-
-        this._indices = undefined;
-        this._indexOffsets = undefined;
-        this._indexCounts = undefined;
-
-        this._positions = undefined;
-        this._vertexBatchIds = undefined;
-
-        this._batchIds = undefined;
-
-        this._batchTableColors = undefined;
-        this._packedBuffer = undefined;
-
-        this._ready = false;
-        this._readyPromise = defer();
-
-        this._verticesPromise = undefined;
-
-        this._primitive = undefined;
-
-        /**
-         * Draws the wireframe of the classification geometries.
-         * @type {Boolean}
-         * @default false
-         */
-        this.debugWireframe = false;
-
-        /**
-         * Forces a re-batch instead of waiting after a number of frames have been rendered. For testing only.
-         * @type {Boolean}
-         * @default false
-         */
-        this.forceRebatch = false;
-
-        /**
-         * What this tile will classify.
-         * @type {ClassificationType}
-         * @default ClassificationType.BOTH
-         */
-        this.classificationType = ClassificationType.BOTH;
-=======
 import arraySlice from "../Core/arraySlice.js";
 import BoundingSphere from "../Core/BoundingSphere.js";
 import Cartesian3 from "../Core/Cartesian3.js";
 import Color from "../Core/Color.js";
 import defaultValue from "../Core/defaultValue.js";
+import defer from "../Core/defer.js";
 import defined from "../Core/defined.js";
 import destroyObject from "../Core/destroyObject.js";
 import Matrix4 from "../Core/Matrix4.js";
 import TaskProcessor from "../Core/TaskProcessor.js";
-import when from "../ThirdParty/when.js";
 import ClassificationType from "./ClassificationType.js";
 import Vector3DTileBatch from "./Vector3DTileBatch.js";
 import Vector3DTilePrimitive from "./Vector3DTilePrimitive.js";
@@ -176,7 +73,7 @@
   this._packedBuffer = undefined;
 
   this._ready = false;
-  this._readyPromise = when.defer();
+  this._readyPromise = defer();
 
   this._verticesPromise = undefined;
 
@@ -299,7 +196,6 @@
 
     for (var k = 0; k < length; ++k) {
       batchIds[k] = packedBuffer[offset++];
->>>>>>> 2fd0e8f7
     }
 
     bis[j] = new Vector3DTileBatch({
