--- conflicted
+++ resolved
@@ -312,15 +312,10 @@
     };
 
     Tile.prototype.freeVertexArray = function() {
-<<<<<<< HEAD
         var indexBuffer;
 
-        if (typeof this.vertexArray !== 'undefined') {
+        if (defined(this.vertexArray)) {
             indexBuffer = this.vertexArray.getIndexBuffer();
-=======
-        if (defined(this.vertexArray)) {
-            var indexBuffer = this.vertexArray.getIndexBuffer();
->>>>>>> 0a6e0be3
 
             this.vertexArray.destroy();
             this.vertexArray = undefined;
