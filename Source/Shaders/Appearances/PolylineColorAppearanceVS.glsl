attribute vec3 position3DHigh;
attribute vec3 position3DLow;
attribute vec3 prevPosition3DHigh;
attribute vec3 prevPosition3DLow;
attribute vec3 nextPosition3DHigh;
attribute vec3 nextPosition3DLow;
attribute vec2 expandAndWidth;
attribute vec4 color;
attribute float batchId;

varying vec4 v_color;

void main()
{
    float expandDir = expandAndWidth.x;
    float width = abs(expandAndWidth.y) + 0.5;
    bool usePrev = expandAndWidth.y < 0.0;

    vec4 p = czm_computePosition();
    vec4 prev = czm_computePrevPosition();
    vec4 next = czm_computeNextPosition();

    v_color = color;

<<<<<<< HEAD
    vec4 positionWC = getPolylineWindowCoordinates(p, prev, next, expandDir, width, usePrev);
=======
    float angle;
    vec4 positionWC = getPolylineWindowCoordinates(p, prev, next, expandDir, width, usePrev, angle);
>>>>>>> 84c87dc3
    gl_Position = czm_viewportOrthographic * positionWC;
}<|MERGE_RESOLUTION|>--- conflicted
+++ resolved
@@ -22,11 +22,7 @@
 
     v_color = color;
 
-<<<<<<< HEAD
-    vec4 positionWC = getPolylineWindowCoordinates(p, prev, next, expandDir, width, usePrev);
-=======
     float angle;
     vec4 positionWC = getPolylineWindowCoordinates(p, prev, next, expandDir, width, usePrev, angle);
->>>>>>> 84c87dc3
     gl_Position = czm_viewportOrthographic * positionWC;
 }