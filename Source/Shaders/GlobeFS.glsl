--- conflicted
+++ resolved
@@ -121,13 +121,8 @@
 varying vec3 v_mieColor;
 #endif
 
-<<<<<<< HEAD
-#if defined(TRANSLUCENT) || defined(UNDERGROUND_COLOR)
-float interpolateByDistance(vec4 nearFarScalar)
-=======
-#ifdef UNDERGROUND_COLOR
+#if defined(UNDERGROUND_COLOR) || defined(TRANSLUCENT)
 float interpolateByDistance(vec4 nearFarScalar, float distance)
->>>>>>> 64b21a3f
 {
     float startDistance = nearFarScalar.x;
     float startValue = nearFarScalar.y;
@@ -138,7 +133,7 @@
 }
 #endif
 
-#if defined(TRANSLUCENT) || defined(UNDERGROUND_COLOR) || defined(APPLY_MATERIAL)
+#if defined(UNDERGROUND_COLOR) || defined(TRANSLUCENT) || defined(APPLY_MATERIAL)
 vec4 alphaBlend(vec4 sourceColor, vec4 destinationColor)
 {
     return sourceColor * vec4(sourceColor.aaa, 1.0) + destinationColor * (1.0 - sourceColor.a);
@@ -430,14 +425,6 @@
 #endif
 
 #ifdef GROUND_ATMOSPHERE
-<<<<<<< HEAD
-=======
-    if (czm_sceneMode != czm_sceneMode3D)
-    {
-        gl_FragColor = finalColor;
-        return;
-    }
-
     if (!czm_backFacing())
     {
         vec3 groundAtmosphereColor = computeGroundAtmosphereColor(fogColor, finalColor, atmosphereLightDirection, cameraDist);
@@ -456,13 +443,20 @@
     }
 #endif
 
+#ifdef TRANSLUCENT
+    if (inTranslucencyRectangle())
+    {
+      vec4 alphaByDistance = gl_FrontFacing ? u_frontFaceAlphaByDistance : u_backFaceAlphaByDistance;
+      finalColor.a *= interpolateByDistance(alphaByDistance, v_distance);
+    }
+#endif
+
     gl_FragColor = finalColor;
 }
 
 #ifdef GROUND_ATMOSPHERE
 vec3 computeGroundAtmosphereColor(vec3 fogColor, vec4 finalColor, vec3 atmosphereLightDirection, float cameraDist)
 {
->>>>>>> 64b21a3f
 #if defined(PER_FRAGMENT_GROUND_ATMOSPHERE) && defined(DYNAMIC_ATMOSPHERE_LIGHTING) && (defined(ENABLE_DAYNIGHT_SHADING) || defined(ENABLE_VERTEX_LIGHTING))
     float mpp = czm_metersPerPixel(vec4(0.0, 0.0, -czm_currentFrustum.x, 1.0), 1.0);
     vec2 xy = gl_FragCoord.xy / czm_viewport.zw * 2.0 - vec2(1.0);
@@ -504,32 +498,7 @@
     groundAtmosphereColor = czm_saturation(groundAtmosphereColor, 1.6);
 #endif
 
-<<<<<<< HEAD
-    finalColor = vec4(mix(finalColor.rgb, groundAtmosphereColor, fade), finalColor.a);
-#endif
-
-#ifdef UNDERGROUND_COLOR
-    // !gl_FrontFacing doesn't work as expected on Mac/Intel so use the more verbose form instead. See https://github.com/CesiumGS/cesium/pull/8494.
-    if (gl_FrontFacing == false)
-    {
-        float blendAmount = interpolateByDistance(u_undergroundColorByDistance);
-        vec4 undergroundColor = vec4(u_undergroundColor.rgb, u_undergroundColor.a * blendAmount);
-        finalColor = alphaBlend(undergroundColor, finalColor);
-    }
-#endif
-
-#ifdef TRANSLUCENT
-    if (inTranslucencyRectangle())
-    {
-      vec4 alphaByDistance = gl_FrontFacing ? u_frontFaceAlphaByDistance : u_backFaceAlphaByDistance;
-      finalColor.a *= interpolateByDistance(alphaByDistance);
-    }
-#endif
-
-    gl_FragColor = finalColor;
-=======
     return groundAtmosphereColor;
->>>>>>> 64b21a3f
 }
 #endif
 
