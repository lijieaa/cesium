define([
        '../Core/BoxGeometry',
        '../Core/BoxOutlineGeometry',
        '../Core/Check',
        '../Core/Color',
        '../Core/ColorGeometryInstanceAttribute',
        '../Core/defined',
        '../Core/destroyObject',
        '../Core/DeveloperError',
        '../Core/DistanceDisplayConditionGeometryInstanceAttribute',
        '../Core/GeometryInstance',
        '../Core/Iso8601',
        '../Core/ShowGeometryInstanceAttribute',
        '../Scene/MaterialAppearance',
        '../Scene/PerInstanceColorAppearance',
        '../Scene/Primitive',
        './ColorMaterialProperty',
        './dynamicGeometryGetBoundingSphere',
        './GeometryUpdater',
        './MaterialProperty',
        './Property'
    ], function(
        BoxGeometry,
        BoxOutlineGeometry,
        Check,
        Color,
        ColorGeometryInstanceAttribute,
        defined,
        destroyObject,
        DeveloperError,
        DistanceDisplayConditionGeometryInstanceAttribute,
        GeometryInstance,
        Iso8601,
        ShowGeometryInstanceAttribute,
        MaterialAppearance,
        PerInstanceColorAppearance,
        Primitive,
        ColorMaterialProperty,
        dynamicGeometryGetBoundingSphere,
        GeometryUpdater,
        MaterialProperty,
        Property) {
    'use strict';

<<<<<<< HEAD
    var defaultMaterial = new ColorMaterialProperty(Color.WHITE);
    var defaultShow = new ConstantProperty(true);
    var defaultFill = new ConstantProperty(true);
    var defaultOutline = new ConstantProperty(false);
    var defaultOutlineColor = new ConstantProperty(Color.BLACK);
    var defaultShadows = new ConstantProperty(ShadowMode.DISABLED);
    var defaultDistanceDisplayCondition = new ConstantProperty(new DistanceDisplayCondition());
=======
    var scratchColor = new Color();
>>>>>>> c12020ba

    function BoxGeometryOptions(entity) {
        this.id = entity;
        this.vertexFormat = undefined;
        this.dimensions = undefined;
    }

    /**
     * A {@link GeometryUpdater} for boxes.
     * Clients do not normally create this class directly, but instead rely on {@link DataSourceDisplay}.
     * @alias BoxGeometryUpdater
     * @constructor
     *
     * @param {Entity} entity The entity containing the geometry to be visualized.
     * @param {Scene} scene The scene where visualization is taking place.
     */
    function BoxGeometryUpdater(entity, scene) {
        GeometryUpdater.call(this, {
            entity : entity,
            scene : scene,
            geometryOptions : new BoxGeometryOptions(entity),
            geometryPropertyName : 'box',
            observedPropertyNames : ['availability', 'position', 'orientation', 'box']
        });

        this._isClosed = true;
    }

    if (defined(Object.create)) {
        BoxGeometryUpdater.prototype = Object.create(GeometryUpdater.prototype);
        BoxGeometryUpdater.prototype.constructor = BoxGeometryUpdater;
    }

    /**
     * Creates the geometry instance which represents the fill of the geometry.
     *
     * @param {JulianDate} time The time to use when retrieving initial attribute values.
     * @returns {GeometryInstance} The geometry instance representing the filled portion of the geometry.
     *
     * @exception {DeveloperError} This instance does not represent a filled geometry.
     */
    BoxGeometryUpdater.prototype.createFillGeometryInstance = function(time) {
        //>>includeStart('debug', pragmas.debug);
        Check.defined('time', time);

        if (!this._fillEnabled) {
            throw new DeveloperError('This instance does not represent a filled geometry.');
        }
        //>>includeEnd('debug');

        var entity = this._entity;
        var isAvailable = entity.isAvailable(time);

        var attributes;

        var color;
        var show = new ShowGeometryInstanceAttribute(isAvailable && entity.isShowing && this._showProperty.getValue(time) && this._fillProperty.getValue(time));
        var distanceDisplayCondition = this._distanceDisplayConditionProperty.getValue(time);
        var distanceDisplayConditionAttribute = DistanceDisplayConditionGeometryInstanceAttribute.fromDistanceDisplayCondition(distanceDisplayCondition);
        if (this._materialProperty instanceof ColorMaterialProperty) {
            var currentColor = Color.WHITE;
            if (defined(this._materialProperty.color) && (this._materialProperty.color.isConstant || isAvailable)) {
                currentColor = this._materialProperty.color.getValue(time);
            }
            color = ColorGeometryInstanceAttribute.fromColor(currentColor);
            attributes = {
                show : show,
                distanceDisplayCondition : distanceDisplayConditionAttribute,
                color : color
            };
        } else {
            attributes = {
                show : show,
                distanceDisplayCondition : distanceDisplayConditionAttribute
            };
        }

        return new GeometryInstance({
            id : entity,
            geometry : BoxGeometry.fromDimensions(this._options),
            modelMatrix : entity.computeModelMatrix(time),
            attributes : attributes
        });
    };

    /**
     * Creates the geometry instance which represents the outline of the geometry.
     *
     * @param {JulianDate} time The time to use when retrieving initial attribute values.
     * @returns {GeometryInstance} The geometry instance representing the outline portion of the geometry.
     *
     * @exception {DeveloperError} This instance does not represent an outlined geometry.
     */
    BoxGeometryUpdater.prototype.createOutlineGeometryInstance = function(time) {
        //>>includeStart('debug', pragmas.debug);
        Check.defined('time', time);

        if (!this._outlineEnabled) {
            throw new DeveloperError('This instance does not represent an outlined geometry.');
        }
        //>>includeEnd('debug');

        var entity = this._entity;
        var isAvailable = entity.isAvailable(time);
        var outlineColor = Property.getValueOrDefault(this._outlineColorProperty, time, Color.BLACK);
        var distanceDisplayCondition = this._distanceDisplayConditionProperty.getValue(time);

        return new GeometryInstance({
            id : entity,
            geometry : BoxOutlineGeometry.fromDimensions(this._options),
            modelMatrix : entity.computeModelMatrix(time),
            attributes : {
                show : new ShowGeometryInstanceAttribute(isAvailable && entity.isShowing && this._showProperty.getValue(time) && this._showOutlineProperty.getValue(time)),
                color : ColorGeometryInstanceAttribute.fromColor(outlineColor),
                distanceDisplayCondition : DistanceDisplayConditionGeometryInstanceAttribute.fromDistanceDisplayCondition(distanceDisplayCondition)
            }
        });
    };

    BoxGeometryUpdater.prototype._isHidden = function(entity, box) {
        return !defined(box.dimensions) || !defined(entity.position) || GeometryUpdater.prototype._isHidden.call(this, entity, box);
    };

    BoxGeometryUpdater.prototype._isDynamic = function(entity, box) {
        return !entity.position.isConstant ||  !Property.isConstant(entity.orientation) ||  !box.dimensions.isConstant ||  !Property.isConstant(box.outlineWidth);
    };

    BoxGeometryUpdater.prototype._setStaticOptions = function(entity, box) {
        var isColorMaterial = this._materialProperty instanceof ColorMaterialProperty;

        var options = this._options;
        options.vertexFormat = isColorMaterial ? PerInstanceColorAppearance.VERTEX_FORMAT : MaterialAppearance.MaterialSupport.TEXTURED.vertexFormat;
        options.dimensions = box.dimensions.getValue(Iso8601.MINIMUM_VALUE, options.dimensions);
    };

    BoxGeometryUpdater.DynamicGeometryUpdater = DynamicGeometryUpdater;

    /**
     * @private
     */
    function DynamicGeometryUpdater(geometryUpdater, primitives) {
        this._primitives = primitives;
        this._primitive = undefined;
        this._outlinePrimitive = undefined;
        this._geometryUpdater = geometryUpdater;
        this._entity = geometryUpdater._entity;
<<<<<<< HEAD
        this._options = geometryUpdater._options;
        this._material = {};
=======
        this._options = new BoxGeometryOptions(geometryUpdater._entity);
>>>>>>> c12020ba
    }

    DynamicGeometryUpdater.prototype.update = function(time) {
        //>>includeStart('debug', pragmas.debug);
        Check.defined('time', time);
        //>>includeEnd('debug');

        var primitives = this._primitives;
        primitives.removeAndDestroy(this._primitive);
        primitives.removeAndDestroy(this._outlinePrimitive);
        this._primitive = undefined;
        this._outlinePrimitive = undefined;

        var geometryUpdater = this._geometryUpdater;
        var entity = this._entity;
        var box = entity.box;
        if (!entity.isShowing || !entity.isAvailable(time) || !Property.getValueOrDefault(box.show, time, true)) {
            return;
        }

        var options = this._options;
        var modelMatrix = entity.computeModelMatrix(time);
        var dimensions = Property.getValueOrUndefined(box.dimensions, time, options.dimensions);
        if (!defined(modelMatrix) || !defined(dimensions)) {
            return;
        }

        options.dimensions = dimensions;
        var shadows = this._geometryUpdater.shadowsProperty.getValue(time);

        if (Property.getValueOrDefault(box.fill, time, true)) {
            var isColorAppearance = geometryUpdater.fillMaterialProperty instanceof ColorMaterialProperty;
            var appearance;
            if (isColorAppearance) {
                appearance = new PerInstanceColorAppearance({
                    closed: true
                });
            } else {
                var material = MaterialProperty.getValue(time, geometryUpdater.fillMaterialProperty, this._material);
                appearance = new MaterialAppearance({
                    material : material,
                    translucent : material.isTranslucent(),
                    closed : true
                });
            }

            options.vertexFormat = appearance.vertexFormat;

            var fillInstance = this._geometryUpdater.createFillGeometryInstance(time);

            if (isColorAppearance) {
                appearance.translucent = fillInstance.attributes.color.value[3] !== 255;
            }

            this._primitive = primitives.add(new Primitive({
                geometryInstances : fillInstance,
                appearance : appearance,
                asynchronous : false,
                shadows : shadows
            }));
        }

        if (Property.getValueOrDefault(box.outline, time, false)) {
            var outlineInstance = this._geometryUpdater.createOutlineGeometryInstance(time);
            var outlineWidth = Property.getValueOrDefault(box.outlineWidth, time, 1.0);

            this._outlinePrimitive = primitives.add(new Primitive({
                geometryInstances : outlineInstance,
                appearance : new PerInstanceColorAppearance({
                    flat : true,
                    translucent : outlineInstance.attributes.color.value[3] !== 255,
                    renderState : {
                        lineWidth : geometryUpdater._scene.clampLineWidth(outlineWidth)
                    }
                }),
                asynchronous : false,
                shadows : shadows
            }));
        }
    };

    DynamicGeometryUpdater.prototype.getBoundingSphere = function(result) {
        return dynamicGeometryGetBoundingSphere(this._entity, this._primitive, this._outlinePrimitive, result);
    };

    DynamicGeometryUpdater.prototype.isDestroyed = function() {
        return false;
    };

    DynamicGeometryUpdater.prototype.destroy = function() {
        var primitives = this._primitives;
        primitives.removeAndDestroy(this._primitive);
        primitives.removeAndDestroy(this._outlinePrimitive);
        destroyObject(this);
    };

    return BoxGeometryUpdater;
});<|MERGE_RESOLUTION|>--- conflicted
+++ resolved
@@ -42,17 +42,6 @@
         Property) {
     'use strict';
 
-<<<<<<< HEAD
-    var defaultMaterial = new ColorMaterialProperty(Color.WHITE);
-    var defaultShow = new ConstantProperty(true);
-    var defaultFill = new ConstantProperty(true);
-    var defaultOutline = new ConstantProperty(false);
-    var defaultOutlineColor = new ConstantProperty(Color.BLACK);
-    var defaultShadows = new ConstantProperty(ShadowMode.DISABLED);
-    var defaultDistanceDisplayCondition = new ConstantProperty(new DistanceDisplayCondition());
-=======
-    var scratchColor = new Color();
->>>>>>> c12020ba
 
     function BoxGeometryOptions(entity) {
         this.id = entity;
@@ -199,12 +188,8 @@
         this._outlinePrimitive = undefined;
         this._geometryUpdater = geometryUpdater;
         this._entity = geometryUpdater._entity;
-<<<<<<< HEAD
         this._options = geometryUpdater._options;
         this._material = {};
-=======
-        this._options = new BoxGeometryOptions(geometryUpdater._entity);
->>>>>>> c12020ba
     }
 
     DynamicGeometryUpdater.prototype.update = function(time) {
