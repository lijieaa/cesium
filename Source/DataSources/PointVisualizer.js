/*global define*/
define([
        '../Core/AssociativeArray',
        '../Core/Cartesian3',
        '../Core/Color',
        '../Core/defined',
        '../Core/destroyObject',
        '../Core/DeveloperError',
        '../Core/NearFarScalar',
        '../Scene/BillboardCollection',
        './Property'
    ], function(
        AssociativeArray,
        Cartesian3,
        Color,
        defined,
        destroyObject,
        DeveloperError,
        NearFarScalar,
        BillboardCollection,
        Property) {
    "use strict";

    var defaultColor = Color.WHITE;
    var defaultOutlineColor = Color.BLACK;
    var defaultOutlineWidth = 0.0;
    var defaultPixelSize = 1.0;

    var color = new Color();
    var position = new Cartesian3();
    var outlineColor = new Color();
    var scaleByDistance = new NearFarScalar();

    /**
     * A {@link Visualizer} which maps {@link Entity#point} to a {@link Billboard}.
     * @alias PointVisualizer
     * @constructor
     *
     * @param {Scene} scene The scene the primitives will be rendered in.
     * @param {EntityCollection} entityCollection The entityCollection to visualize.
     */
    var PointVisualizer = function(scene, entityCollection) {
        //>>includeStart('debug', pragmas.debug);
        if (!defined(scene)) {
            throw new DeveloperError('scene is required.');
        }
        if (!defined(entityCollection)) {
            throw new DeveloperError('entityCollection is required.');
        }
        //>>includeEnd('debug');

        var billboardCollection = new BillboardCollection();
        scene.primitives.add(billboardCollection);
        entityCollection.collectionChanged.addEventListener(PointVisualizer.prototype._onCollectionChanged, this);

        this._scene = scene;
        this._unusedIndexes = [];
        this._entityCollection = entityCollection;
        this._billboardCollection = billboardCollection;
        this._entitiesToVisualize = new AssociativeArray();

        this._onCollectionChanged(entityCollection, entityCollection.entities, [], []);
    };

    /**
     * Updates the primitives created by this visualizer to match their
     * Entity counterpart at the given time.
     *
     * @param {JulianDate} time The time to update to.
     * @returns {Boolean} This function always returns true.
     */
    PointVisualizer.prototype.update = function(time) {
        //>>includeStart('debug', pragmas.debug);
        if (!defined(time)) {
            throw new DeveloperError('time is required.');
        }
        //>>includeEnd('debug');

        var entities = this._entitiesToVisualize.values;
        var billboardCollection = this._billboardCollection;
        var unusedIndexes = this._unusedIndexes;
        for (var i = 0, len = entities.length; i < len; i++) {
            var entity = entities[i];
            var pointGraphics = entity._point;
            var billboard;
            var pointVisualizerIndex = entity._pointVisualizerIndex;
            var show = entity.isAvailable(time) && Property.getValueOrDefault(pointGraphics._show, time, true);
            if (show) {
                position = Property.getValueOrUndefined(entity._position, time, position);
                show = defined(position);
            }
            if (!show) {
                cleanEntity(entity, billboardCollection, unusedIndexes);
                continue;
            }

            var needRedraw = false;
            if (!defined(pointVisualizerIndex)) {
                var length = unusedIndexes.length;
                if (length > 0) {
                    pointVisualizerIndex = unusedIndexes.pop();
                    billboard = billboardCollection.get(pointVisualizerIndex);
                } else {
                    pointVisualizerIndex = billboardCollection.length;
                    billboard = billboardCollection.add();
                }
                entity._pointVisualizerIndex = pointVisualizerIndex;
                billboard.id = entity;

                billboard._visualizerColor = Color.clone(Color.WHITE, billboard._visualizerColor);
                billboard._visualizerOutlineColor = Color.clone(Color.BLACK, billboard._visualizerOutlineColor);
                billboard._visualizerOutlineWidth = 0;
                billboard._visualizerPixelSize = 1;
                needRedraw = true;
            } else {
                billboard = billboardCollection.get(pointVisualizerIndex);
            }

            billboard.show = true;
            billboard.position = position;
            billboard.scaleByDistance = Property.getValueOrUndefined(pointGraphics._scaleByDistance, time, scaleByDistance);

            var newColor = Property.getValueOrDefault(pointGraphics._color, time, defaultColor, color);
            var newOutlineColor = Property.getValueOrDefault(pointGraphics._outlineColor, time, defaultOutlineColor, outlineColor);
            var newOutlineWidth = Property.getValueOrDefault(pointGraphics._outlineWidth, time, defaultOutlineWidth);
            var newPixelSize = Property.getValueOrDefault(pointGraphics._pixelSize, time, defaultPixelSize);

            needRedraw = needRedraw || //
            newOutlineWidth !== billboard._visualizerOutlineWidth || //
            newPixelSize !== billboard._visualizerPixelSize || //
            !Color.equals(newColor, billboard._visualizerColor) || //
            !Color.equals(newOutlineColor, billboard._visualizerOutlineColor);

            if (needRedraw) {
                billboard._visualizerColor = Color.clone(newColor, billboard._visualizerColor);
                billboard._visualizerOutlineColor = Color.clone(newOutlineColor, billboard._visualizerOutlineColor);
                billboard._visualizerPixelSize = newPixelSize;
                billboard._visualizerOutlineWidth = newOutlineWidth;

                var centerAlpha = newColor.alpha;
                var cssColor = newColor.toCssColorString();
                var cssOutlineColor = newOutlineColor.toCssColorString();
                var cssOutlineWidth = newOutlineWidth;
                var textureId = JSON.stringify([cssColor, newPixelSize, cssOutlineColor, cssOutlineWidth]);

                billboard.setImage(textureId, createCallback(centerAlpha, cssColor, cssOutlineColor, cssOutlineWidth, newPixelSize));
            }
        }
        return true;
    };

    /**
     * Returns true if this object was destroyed; otherwise, false.
     *
     * @returns {Boolean} True if this object was destroyed; otherwise, false.
     */
    PointVisualizer.prototype.isDestroyed = function() {
        return false;
    };

    /**
     * Removes and destroys all primitives created by this instance.
     */
    PointVisualizer.prototype.destroy = function() {
        var entities = this._entitiesToVisualize.values;
        for (var i = entities.length - 1; i > -1; i--) {
            entities[i]._pointVisualizerIndex = undefined;
        }
        this._entityCollection.collectionChanged.removeEventListener(PointVisualizer.prototype._onCollectionChanged, this);
        this._scene.primitives.remove(this._billboardCollection);
        return destroyObject(this);
    };

<<<<<<< HEAD
    var color = new Color();
    var position = new Cartesian3();
    var outlineColor = new Color();
    var scaleByDistance = new NearFarScalar();
    function updateObject(pointVisualizer, time, entity) {
        var pointGraphics = entity._point;
        if (!defined(pointGraphics)) {
            return;
        }

        var billboard;
        var pointVisualizerIndex = entity._pointVisualizerIndex;
        var show = entity.uiShow && entity.isAvailable(time) && Property.getValueOrDefault(pointGraphics._show, time, true);
        if (show) {
            position = Property.getValueOrUndefined(entity._position, time, position);
            show = defined(position);
        }
        if (!show) {
            //don't bother creating or updating anything else
            if (defined(pointVisualizerIndex)) {
                billboard = pointVisualizer._billboardCollection.get(pointVisualizerIndex);
                billboard.show = false;
                billboard.imageIndex = -1;
                entity._pointVisualizerIndex = undefined;
                pointVisualizer._unusedIndexes.push(pointVisualizerIndex);
=======
    PointVisualizer.prototype._onCollectionChanged = function(entityCollection, added, removed, changed) {
        var i;
        var entity;
        var billboardCollection = this._billboardCollection;
        var unusedIndexes = this._unusedIndexes;
        var entities = this._entitiesToVisualize;

        for (i = added.length - 1; i > -1; i--) {
            entity = added[i];
            if (defined(entity._point) && defined(entity._position)) {
                entities.set(entity.id, entity);
>>>>>>> ade52577
            }
        }

        for (i = changed.length - 1; i > -1; i--) {
            entity = changed[i];
            if (defined(entity._point) && defined(entity._position)) {
                entities.set(entity.id, entity);
            } else {
                cleanEntity(entity, billboardCollection, unusedIndexes);
                entities.remove(entity.id);
            }
        }

        for (i = removed.length - 1; i > -1; i--) {
            entity = removed[i];
            cleanEntity(entity, billboardCollection, unusedIndexes);
            entities.remove(entity.id);
        }
    };

    function cleanEntity(entity, collection, unusedIndexes) {
        var pointVisualizerIndex = entity._pointVisualizerIndex;
        if (defined(pointVisualizerIndex)) {
            var billboard = collection.get(pointVisualizerIndex);
            billboard.show = false;
            entity._pointVisualizerIndex = undefined;
            unusedIndexes.push(pointVisualizerIndex);
        }
    }

    function createCallback(centerAlpha, cssColor, cssOutlineColor, cssOutlineWidth, newPixelSize){
        return function(id) {
            var canvas = document.createElement('canvas');

            var length = newPixelSize + (2 * cssOutlineWidth);
            canvas.height = canvas.width = length;

            var context2D = canvas.getContext('2d');
            context2D.clearRect(0, 0, length, length);

            if (cssOutlineWidth !== 0) {
                context2D.beginPath();
                context2D.arc(length / 2, length / 2, length / 2, 0, 2 * Math.PI, true);
                context2D.closePath();
                context2D.fillStyle = cssOutlineColor;
                context2D.fill();
                // Punch a hole in the center if needed.
                if (centerAlpha < 1.0) {
                    context2D.save();
                    context2D.globalCompositeOperation = 'destination-out';
                    context2D.beginPath();
                    context2D.arc(length / 2, length / 2, newPixelSize / 2, 0, 2 * Math.PI, true);
                    context2D.closePath();
                    context2D.fillStyle = 'black';
                    context2D.fill();
                    context2D.restore();
                }
            }

            context2D.beginPath();
            context2D.arc(length / 2, length / 2, newPixelSize / 2, 0, 2 * Math.PI, true);
            context2D.closePath();
            context2D.fillStyle = cssColor;
            context2D.fill();

            return canvas;
        };
    }

    return PointVisualizer;
});<|MERGE_RESOLUTION|>--- conflicted
+++ resolved
@@ -84,7 +84,7 @@
             var pointGraphics = entity._point;
             var billboard;
             var pointVisualizerIndex = entity._pointVisualizerIndex;
-            var show = entity.isAvailable(time) && Property.getValueOrDefault(pointGraphics._show, time, true);
+            var show = entity.uiShow && entity.isAvailable(time) && Property.getValueOrDefault(pointGraphics._show, time, true);
             if (show) {
                 position = Property.getValueOrUndefined(entity._position, time, position);
                 show = defined(position);
@@ -171,33 +171,6 @@
         return destroyObject(this);
     };
 
-<<<<<<< HEAD
-    var color = new Color();
-    var position = new Cartesian3();
-    var outlineColor = new Color();
-    var scaleByDistance = new NearFarScalar();
-    function updateObject(pointVisualizer, time, entity) {
-        var pointGraphics = entity._point;
-        if (!defined(pointGraphics)) {
-            return;
-        }
-
-        var billboard;
-        var pointVisualizerIndex = entity._pointVisualizerIndex;
-        var show = entity.uiShow && entity.isAvailable(time) && Property.getValueOrDefault(pointGraphics._show, time, true);
-        if (show) {
-            position = Property.getValueOrUndefined(entity._position, time, position);
-            show = defined(position);
-        }
-        if (!show) {
-            //don't bother creating or updating anything else
-            if (defined(pointVisualizerIndex)) {
-                billboard = pointVisualizer._billboardCollection.get(pointVisualizerIndex);
-                billboard.show = false;
-                billboard.imageIndex = -1;
-                entity._pointVisualizerIndex = undefined;
-                pointVisualizer._unusedIndexes.push(pointVisualizerIndex);
-=======
     PointVisualizer.prototype._onCollectionChanged = function(entityCollection, added, removed, changed) {
         var i;
         var entity;
@@ -209,7 +182,6 @@
             entity = added[i];
             if (defined(entity._point) && defined(entity._position)) {
                 entities.set(entity.id, entity);
->>>>>>> ade52577
             }
         }
 
