# Change Log

### 1.69.0 - 2020-05-01

##### Additions :tada:

<<<<<<< HEAD
* Added support for rendering the globe with translucency. [#8726](https://github.com/CesiumGS/cesium/pull/8726)
    * Added `Globe.translucencyEnabled` for enabling globe translucency.
    * Added `Globe.frontFaceAlpha` and `Globe.frontFaceAlphaByDistance` for controlling the alpha of front faces.
    * Added `Globe.backFaceAlpha` and `Globe.backFaceAlphaByDistance` for controlling the alpha of back faces.
* Added `Globe.undergroundColor` and `Globe.undergroundColorByDistance` for controlling how the back side of the globe is rendered when the camera is underground or the globe is translucent.
* Added `RequestScheduler` to the public API; this allows users to have more control over the requests made by CesiumJS. [#8384](https://github.com/CesiumGS/cesium/issues/8384)
=======
- Added `RequestScheduler` to the public API; this allows users to have more control over the requests made by CesiumJS. [#8384](https://github.com/CesiumGS/cesium/issues/8384)
>>>>>>> 2fd0e8f7

##### Fixes :wrench:

- Fixed several problems with polylines when the logarithmic depth buffer is enabled, which is the default on most systems. [#8706](https://github.com/CesiumGS/cesium/pull/8706)
- Fixed an issue with glTF skinning support where an optional property `skeleton` was considered required by Cesium. [#8175](https://github.com/CesiumGS/cesium/issues/8175)
- Fixed a bug with very long view ranges requiring multiple frustums even with the logarithmic depth buffer enabled. Previously, such scenes could resolve depth incorrectly. [#8727](https://github.com/CesiumGS/cesium/pull/8727)
- Fixed a bug where the elevation contour material's alpha was not being applied. [#8749](https://github.com/CesiumGS/cesium/pull/8749)

### 1.68.0 - 2020-04-01

##### Additions :tada:

- Added basic underground rendering support. When the camera is underground the globe will be rendered as a solid surface and underground entities will not be culled. [#8572](https://github.com/AnalyticalGraphicsInc/cesium/pull/8572)
- The `CesiumUnminified` build now includes sourcemaps. [#8572](https://github.com/CesiumGS/cesium/pull/8659)
- Added the ability to edit CesiumJS shaders on-the-fly using the [SpectorJS](https://spector.babylonjs.com/) Shader Editor. [#8608](https://github.com/CesiumGS/cesium/pull/8608)

##### Fixes :wrench:

- Cesium can now be used in Node.JS 12 and later, with or without `--experimental-modules`. It can still be used in earlier versions as well. [#8572](https://github.com/CesiumGS/cesium/pull/8659)
- Interacting with the Cesium canvas will now blur the previously focused element. This prevents unintended modification of input elements when interacting with the globe. [#8662](https://github.com/CesiumGS/cesium/pull/8662)
- `TileMapServiceImageryProvider` will now force `minimumLevel` to 0 if the `tilemapresource.xml` metadata request fails and the `rectangle` is too large for the given detail level [#8448](https://github.com/AnalyticalGraphicsInc/cesium/pull/8448)
- Fixed ground atmosphere rendering when using a smaller ellipsoid. [#8683](https://github.com/CesiumGS/cesium/issues/8683)
- Fixed globe incorrectly occluding objects when using a smaller ellipsoid. [#7124](https://github.com/CesiumGS/cesium/issues/7124)
- Fixed a regression introduced in 1.67 which caused overlapping colored ground geometry to have visual artifacts. [#8694](https://github.com/CesiumGS/cesium/pull/8694)
- Fixed a clipping problem when viewing a polyline up close with the logarithmic depth buffer enabled, which is the default on most systems. [#8703](https://github.com/CesiumGS/cesium/pull/8703)

### 1.67.0 - 2020-03-02

##### Breaking Changes :mega:

- `Cesium3DTileset.skipLevelOfDetail` is now `false` by default. [#8631](https://github.com/CesiumGS/cesium/pull/8631)
- glTF models are now rendered using the `LEQUALS` depth test function instead of `LESS`. This means that when geometry overlaps, the _later_ geometry will be visible above the earlier, where previously the opposite was true. We believe this is a more sensible default, and makes it easier to render e.g. outlined buildings with glTF. [#8646](https://github.com/CesiumGS/cesium/pull/8646)

##### Additions :tada:

- Massively improved performance of clamped Entity ground geometry with dynamic colors. [#8630](https://github.com/CesiumGS/cesium/pull/8630)
- Added `Entity.tileset` for loading a 3D Tiles tileset via the Entity API using the new `Cesium3DTilesetGraphics` class. [#8580](https://github.com/CesiumGS/cesium/pull/8580)
- Added `tileset.uri`, `tileset.show`, and `tileset.maximumScreenSpaceError` properties to CZML processing for loading 3D Tiles. [#8580](https://github.com/CesiumGS/cesium/pull/8580)
- Added `Color.lerp` for linearly interpolating between two RGB colors. [#8607](https://github.com/CesiumGS/cesium/pull/8607)
- `CesiumTerrainProvider` now supports terrain tiles using a `WebMercatorTilingScheme` by specifying `"projection": "EPSG:3857"` in `layer.json`. It also now supports numbering tiles from the North instead of the South by specifying `"scheme": "slippyMap"` in `layer.json`. [#8563](https://github.com/CesiumGS/cesium/pull/8563)
- Added basic support for `isNaN`, `isFinite`, `null`, and `undefined` in the 3D Tiles styling GLSL backend for point clouds. [#8621](https://github.com/CesiumGS/cesium/pull/8621)
- Added `sizeInMeters` to `ParticleSystem`. [#7746](https://github.com/CesiumGS/cesium/pull/7746)

##### Fixes :wrench:

- Fixed a bug that caused large, nearby geometry to be clipped when using a logarithmic depth buffer, which is the default on most systems. [#8600](https://github.com/CesiumGS/cesium/pull/8600)
- Fixed a bug where tiles would not load if the camera was tracking a moving tileset. [#8598](https://github.com/CesiumGS/cesium/pull/8598)
- Fixed a bug where applying a new 3D Tiles style during a flight would not update all existing tiles. [#8622](https://github.com/CesiumGS/cesium/pull/8622)
- Fixed a bug where Cartesian vectors could not be packed to typed arrays [#8568](https://github.com/CesiumGS/cesium/pull/8568)
- Updated knockout from 3.5.0 to 3.5.1. [#8424](https://github.com/CesiumGS/cesium/pull/8424)
- Cesium's local development server now works in Node 12 & 13 [#8648](https://github.com/CesiumGS/cesium/pull/8648)

##### Deprecated :hourglass_flowing_sand:

- The `isArray` function has been deprecated and will be removed in Cesium 1.69. Use the native `Array.isArray` function instead. [#8526](https://github.com/CesiumGS/cesium/pull/8526)

### 1.66.0 - 2020-02-03

##### Deprecated :hourglass_flowing_sand:

- The property `Scene.sunColor` has been deprecated and will be removed in Cesium 1.69. Use `scene.light.color` and `scene.light.intensity` instead. [#8493](https://github.com/CesiumGS/cesium/pull/8493)

##### Additions :tada:

- `useBrowserRecommendedResolution` flag in `Viewer` and `CesiumWidget` now defaults to `true`. This ensures Cesium rendering is fast and smooth by default across all devices. Set it to `false` to always render at native device resolution instead at the cost of performance on under-powered devices. [#8548](https://github.com/CesiumGS/cesium/pull/8548)
- Cesium now creates a WebGL context with a `powerPreference` value of `high-performance`. Some browsers use this setting to enable a second, more powerful, GPU. You can set it back to `default`, or opt-in to `low-power` mode, by passing the context option when creating a `Viewer` or `CesiumWidget` instance:

```js
var viewer = new Viewer("cesiumContainer", {
  contextOptions: {
    webgl: {
      powerPreference: "default",
    },
  },
});
```

- Added more customization to Cesium's lighting system. [#8493](https://github.com/CesiumGS/cesium/pull/8493)
  - Added `Light`, `DirectionalLight`, and `SunLight` classes for creating custom light sources.
  - Added `Scene.light` for setting the scene's light source, which defaults to a `SunLight`.
  - Added `Globe.dynamicAtmosphereLighting` for enabling lighting effects on atmosphere and fog, such as day/night transitions. It is true by default but may be set to false if the atmosphere should stay unchanged regardless of the scene's light direction.
  - Added `Globe.dynamicAtmosphereLightingFromSun` for using the sun direction instead of the scene's light direction when `Globe.dynamicAtmosphereLighting` is enabled. See the moonlight example in the [Lighting Sandcastle example](https://cesiumjs.org/Cesium/Apps/Sandcastle/?src=Lighting.html).
  - Primitives and the globe are now shaded with the scene light's color.
- Updated SampleData models to glTF 2.0. [#7802](https://github.com/CesiumGS/cesium/issues/7802)
- Added `Globe.showSkirts` to support the ability to hide terrain skirts when viewing terrain from below the surface. [#8489](https://github.com/CesiumGS/cesium/pull/8489)
- Added `minificationFilter` and `magnificationFilter` options to `Material` to control texture filtering. [#8473](https://github.com/CesiumGS/cesium/pull/8473)
- Updated [earcut](https://github.com/mapbox/earcut) to 2.2.1. [#8528](https://github.com/CesiumGS/cesium/pull/8528)
- Added a font cache to improve label performance. [#8537](https://github.com/CesiumGS/cesium/pull/8537)

##### Fixes :wrench:

- Fixed a bug where the camera could go underground during mouse navigation. [#8504](https://github.com/CesiumGS/cesium/pull/8504)
- Fixed a bug where rapidly updating a `PolylineCollection` could result in an `instanceIndex` is out of range error. [#8546](https://github.com/CesiumGS/cesium/pull/8546)
- Fixed issue where `RequestScheduler` double-counted image requests made via `createImageBitmap`. [#8162](https://github.com/CesiumGS/cesium/issues/8162)
- Reduced Cesium bundle size by avoiding unnecessarily importing `Cesium3DTileset` in `Picking.js`. [#8532](https://github.com/CesiumGS/cesium/pull/8532)
- Fixed a bug where files with backslashes were not loaded in KMZ files. [#8533](https://github.com/CesiumGS/cesium/pull/8533)
- Fixed WebGL warning message about `EXT_float_blend` being implicitly enabled. [#8534](https://github.com/CesiumGS/cesium/pull/8534)
- Fixed a bug where toggling point cloud classification visibility would result in a grey screen on Linux / Nvidia. [#8538](https://github.com/CesiumGS/cesium/pull/8538)
- Fixed a bug where a point in a `PointPrimitiveCollection` was rendered in the middle of the screen instead of being clipped. [#8542](https://github.com/CesiumGS/cesium/pull/8542)
- Fixed a crash when deleting and re-creating polylines from CZML. `ReferenceProperty` now returns undefined when the target entity or property does not exist, instead of throwing. [#8544](https://github.com/CesiumGS/cesium/pull/8544)
- Fixed terrain tile picking in the Cesium Inspector. [#8567](https://github.com/CesiumGS/cesium/pull/8567)
- Fixed a crash that could occur when an entity was deleted while the corresponding `Primitive` was being created asynchronously. [#8569](https://github.com/CesiumGS/cesium/pull/8569)
- Fixed a crash when calling `camera.lookAt` with the origin (0, 0, 0) as the target. This could happen when looking at a tileset with the origin as its center. [#8571](https://github.com/CesiumGS/cesium/pull/8571)
- Fixed a bug where `camera.viewBoundingSphere` was modifying the `offset` parameter. [#8438](https://github.com/CesiumGS/cesium/pull/8438)
- Fixed a crash when creating a plane with both position and normal on the Z-axis. [#8576](https://github.com/CesiumGS/cesium/pull/8576)
- Fixed `BoundingSphere.projectTo2D` when the bounding sphere’s center is at the origin. [#8482](https://github.com/CesiumGS/cesium/pull/8482)

### 1.65.0 - 2020-01-06

##### Breaking Changes :mega:

- `OrthographicFrustum.getPixelDimensions`, `OrthographicOffCenterFrustum.getPixelDimensions`, `PerspectiveFrustum.getPixelDimensions`, and `PerspectiveOffCenterFrustum.getPixelDimensions` now require a `pixelRatio` argument before the `result` argument. The previous function definition has been deprecated since 1.63. [#8320](https://github.com/CesiumGS/cesium/pull/8320)
- The function `Matrix4.getRotation` has been renamed to `Matrix4.getMatrix3`. `Matrix4.getRotation` has been deprecated since 1.62. [#8183](https://github.com/CesiumGS/cesium/pull/8183)
- `createTileMapServiceImageryProvider` and `createOpenStreetMapImageryProvider` have been removed. Instead, pass the same options to `new TileMapServiceImageryProvider` and `new OpenStreetMapImageryProvider` respectively. The old functions have been deprecated since 1.62. [#8174](https://github.com/CesiumGS/cesium/pull/8174)

##### Additions :tada:

- Added `Globe.backFaceCulling` to support viewing terrain from below the surface. [#8470](https://github.com/CesiumGS/cesium/pull/8470)

##### Fixes :wrench:

- Fixed Geocoder auto-complete suggestions when hosted inside Web Components. [#8425](https://github.com/CesiumGS/cesium/pull/8425)
- Fixed terrain tile culling problems when under ellipsoid. [#8397](https://github.com/CesiumGS/cesium/pull/8397)
- Fixed primitive culling when below the ellipsoid but above terrain. [#8398](https://github.com/CesiumGS/cesium/pull/8398)
- Improved the translucency calculation for the Water material type. [#8455](https://github.com/CesiumGS/cesium/pull/8455)
- Fixed bounding volume calculation for `GroundPrimitive`. [#4883](https://github.com/CesiumGS/cesium/issues/4483)
- Fixed `OrientedBoundingBox.fromRectangle` for rectangles with width greater than 180 degrees. [#8475](https://github.com/CesiumGS/cesium/pull/8475)
- Fixed globe picking so that it returns the closest intersecting triangle instead of the first intersecting triangle. [#8390](https://github.com/CesiumGS/cesium/pull/8390)
- Fixed horizon culling issues with large root tiles. [#8487](https://github.com/CesiumGS/cesium/pull/8487)
- Fixed a lighting bug affecting Macs with Intel integrated graphics where glTF 2.0 PBR models with double sided materials would have flipped normals. [#8494](https://github.com/CesiumGS/cesium/pull/8494)

### 1.64.0 - 2019-12-02

##### Fixes :wrench:

- Fixed an issue in image based lighting where an invalid environment map would silently fail. [#8303](https://github.com/CesiumGS/cesium/pull/8303)
- Various small internal improvements

### 1.63.1 - 2019-11-06

##### Fixes :wrench:

- Fixed regression in 1.63 where ground atmosphere and labels rendered incorrectly on displays with `window.devicePixelRatio` greater than 1.0. [#8351](https://github.com/CesiumGS/cesium/pull/8351)
- Fixed regression in 1.63 where some primitives would show through the globe when log depth is disabled. [#8368](https://github.com/CesiumGS/cesium/pull/8368)

### 1.63 - 2019-11-01

##### Major Announcements :loudspeaker:

- Cesium has migrated to ES6 modules. This may or may not be a breaking change for your application depending on how you use Cesium. See our [blog post](https://cesium.com/blog/2019/10/31/cesiumjs-es6/) for the full details.
- We’ve consolidated all of our website content from cesiumjs.org and cesium.com into one home on cesium.com. Here’s where you can now find:
  - [Sandcastle](https://sandcastle.cesium.com) - `https://sandcastle.cesium.com`
  - [API Docs](https://cesium.com/docs/cesiumjs-ref-doc/) - `https://cesium.com/docs/cesiumjs-ref-doc/`
  - [Downloads](https://cesium.com/downloads/) - `https://cesium.com/downloads/`
  - Hosted releases can be found at `https://cesium.com/downloads/cesiumjs/releases/<CesiumJS Version Number>/Build/Cesium/Cesium.js`
  - See our [blog post](https://cesium.com/blog/2019/10/15/cesiumjs-migration/) for more information.

##### Additions :tada:

- Decreased Web Workers bundle size by a factor of 10, from 8384KB (2624KB gzipped) to 863KB (225KB gzipped). This makes Cesium load faster, especially on low-end devices and slower network connections.
- Added full UTF-8 support to labels, greatly improving support for non-latin alphabets and emoji. [#7280](https://github.com/CesiumGS/cesium/pull/7280)
- Added `"type": "module"` to package.json to take advantage of native ES6 module support in newer versions of Node.js. This also enables module-based front-end development for tooling that relies on Node.js module resolution.
- The combined `Build/Cesium/Cesium.js` and `Build/CesiumUnminified/Cesium.js` have been upgraded from IIFE to UMD modules that support IIFE, AMD, and commonjs.
- Added `pixelRatio` parameter to `OrthographicFrustum.getPixelDimensions`, `OrthographicOffCenterFrustum.getPixelDimensions`, `PerspectiveFrustum.getPixelDimensions`, and `PerspectiveOffCenterFrustum.getPixelDimensions`. Pass in `scene.pixelRatio` for dimensions in CSS pixel units or `1.0` for dimensions in native device pixel units. [#8237](https://github.com/CesiumGS/cesium/pull/8237)

##### Fixes :wrench:

- Fixed css pixel usage for polylines, point clouds, models, primitives, and post-processing. [#8113](https://github.com/CesiumGS/cesium/issues/8113)
- Fixed a bug where `scene.sampleHeightMostDetailed` and `scene.clampToHeightMostDetailed` would not resolve in request render mode. [#8281](https://github.com/CesiumGS/cesium/issues/8281)
- Fixed seam artifacts when log depth is disabled, `scene.globe.depthTestAgainstTerrain` is false, and primitives are under the globe. [#8205](https://github.com/CesiumGS/cesium/pull/8205)
- Fix dynamic ellipsoids using `innerRadii`, `minimumClock`, `maximumClock`, `minimumCone` or `maximumCone`. [#8277](https://github.com/CesiumGS/cesium/pull/8277)
- Fixed rendering billboard collections containing more than 65536 billboards. [#8325](https://github.com/CesiumGS/cesium/pull/8325)

##### Deprecated :hourglass_flowing_sand:

- `OrthographicFrustum.getPixelDimensions`, `OrthographicOffCenterFrustum.getPixelDimensions`, `PerspectiveFrustum.getPixelDimensions`, and `PerspectiveOffCenterFrustum.getPixelDimensions` now take a `pixelRatio` argument before the `result` argument. The previous function definition will no longer work in 1.65. [#8237](https://github.com/CesiumGS/cesium/pull/8237)

### 1.62 - 2019-10-01

##### Deprecated :hourglass_flowing_sand:

- `createTileMapServiceImageryProvider` and `createOpenStreetMapImageryProvider` have been deprecated and will be removed in Cesium 1.65. Instead, pass the same options to `new TileMapServiceImageryProvider` and `new OpenStreetMapImageryProvider` respectively.
- The function `Matrix4.getRotation` has been deprecated and renamed to `Matrix4.getMatrix3`. `Matrix4.getRotation` will be removed in version 1.65.

##### Additions :tada:

- Added ability to create partial ellipsoids using both the Entity API and CZML. New ellipsoid geometry properties: `innerRadii`, `minimumClock`, `maximumClock`, `minimumCone`, and `maximumCone`. This affects both `EllipsoidGeometry` and `EllipsoidOutlineGeometry`. See the updated [Sandcastle example](https://cesiumjs.org/Cesium/Apps/Sandcastle/?src=Partial%20Ellipsoids.html&label=Geometries). [#5995](https://github.com/CesiumGS/cesium/pull/5995)
- Added `useBrowserRecommendedResolution` flag to `Viewer` and `CesiumWidget`. When true, Cesium renders at CSS pixel resolution instead of native device resolution. This replaces the workaround in the 1.61 change list. [8215](https://github.com/CesiumGS/cesium/issues/8215)
- Added `TileMapResourceImageryProvider` and `OpenStreetMapImageryProvider` classes to improve API consistency: [#4812](https://github.com/CesiumGS/cesium/issues/4812)
- Added `credit` parameter to `CzmlDataSource`, `GeoJsonDataSource`, `KmlDataSource` and `Model`. [#8173](https://github.com/CesiumGS/cesium/pull/8173)
- Added `Matrix3.getRotation` to get the rotational component of a matrix with scaling removed. [#8182](https://github.com/CesiumGS/cesium/pull/8182)

##### Fixes :wrench:

- Fixed labels not showing for individual entities in data sources when clustering is enabled. [#6087](https://github.com/CesiumGS/cesium/issues/6087)
- Fixed an issue where polygons, corridors, rectangles, and ellipses on terrain would not render on some mobile devices. [#6739](https://github.com/CesiumGS/cesium/issues/6739)
- Fixed a bug where GlobeSurfaceTile would not render the tile until all layers completed loading causing globe to appear to hang. [#7974](https://github.com/CesiumGS/cesium/issues/7974)
- Spread out KMl loading across multiple frames to prevent freezing. [#8195](https://github.com/CesiumGS/cesium/pull/8195)
- Fixed a bug where extruded polygons would sometimes be missing segments. [#8035](https://github.com/CesiumGS/cesium/pull/8035)
- Made pixel sizes consistent for polylines and point clouds when rendering at different pixel ratios. [#8113](https://github.com/CesiumGS/cesium/issues/8113)
- `Camera.flyTo` flies to the correct location in 2D when the destination crosses the international date line [#7909](https://github.com/CesiumGS/cesium/pull/7909)
- Fixed 3D tiles style coloring when multiple tilesets are in the scene [#8051](https://github.com/CesiumGS/cesium/pull/8051)
- 3D Tiles geometric error now correctly scales with transform. [#8182](https://github.com/CesiumGS/cesium/pull/8182)
- Fixed per-feature post processing from sometimes selecting the wrong feature. [#7929](https://github.com/CesiumGS/cesium/pull/7929)
- Fixed a bug where dynamic polylines did not use the given arcType. [#8191](https://github.com/CesiumGS/cesium/issues/8191)
- Fixed atmosphere brightness when High Dynamic Range is disabled. [#8149](https://github.com/CesiumGS/cesium/issues/8149)
- Fixed brightness levels for procedural Image Based Lighting. [#7803](https://github.com/CesiumGS/cesium/issues/7803)
- Fixed alpha equation for `BlendingState.ALPHA_BLEND` and `BlendingState.ADDITIVE_BLEND`. [#8202](https://github.com/CesiumGS/cesium/pull/8202)
- Improved display of tile coordinates for `TileCoordinatesImageryProvider` [#8131](https://github.com/CesiumGS/cesium/pull/8131)
- Reduced size of approximateTerrainHeights.json [#7959](https://github.com/CesiumGS/cesium/pull/7959)
- Fixed undefined `quadDetails` error from zooming into the map really close. [#8011](https://github.com/CesiumGS/cesium/pull/8011)
- Fixed a crash for 3D Tiles that have zero volume. [#7945](https://github.com/CesiumGS/cesium/pull/7945)
- Fixed relative-to-center check, `depthFailAppearance` resource freeing for `Primitive` [#8044](https://github.com/CesiumGS/cesium/pull/8044)

### 1.61 - 2019-09-03

##### Additions :tada:

- Added optional `index` parameter to `PrimitiveCollection.add`. [#8041](https://github.com/CesiumGS/cesium/pull/8041)
- Cesium now renders at native device resolution by default instead of CSS pixel resolution, to go back to the old behavior, set `viewer.resolutionScale = 1.0 / window.devicePixelRatio`. [#8082](https://github.com/CesiumGS/cesium/issues/8082)
- Added `getByName` method to `DataSourceCollection` allowing to retrieve `DataSource`s by their name property from the collection

##### Fixes :wrench:

- Disable FXAA by default. To re-enable, set `scene.postProcessStages.fxaa.enabled = true` [#7875](https://github.com/CesiumGS/cesium/issues/7875)
- Fixed a crash when a glTF model used `KHR_texture_transform` without a sampler defined. [#7916](https://github.com/CesiumGS/cesium/issues/7916)
- Fixed post-processing selection filtering to work for bloom. [#7984](https://github.com/CesiumGS/cesium/issues/7984)
- Disabled HDR by default to improve visual quality in most standard use cases. Set `viewer.scene.highDynamicRange = true` to re-enable. [#7966](https://github.com/CesiumGS/cesium/issues/7966)
- Fixed a bug that causes hidden point primitives to still appear on some operating systems. [#8043](https://github.com/CesiumGS/cesium/issues/8043)
- Fix negative altitude altitude handling in `GoogleEarthEnterpriseTerrainProvider`. [#8109](https://github.com/CesiumGS/cesium/pull/8109)
- Fixed issue where KTX or CRN files would not be properly identified. [#7979](https://github.com/CesiumGS/cesium/issues/7979)
- Fixed multiple globe materials making the globe darker. [#7726](https://github.com/CesiumGS/cesium/issues/7726)

### 1.60 - 2019-08-01

##### Additions :tada:

- Reworked label rendering to use signed distance fields (SDF) for crisper text. [#7730](https://github.com/CesiumGS/cesium/pull/7730)
- Added a [new Sandcastle example](https://cesiumjs.org/Cesium/Build/Apps/Sandcastle/?src=Labels%20SDF.html) to showcase the new SDF labels.
- Added support for polygon holes to CZML. [#7991](https://github.com/CesiumGS/cesium/pull/7991)
- Added `totalScale` property to `Label` which is the total scale of the label taking into account the label's scale and the relative size of the desired font compared to the generated glyph size.

##### Fixes :wrench:

- Fixed crash when using ArcGIS terrain with clipping planes. [#7998](https://github.com/CesiumGS/cesium/pull/7998)
- `PolygonGraphics.hierarchy` now converts constant array values to a `PolygonHierarchy` when set, so code that accesses the value of the property can rely on it always being a `PolygonHierarchy`.
- Fixed a bug with lengthwise texture coordinates in the first segment of ground polylines, as observed in some WebGL implementations such as Chrome on Linux. [#8017](https://github.com/CesiumGS/cesium/issues/8017)

### 1.59 - 2019-07-01

##### Additions :tada:

- Adds `ArcGISTiledElevationTerrainProvider` to support LERC encoded terrain from ArcGIS ImageServer. [#7940](https://github.com/CesiumGS/cesium/pull/7940)
- Added CZML support for `heightReference` to `box`, `cylinder`, and `ellipsoid`, and added CZML support for `classificationType` to `corridor`, `ellipse`, `polygon`, `polyline`, and `rectangle`. [#7899](https://github.com/CesiumGS/cesium/pull/7899)
- Adds `exportKML` function to export `Entity` instances with Point, Billboard, Model, Label, Polyline and Polygon graphics. [#7921](https://github.com/CesiumGS/cesium/pull/7921)
- Added support for new Mapbox Style API. [#7698](https://github.com/CesiumGS/cesium/pull/7698)
- Added support for the [AGI_articulations](https://github.com/KhronosGroup/glTF/tree/master/extensions/2.0/Vendor/AGI_articulations) vendor extension of glTF 2.0 to the Entity API and CZML. [#7907](https://github.com/CesiumGS/cesium/pull/7907)

##### Fixes :wrench:

- Fixed a bug that caused missing segments for ground polylines with coplanar points over large distances and problems with polylines containing duplicate points. [#7885](https://github.com/CesiumGS/cesium//pull/7885)
- Fixed a bug where billboards were not pickable when zoomed out completely in 2D View. [#7908](https://github.com/CesiumGS/cesium/pull/7908)
- Fixed a bug where image requests that returned HTTP code 204 would prevent any future request from succeeding on browsers that supported ImageBitmap. [#7914](https://github.com/CesiumGS/cesium/pull/7914/)
- Fixed polyline colors when `scene.highDynamicRange` is enabled. [#7924](https://github.com/CesiumGS/cesium/pull/7924)
- Fixed a bug in the inspector where the min/max height values of a picked tile were undefined. [#7904](https://github.com/CesiumGS/cesium/pull/7904)
- Fixed `Math.factorial` to return the correct values. (https://github.com/CesiumGS/cesium/pull/7969)
- Fixed a bug that caused 3D models to appear darker on Android devices. [#7944](https://github.com/CesiumGS/cesium/pull/7944)

### 1.58.1 - 2018-06-03

_This is an npm-only release to fix a publishing issue_.

### 1.58 - 2019-06-03

##### Additions :tada:

- Added support for new `BingMapsStyle` values `ROAD_ON_DEMAND` and `AERIAL_WITH_LABELS_ON_DEMAND`. The older versions of these, `ROAD` and `AERIAL_WITH_LABELS`, have been deprecated by Bing. [#7808](https://github.com/CesiumGS/cesium/pull/7808)
- Added syntax to delete data from existing properties via CZML. [#7818](https://github.com/CesiumGS/cesium/pull/7818)
- Added `checkerboard` material to CZML. [#7845](https://github.com/CesiumGS/cesium/pull/7845)
- `BingMapsImageryProvider` now uses `DiscardEmptyTileImagePolicy` by default to detect missing tiles as zero-length responses instead of inspecting pixel values. [#7810](https://github.com/CesiumGS/cesium/pull/7810)
- Added support for the [AGI_articulations](https://github.com/KhronosGroup/glTF/tree/master/extensions/2.0/Vendor/AGI_articulations) vendor extension of glTF 2.0 to the Model primitive graphics API. [#7835](https://github.com/CesiumGS/cesium/pull/7835)
- Reduce the number of Bing transactions and ion Bing sessions used when destroying and recreating the same imagery layer to 1. [#7848](https://github.com/CesiumGS/cesium/pull/7848)

##### Fixes :wrench:

- Fixed an edge case where Cesium would provide ion access token credentials to non-ion servers if the actual asset entrypoint was being hosted by ion. [#7839](https://github.com/CesiumGS/cesium/pull/7839)
- Fixed a bug that caused Cesium to request non-existent tiles for terrain tilesets lacking tile availability, i.e. a `layer.json` file.
- Fixed memory leak when removing entities that had a `HeightReference` of `CLAMP_TO_GROUND` or `RELATIVE_TO_GROUND`. This includes when removing a `DataSource`.
- Fixed 3D Tiles credits not being shown in the data attribution box. [#7877](https://github.com/CesiumGS/cesium/pull/7877)

### 1.57 - 2019-05-01

##### Additions :tada:

- Improved 3D Tiles streaming performance, resulting in ~67% camera tour load time reduction, ~44% camera tour load count reduction. And for general camera movement, ~20% load time reduction with ~27% tile load count reduction. Tile load priority changed to focus on loading tiles in the center of the screen first. Added the following tileset optimizations, which unless stated otherwise are enabled by default. [#7774](https://github.com/CesiumGS/cesium/pull/7774)
  - Added `Cesium3DTileset.cullRequestsWhileMoving` option to ignore requests for tiles that will likely be out-of-view due to the camera's movement when they come back from the server.
  - Added `Cesium3DTileset.cullRequestsWhileMovingMultiplier` option to act as a multiplier when used in culling requests while moving. Larger is more aggressive culling, smaller less aggressive culling.
  - Added `Cesium3DTileset.preloadFlightDestinations` option to preload tiles at the camera's flight destination while the camera is in flight.
  - Added `Cesium3DTileset.preferLeaves` option to prefer loading of leaves. Good for additive refinement point clouds. Set to `false` by default.
  - Added `Cesium3DTileset.progressiveResolutionHeightFraction` option to load tiles at a smaller resolution first. This can help get a quick layer of tiles down while full resolution tiles continue to load.
  - Added `Cesium3DTileset.foveatedScreenSpaceError` option to prioritize loading tiles in the center of the screen.
  - Added `Cesium3DTileset.foveatedConeSize` option to control the cone size that determines which tiles are deferred for loading. Tiles outside the cone are potentially deferred.
  - Added `Cesium3DTileset.foveatedMinimumScreenSpaceErrorRelaxation` option to control the starting screen space error relaxation for tiles outside the foveated cone.
  - Added `Cesium3DTileset.foveatedInterpolationCallback` option to control how screen space error threshold is interpolated for tiles outside the foveated cone.
  - Added `Cesium3DTileset.foveatedTimeDelay` option to control how long in seconds to wait after the camera stops moving before deferred tiles start loading in.
- Added new parameter to `PolylineGlowMaterial` called `taperPower`, that works similar to the existing `glowPower` parameter, to taper the back of the line away. [#7626](https://github.com/CesiumGS/cesium/pull/7626)
- Added `Cesium3DTileset.preloadWhenHidden` tileset option to preload tiles when `tileset.show` is false. Loads tiles as if the tileset is visible but does not render them. [#7774](https://github.com/CesiumGS/cesium/pull/7774)
- Added support for the `KHR_texture_transform` glTF extension. [#7549](https://github.com/CesiumGS/cesium/pull/7549)
- Added functions to remove samples from `SampledProperty` and `SampledPositionProperty`. [#7723](https://github.com/CesiumGS/cesium/pull/7723)
- Added support for color-to-alpha with a threshold on imagery layers. [#7727](https://github.com/CesiumGS/cesium/pull/7727)
- Add CZML processing for `heightReference` and `extrudedHeightReference` for geoemtry types that support it.
- `CesiumMath.toSNorm` documentation changed to reflect the function's implementation. [#7774](https://github.com/CesiumGS/cesium/pull/7774)
- Added `CesiumMath.normalize` to convert a scalar value in an arbitrary range to a scalar in the range [0.0, 1.0]. [#7774](https://github.com/CesiumGS/cesium/pull/7774)

##### Fixes :wrench:

- Fixed an error when loading the same glTF model in two separate viewers. [#7688](https://github.com/CesiumGS/cesium/issues/7688)
- Fixed an error where `clampToHeightMostDetailed` or `sampleHeightMostDetailed` would crash if entities were created when the promise resolved. [#7690](https://github.com/CesiumGS/cesium/pull/7690)
- Fixed an issue with compositing merged entity availability. [#7717](https://github.com/CesiumGS/cesium/issues/7717)
- Fixed an error where many imagery layers within a single tile would cause parts of the tile to render as black on some platforms. [#7649](https://github.com/CesiumGS/cesium/issues/7649)
- Fixed a bug that could cause terrain with a single, global root tile (e.g. that uses `WebMercatorTilingScheme`) to be culled unexpectedly in some views. [#7702](https://github.com/CesiumGS/cesium/issues/7702)
- Fixed a problem where instanced 3D models were incorrectly lit when using physically based materials. [#7775](https://github.com/CesiumGS/cesium/issues/7775)
- Fixed a bug where glTF models with certain blend modes were rendered incorrectly in browsers that support ImageBitmap. [#7795](https://github.com/CesiumGS/cesium/issues/7795)

### 1.56.1 - 2019-04-02

##### Additions :tada:

- `Resource.fetchImage` now takes a `preferImageBitmap` option to use `createImageBitmap` when supported to move image decode off the main thread. This option defaults to `false`.

##### Breaking Changes :mega:

- The following breaking changes are relative to 1.56. The `Resource.fetchImage` behavior is now identical to 1.55 and earlier.
  - Changed `Resource.fetchImage` back to return an `Image` by default, instead of an `ImageBitmap` when supported. Note that an `ImageBitmap` cannot be flipped during texture upload. Instead, set `flipY : true` during fetch to flip it.
  - Changed the default `flipY` option in `Resource.fetchImage` to false. This only has an effect when ImageBitmap is used.

### 1.56 - 2019-04-01

##### Breaking Changes :mega:

- `Resource.fetchImage` now returns an `ImageBitmap` instead of `Image` when supported. This allows for decoding images while fetching using `createImageBitmap` to greatly speed up texture upload and decrease frame drops when loading models with large textures. [#7579](https://github.com/CesiumGS/cesium/pull/7579)
- `Cesium3DTileStyle.style` now has an empty `Object` as its default value, instead of `undefined`. [#7567](https://github.com/CesiumGS/cesium/issues/7567)
- `Scene.clampToHeight` now takes an optional `width` argument before the `result` argument. [#7693](https://github.com/CesiumGS/cesium/pull/7693)
- In the `Resource` class, `addQueryParameters` and `addTemplateValues` have been removed. Please use `setQueryParameters` and `setTemplateValues` instead. [#7695](https://github.com/CesiumGS/cesium/issues/7695)

##### Deprecated :hourglass_flowing_sand:

- `Resource.fetchImage` now takes an options object. Use `resource.fetchImage({ preferBlob: true })` instead of `resource.fetchImage(true)`. The previous function definition will no longer work in 1.57. [#7579](https://github.com/CesiumGS/cesium/pull/7579)

##### Additions :tada:

- Added support for touch and hold gesture. The touch and hold delay can be customized by updating `ScreenSpaceEventHandler.touchHoldDelayMilliseconds`. [#7286](https://github.com/CesiumGS/cesium/pull/7286)
- `Resource.fetchImage` now has a `flipY` option to vertically flip an image during fetch & decode. It is only valid when `ImageBitmapOptions` is supported by the browser. [#7579](https://github.com/CesiumGS/cesium/pull/7579)
- Added `backFaceCulling` and `normalShading` options to `PointCloudShading`. Both options are only applicable for point clouds containing normals. [#7399](https://github.com/CesiumGS/cesium/pull/7399)
- `Cesium3DTileStyle.style` reacts to updates and represents the current state of the style. [#7567](https://github.com/CesiumGS/cesium/issues/7567)

##### Fixes :wrench:

- Fixed the value for `BlendFunction.ONE_MINUS_CONSTANT_COLOR`. [#7624](https://github.com/CesiumGS/cesium/pull/7624)
- Fixed `HeadingPitchRoll.pitch` being `NaN` when using `.fromQuaternion` due to a rounding error for pitches close to +/- 90°. [#7654](https://github.com/CesiumGS/cesium/pull/7654)
- Fixed a type of crash caused by the camera being rotated through terrain. [#6783](https://github.com/CesiumGS/cesium/issues/6783)
- Fixed an error in `Resource` when used with template replacements using numeric keys. [#7668](https://github.com/CesiumGS/cesium/pull/7668)
- Fixed an error in `Cesium3DTilePointFeature` where `anchorLineColor` used the same color instance instead of cloning the color [#7686](https://github.com/CesiumGS/cesium/pull/7686)

### 1.55 - 2019-03-01

##### Breaking Changes :mega:

- `czm_materialInput.slope` is now an angle in radians between 0 and pi/2 (flat to vertical), rather than a projected length 1 to 0 (flat to vertical).

##### Additions :tada:

- Updated terrain and imagery rendering, resulting in terrain/imagery loading ~33% faster and using ~33% less data [#7061](https://github.com/CesiumGS/cesium/pull/7061)
- `czm_materialInput.aspect` was added as an angle in radians between 0 and 2pi (east, north, west to south).
- Added CZML `arcType` support for `polyline` and `polygon`, which supersedes `followSurface`. `followSurface` is still supported for compatibility with existing documents. [#7582](https://github.com/CesiumGS/cesium/pull/7582)

##### Fixes :wrench:

- Fixed an issue where models would cause a crash on load if some primitives were Draco encoded and others were not. [#7383](https://github.com/CesiumGS/cesium/issues/7383)
- Fixed an issue where RTL labels not reversing correctly non alphabetic characters [#7501](https://github.com/CesiumGS/cesium/pull/7501)
- Fixed Node.js support for the `Resource` class and any functionality using it internally.
- Fixed an issue where some ground polygons crossing the Prime Meridian would have incorrect bounding rectangles. [#7533](https://github.com/CesiumGS/cesium/pull/7533)
- Fixed an issue where polygons on terrain using rhumb lines where being rendered incorrectly. [#7538](https://github.com/CesiumGS/cesium/pulls/7538)
- Fixed an issue with `EllipsoidRhumbLines.findIntersectionWithLongitude` when longitude was IDL. [#7551](https://github.com/CesiumGS/cesium/issues/7551)
- Fixed model silhouette colors when rendering with high dynamic range. [#7563](https://github.com/CesiumGS/cesium/pull/7563)
- Fixed an issue with ground polylines on globes that use ellipsoids other than WGS84. [#7552](https://github.com/CesiumGS/cesium/issues/7552)
- Fixed an issue where Draco compressed models with RGB per-vertex color would not load in Cesium. [#7576](https://github.com/CesiumGS/cesium/issues/7576)
- Fixed an issue where the outline geometry for extruded Polygons didn't calculate the correct indices. [#7599](https://github.com/CesiumGS/cesium/issues/7599)

### 1.54 - 2019-02-01

##### Highlights :sparkler:

- Added support for polylines and textured entities on 3D Tiles. [#7437](https://github.com/CesiumGS/cesium/pull/7437) and [#7434](https://github.com/CesiumGS/cesium/pull/7434)
- Added support for loading models and 3D tilesets with WebP images using the [`EXT_texture_webp`](https://github.com/KhronosGroup/glTF/blob/master/extensions/2.0/Vendor/EXT_texture_webp/README.md) glTF extension. [#7486](https://github.com/CesiumGS/cesium/pull/7486)
- Added support for rhumb lines to polygon and polyline geometries. [#7492](https://github.com/CesiumGS/cesium/pull/7492)

##### Breaking Changes :mega:

- Billboards with `HeightReference.CLAMP_TO_GROUND` are now clamped to both terrain and 3D Tiles. [#7434](https://github.com/CesiumGS/cesium/pull/7434)
- The default `classificationType` for `GroundPrimitive`, `CorridorGraphics`, `EllipseGraphics`, `PolygonGraphics` and `RectangleGraphics` is now `ClassificationType.BOTH`. [#7434](https://github.com/CesiumGS/cesium/pull/7434)
- The properties `ModelAnimation.speedup` and `ModelAnimationCollection.speedup` have been removed. Use `ModelAnimation.multiplier` and `ModelAnimationCollection.multiplier` respectively instead. [#7494](https://github.com/CesiumGS/cesium/issues/7394)

##### Deprecated :hourglass_flowing_sand:

- `Scene.clampToHeight` now takes an optional `width` argument before the `result` argument. The previous function definition will no longer work in 1.56. [#7287](https://github.com/CesiumGS/cesium/pull/7287)
- `PolylineGeometry.followSurface` has been superceded by `PolylineGeometry.arcType`. The previous definition will no longer work in 1.57. Replace `followSurface: false` with `arcType: Cesium.ArcType.NONE` and `followSurface: true` with `arcType: Cesium.ArcType.GEODESIC`. [#7492](https://github.com/CesiumGS/cesium/pull/7492)
- `SimplePolylineGeometry.followSurface` has been superceded by `SimplePolylineGeometry.arcType`. The previous definition will no longer work in 1.57. Replace `followSurface: false` with `arcType: Cesium.ArcType.NONE` and `followSurface: true` with `arcType: Cesium.ArcType.GEODESIC`. [#7492](https://github.com/CesiumGS/cesium/pull/7492)

##### Additions :tada:

- Added support for textured ground entities (entities with unspecified `height`) and `GroundPrimitives` on 3D Tiles. [#7434](https://github.com/CesiumGS/cesium/pull/7434)
- Added support for polylines on 3D Tiles. [#7437](https://github.com/CesiumGS/cesium/pull/7437)
- Added `classificationType` property to `PolylineGraphics` and `GroundPolylinePrimitive` which specifies whether a polyline clamped to ground should be clamped to terrain, 3D Tiles, or both. [#7437](https://github.com/CesiumGS/cesium/pull/7437)
- Added the ability to specify the width of the intersection volume for `Scene.sampleHeight`, `Scene.clampToHeight`, `Scene.sampleHeightMostDetailed`, and `Scene.clampToHeightMostDetailed`. [#7287](https://github.com/CesiumGS/cesium/pull/7287)
- Added a [new Sandcastle example](https://cesiumjs.org/Cesium/Build/Apps/Sandcastle/?src=Time%20Dynamic%20Wheels.html) on using `nodeTransformations` to rotate a model's wheels based on its velocity. [#7361](https://github.com/CesiumGS/cesium/pull/7361)
- Added a [new Sandcastle example](https://cesiumjs.org/Cesium/Build/Apps/Sandcastle/?src=Polylines%20on%203D%20Tiles.html) for drawing polylines on 3D Tiles [#7522](https://github.com/CesiumGS/cesium/pull/7522)
- Added `EllipsoidRhumbLine` class as a rhumb line counterpart to `EllipsoidGeodesic`. [#7484](https://github.com/CesiumGS/cesium/pull/7484)
- Added rhumb line support to `PolygonGeometry`, `PolygonOutlineGeometry`, `PolylineGeometry`, `GroundPolylineGeometry`, and `SimplePolylineGeometry`. [#7492](https://github.com/CesiumGS/cesium/pull/7492)
- When using Cesium in Node.js, we now use the combined and minified version for improved performance unless `NODE_ENV` is specifically set to `development`.
- Improved the performance of `QuantizedMeshTerrainData.interpolateHeight`. [#7508](https://github.com/CesiumGS/cesium/pull/7508)
- Added support for glTF models with WebP textures using the `EXT_texture_webp` extension. [#7486](https://github.com/CesiumGS/cesium/pull/7486)

##### Fixes :wrench:

- Fixed 3D Tiles performance regression. [#7482](https://github.com/CesiumGS/cesium/pull/7482)
- Fixed an issue where classification primitives with the `CESIUM_3D_TILE` classification type would render on terrain. [#7422](https://github.com/CesiumGS/cesium/pull/7422)
- Fixed an issue where 3D Tiles would show through the globe. [#7422](https://github.com/CesiumGS/cesium/pull/7422)
- Fixed crash when entity geometry show value is an interval that only covered part of the entity availability range [#7458](https://github.com/CesiumGS/cesium/pull/7458)
- Fix rectangle positions at the north and south poles. [#7451](https://github.com/CesiumGS/cesium/pull/7451)
- Fixed image size issue when using multiple particle systems. [#7412](https://github.com/CesiumGS/cesium/pull/7412)
- Fixed Sandcastle's "Open in New Window" button not displaying imagery due to blob URI limitations. [#7250](https://github.com/CesiumGS/cesium/pull/7250)
- Fixed an issue where setting `scene.globe.cartographicLimitRectangle` to `undefined` would cause a crash. [#7477](https://github.com/CesiumGS/cesium/issues/7477)
- Fixed `PrimitiveCollection.removeAll` to no longer `contain` removed primitives. [#7491](https://github.com/CesiumGS/cesium/pull/7491)
- Fixed `GeoJsonDataSource` to use polygons and polylines that use rhumb lines. [#7492](https://github.com/CesiumGS/cesium/pull/7492)
- Fixed an issue where some ground polygons would be cut off along circles of latitude. [#7507](https://github.com/CesiumGS/cesium/issues/7507)
- Fixed an issue that would cause IE 11 to crash when enabling image-based lighting. [#7485](https://github.com/CesiumGS/cesium/issues/7485)

### 1.53 - 2019-01-02

##### Additions :tada:

- Added image-based lighting for PBR models and 3D Tiles. [#7172](https://github.com/CesiumGS/cesium/pull/7172)
  - `Scene.specularEnvironmentMaps` is a url to a KTX file that contains the specular environment map and convoluted mipmaps for image-based lighting of all PBR models in the scene.
  - `Scene.sphericalHarmonicCoefficients` is an array of 9 `Cartesian3` spherical harmonics coefficients for the diffuse irradiance of all PBR models in the scene.
  - The `specularEnvironmentMaps` and `sphericalHarmonicCoefficients` properties of `Model` and `Cesium3DTileset` can be used to override the values from the scene for specific models and tilesets.
  - The `luminanceAtZenith` property of `Model` and `Cesium3DTileset` adjusts the luminance of the procedural image-based lighting.
- Double click away from an entity to un-track it [#7285](https://github.com/CesiumGS/cesium/pull/7285)

##### Fixes :wrench:

- Fixed 3D Tiles visibility checking when running multiple passes within the same frame. [#7289](https://github.com/CesiumGS/cesium/pull/7289)
- Fixed contrast on imagery layers. [#7382](https://github.com/CesiumGS/cesium/issues/7382)
- Fixed rendering transparent background color when `highDynamicRange` is enabled. [#7427](https://github.com/CesiumGS/cesium/issues/7427)
- Fixed translucent geometry when `highDynamicRange` is toggled. [#7451](https://github.com/CesiumGS/cesium/pull/7451)

### 1.52 - 2018-12-03

##### Breaking Changes :mega:

- `TerrainProviders` that implement `availability` must now also implement the `loadTileDataAvailability` method.

##### Deprecated :hourglass_flowing_sand:

- The property `ModelAnimation.speedup` has been deprecated and renamed to `ModelAnimation.multiplier`. `speedup` will be removed in version 1.54. [#7393](https://github.com/CesiumGS/cesium/pull/7393)

##### Additions :tada:

- Added functions to get the most detailed height of 3D Tiles on-screen or off-screen. [#7115](https://github.com/CesiumGS/cesium/pull/7115)
  - Added `Scene.sampleHeightMostDetailed`, an asynchronous version of `Scene.sampleHeight` that uses the maximum level of detail for 3D Tiles.
  - Added `Scene.clampToHeightMostDetailed`, an asynchronous version of `Scene.clampToHeight` that uses the maximum level of detail for 3D Tiles.
- Added support for high dynamic range rendering. It is enabled by default when supported, but can be disabled with `Scene.highDynamicRange`. [#7017](https://github.com/CesiumGS/cesium/pull/7017)
- Added `Scene.invertClassificationSupported` for checking if invert classification is supported.
- Added `computeLineSegmentLineSegmentIntersection` to `Intersections2D`. [#7228](https://github.com/CesiumGS/Cesium/pull/7228)
- Added ability to load availability progressively from a quantized mesh extension instead of upfront. This will speed up load time and reduce memory usage. [#7196](https://github.com/CesiumGS/cesium/pull/7196)
- Added the ability to apply styles to 3D Tilesets that don't contain features. [#7255](https://github.com/CesiumGS/Cesium/pull/7255)

##### Fixes :wrench:

- Fixed issue causing polyline to look wavy depending on the position of the camera [#7209](https://github.com/CesiumGS/cesium/pull/7209)
- Fixed translucency issues for dynamic geometry entities. [#7364](https://github.com/CesiumGS/cesium/issues/7364)

### 1.51 - 2018-11-01

##### Additions :tada:

- Added WMS-T (time) support in WebMapServiceImageryProvider [#2581](https://github.com/CesiumGS/cesium/issues/2581)
- Added `cutoutRectangle` to `ImageryLayer`, which allows cutting out rectangular areas in imagery layers to reveal underlying imagery. [#7056](https://github.com/CesiumGS/cesium/pull/7056)
- Added `atmosphereHueShift`, `atmosphereSaturationShift`, and `atmosphereBrightnessShift` properties to `Globe` which shift the color of the ground atmosphere to match the hue, saturation, and brightness shifts of the sky atmosphere. [#4195](https://github.com/CesiumGS/cesium/issues/4195)
- Shrink minified and gzipped Cesium.js by 27 KB (~3.7%) by delay loading seldom-used third-party dependencies. [#7140](https://github.com/CesiumGS/cesium/pull/7140)
- Added `lightColor` property to `Cesium3DTileset`, `Model`, and `ModelGraphics` to change the intensity of the light used when shading model. [#7025](https://github.com/CesiumGS/cesium/pull/7025)
- Added `imageBasedLightingFactor` property to `Cesium3DTileset`, `Model`, and `ModelGraphics` to scale the diffuse and specular image-based lighting contributions to the final color. [#7025](https://github.com/CesiumGS/cesium/pull/7025)
- Added per-feature selection to the 3D Tiles BIM Sandcastle example. [#7181](https://github.com/CesiumGS/cesium/pull/7181)
- Added `Transforms.fixedFrameToHeadingPitchRoll`, a helper function for extracting a `HeadingPitchRoll` from a fixed frame transform. [#7164](https://github.com/CesiumGS/cesium/pull/7164)
- Added `Ray.clone`. [#7174](https://github.com/CesiumGS/cesium/pull/7174)

##### Fixes :wrench:

- Fixed issue removing geometry entities with different materials. [#7163](https://github.com/CesiumGS/cesium/pull/7163)
- Fixed texture coordinate calculation for polygon entities with `perPositionHeight`. [#7188](https://github.com/CesiumGS/cesium/pull/7188)
- Fixed crash when updating polyline attributes twice in one frame. [#7155](https://github.com/CesiumGS/cesium/pull/7155)
- Fixed entity visibility issue related to setting an entity show property and altering or adding entity geometry. [#7156](https://github.com/CesiumGS/cesium/pull/7156)
- Fixed an issue where dynamic Entities on terrain would cause a crash in platforms that do not support depth textures such as Internet Explorer. [#7103](https://github.com/CesiumGS/cesium/issues/7103)
- Fixed an issue that would cause a crash when removing a post process stage. [#7210](https://github.com/CesiumGS/cesium/issues/7210)
- Fixed an issue where `pickPosition` would return incorrect results when called after `sampleHeight` or `clampToHeight`. [#7113](https://github.com/CesiumGS/cesium/pull/7113)
- Fixed an issue where `sampleHeight` and `clampToHeight` would crash if picking a primitive that doesn't write depth. [#7120](https://github.com/CesiumGS/cesium/issues/7120)
- Fixed a crash when using `BingMapsGeocoderService`. [#7143](https://github.com/CesiumGS/cesium/issues/7143)
- Fixed accuracy of rotation matrix generated by `VelocityOrientationProperty`. [#6641](https://github.com/CesiumGS/cesium/pull/6641)
- Fixed clipping plane crash when adding a plane to an empty collection. [#7168](https://github.com/CesiumGS/cesium/pull/7168)
- Fixed clipping planes on tilesets not taking into account the tileset model matrix. [#7182](https://github.com/CesiumGS/cesium/pull/7182)
- Fixed incorrect rendering of models using the `KHR_materials_common` lights extension. [#7206](https://github.com/CesiumGS/cesium/pull/7206)

### 1.50 - 2018-10-01

##### Breaking Changes :mega:

- Clipping planes on tilesets now use the root tile's transform, or the root tile's bounding sphere if a transform is not defined. [#7034](https://github.com/CesiumGS/cesium/pull/7034)
  - This is to make clipping planes' coordinates always relative to the object they're attached to. So if you were positioning the clipping planes as in the example below, this is no longer necessary:
  ```javascript
  clippingPlanes.modelMatrix = Cesium.Transforms.eastNorthUpToFixedFrame(
    tileset.boundingSphere.center
  );
  ```
  - This also fixes several issues with clipping planes not using the correct transform for tilesets with children.

##### Additions :tada:

- Initial support for clamping to 3D Tiles. [#6934](https://github.com/CesiumGS/cesium/pull/6934)
  - Added `Scene.sampleHeight` to get the height of geometry in the scene. May be used to clamp objects to the globe, 3D Tiles, or primitives in the scene.
  - Added `Scene.clampToHeight` to clamp a cartesian position to the scene geometry.
  - Requires depth texture support (`WEBGL_depth_texture` or `WEBKIT_WEBGL_depth_texture`). Added `Scene.sampleHeightSupported` and `Scene.clampToHeightSupported` functions for checking if height sampling is supported.
- Added `Cesium3DTileset.initialTilesLoaded` to indicate that all tiles in the initial view are loaded. [#6934](https://github.com/CesiumGS/cesium/pull/6934)
- Added support for glTF extension [KHR_materials_pbrSpecularGlossiness](https://github.com/KhronosGroup/glTF/tree/master/extensions/2.0/Khronos/KHR_materials_pbrSpecularGlossiness) [#7006](https://github.com/CesiumGS/cesium/pull/7006).
- Added support for glTF extension [KHR_materials_unlit](https://github.com/KhronosGroup/glTF/tree/master/extensions/2.0/Khronos/KHR_materials_unlit) [#6977](https://github.com/CesiumGS/cesium/pull/6977).
- Added support for glTF extensions [KHR_techniques_webgl](https://github.com/KhronosGroup/glTF/tree/master/extensions/2.0/Khronos/KHR_techniques_webgl) and [KHR_blend](https://github.com/KhronosGroup/glTF/pull/1302). [#6805](https://github.com/CesiumGS/cesium/pull/6805)
- Update [gltf-pipeline](https://github.com/CesiumGS/gltf-pipeline/) to 2.0. [#6805](https://github.com/CesiumGS/cesium/pull/6805)
- Added `cartographicLimitRectangle` to `Globe`. Use this to limit terrain and imagery to a specific `Rectangle` area. [#6987](https://github.com/CesiumGS/cesium/pull/6987)
- Added `OpenCageGeocoderService`, which provides geocoding via [OpenCage](https://opencagedata.com/). [#7015](https://github.com/CesiumGS/cesium/pull/7015)
- Added ground atmosphere lighting in 3D. This can be toggled with `Globe.showGroundAtmosphere`. [6877](https://github.com/CesiumGS/cesium/pull/6877)
  - Added `Globe.nightFadeOutDistance` and `Globe.nightFadeInDistance` to configure when ground atmosphere night lighting fades in and out. [6877](https://github.com/CesiumGS/cesium/pull/6877)
- Added `onStop` event to `Clock` that fires each time stopTime is reached. [#7066](https://github.com/CesiumGS/cesium/pull/7066)

##### Fixes :wrench:

- Fixed picking for overlapping translucent primitives. [#7039](https://github.com/CesiumGS/cesium/pull/7039)
- Fixed an issue in the 3D Tiles traversal where tilesets would render with mixed level of detail if an external tileset was visible but its root tile was not. [#7099](https://github.com/CesiumGS/cesium/pull/7099)
- Fixed an issue in the 3D Tiles traversal where external tilesets would not always traverse to their root tile. [#7035](https://github.com/CesiumGS/cesium/pull/7035)
- Fixed an issue in the 3D Tiles traversal where empty tiles would be selected instead of their nearest loaded ancestors. [#7011](https://github.com/CesiumGS/cesium/pull/7011)
- Fixed an issue where scaling near zero with an model animation could cause rendering to stop. [#6954](https://github.com/CesiumGS/cesium/pull/6954)
- Fixed bug where credits weren't displaying correctly if more than one viewer was initialized [#6965](expect(https://github.com/CesiumGS/cesium/issues/6965)
- Fixed entity show issues. [#7048](https://github.com/CesiumGS/cesium/issues/7048)
- Fixed a bug where polylines on terrain covering very large portions of the globe would cull incorrectly in 3d-only scenes. [#7043](https://github.com/CesiumGS/cesium/issues/7043)
- Fixed bug causing crash on entity geometry material change. [#7047](https://github.com/CesiumGS/cesium/pull/7047)
- Fixed MIME type behavior for `Resource` requests in recent versions of Edge [#7085](https://github.com/CesiumGS/cesium/issues/7085).

### 1.49 - 2018-09-04

##### Breaking Changes :mega:

- Removed `ClippingPlaneCollection.clone`. [#6872](https://github.com/CesiumGS/cesium/pull/6872)
- Changed `Globe.pick` to return a position in ECEF coordinates regardless of the current scene mode. This will only effect you if you were working around a bug to make `Globe.pick` work in 2D and Columbus View. Use `Globe.pickWorldCoordinates` to get the position in world coordinates that correlate to the current scene mode. [#6859](https://github.com/CesiumGS/cesium/pull/6859)
- Removed the unused `frameState` parameter in `evaluate` and `evaluateColor` functions in `Expression`, `StyleExpression`, `ConditionsExpression` and all other places that call the functions. [#6890](https://github.com/CesiumGS/cesium/pull/6890)
- Removed `PostProcessStageLibrary.createLensFlarStage`. Use `PostProcessStageLibrary.createLensFlareStage` instead. [#6972](https://github.com/CesiumGS/cesium/pull/6972)
- Removed `Scene.fxaa`. Use `Scene.postProcessStages.fxaa.enabled` instead. [#6980](https://github.com/CesiumGS/cesium/pull/6980)

##### Additions :tada:

- Added `heightReference` to `BoxGraphics`, `CylinderGraphics` and `EllipsoidGraphics`, which can be used to clamp these entity types to terrain. [#6932](https://github.com/CesiumGS/cesium/pull/6932)
- Added `GeocoderViewModel.destinationFound` for specifying a function that is called upon a successful geocode. The default behavior is to fly to the destination found by the geocoder. [#6915](https://github.com/CesiumGS/cesium/pull/6915)
- Added `ClippingPlaneCollection.planeAdded` and `ClippingPlaneCollection.planeRemoved` events. `planeAdded` is raised when a new plane is added to the collection and `planeRemoved` is raised when a plane is removed. [#6875](https://github.com/CesiumGS/cesium/pull/6875)
- Added `Matrix4.setScale` for setting the scale on an affine transformation matrix [#6888](https://github.com/CesiumGS/cesium/pull/6888)
- Added optional `width` and `height` to `Scene.drillPick` for specifying a search area. [#6922](https://github.com/CesiumGS/cesium/pull/6922)
- Added `Cesium3DTileset.root` for getting the root tile of a tileset. [#6944](https://github.com/CesiumGS/cesium/pull/6944)
- Added `Cesium3DTileset.extras` and `Cesium3DTile.extras` for getting application specific metadata from 3D Tiles. [#6974](https://github.com/CesiumGS/cesium/pull/6974)

##### Fixes :wrench:

- Several performance improvements and fixes to the 3D Tiles traversal code. [#6390](https://github.com/CesiumGS/cesium/pull/6390)
  - Improved load performance when `skipLevelOfDetail` is false.
  - Fixed a bug that caused some skipped tiles to load when `skipLevelOfDetail` is true.
  - Fixed pick statistics in the 3D Tiles Inspector.
  - Fixed drawing of debug labels for external tilesets.
  - Fixed drawing of debug outlines for empty tiles.
- The Geocoder widget now takes terrain altitude into account when calculating its final destination. [#6876](https://github.com/CesiumGS/cesium/pull/6876)
- The Viewer widget now takes terrain altitude into account when zooming or flying to imagery layers. [#6895](https://github.com/CesiumGS/cesium/pull/6895)
- Fixed Firefox camera control issues with mouse and touch events. [#6372](https://github.com/CesiumGS/cesium/issues/6372)
- Fixed `getPickRay` in 2D. [#2480](https://github.com/CesiumGS/cesium/issues/2480)
- Fixed `Globe.pick` for 2D and Columbus View. [#6859](https://github.com/CesiumGS/cesium/pull/6859)
- Fixed imagery layer feature picking in 2D and Columbus view. [#6859](https://github.com/CesiumGS/cesium/pull/6859)
- Fixed intermittent ground clamping issues for all entity types that use a height reference. [#6930](https://github.com/CesiumGS/cesium/pull/6930)
- Fixed bug that caused a new `ClippingPlaneCollection` to be created every frame when used with a model entity. [#6872](https://github.com/CesiumGS/cesium/pull/6872)
- Improved `Plane` entities so they are better aligned with the globe surface. [#6887](https://github.com/CesiumGS/cesium/pull/6887)
- Fixed crash when rendering translucent objects when all shadow maps in the scene set `fromLightSource` to false. [#6883](https://github.com/CesiumGS/cesium/pull/6883)
- Fixed night shading in 2D and Columbus view. [#4122](https://github.com/CesiumGS/cesium/issues/4122)
- Fixed model loading failure when a glTF 2.0 primitive does not have a material. [6906](https://github.com/CesiumGS/cesium/pull/6906)
- Fixed a crash when setting show to `false` on a polyline clamped to the ground. [#6912](https://github.com/CesiumGS/cesium/issues/6912)
- Fixed a bug where `Cesium3DTileset` wasn't using the correct `tilesetVersion`. [#6933](https://github.com/CesiumGS/cesium/pull/6933)
- Fixed crash that happened when calling `scene.pick` after setting a new terrain provider. [#6918](https://github.com/CesiumGS/cesium/pull/6918)
- Fixed an issue that caused the browser to hang when using `drillPick` on a polyline clamped to the ground. [6907](https://github.com/CesiumGS/cesium/issues/6907)
- Fixed an issue where color wasn't updated properly for polylines clamped to ground. [#6927](https://github.com/CesiumGS/cesium/pull/6927)
- Fixed an excessive memory use bug that occurred when a data URI was used to specify a glTF model. [#6928](https://github.com/CesiumGS/cesium/issues/6928)
- Fixed an issue where switching from 2D to 3D could cause a crash. [#6929](https://github.com/CesiumGS/cesium/issues/6929)
- Fixed an issue where point primitives behind the camera would appear in view. [#6904](https://github.com/CesiumGS/cesium/issues/6904)
- The `createGroundPolylineGeometry` web worker no longer depends on `GroundPolylinePrimitive`, making the worker smaller and potentially avoiding a hanging build in some webpack configurations. [#6946](https://github.com/CesiumGS/cesium/pull/6946)
- Fixed an issue that cause terrain entities (entities with unspecified `height`) and `GroundPrimitives` to fail when crossing the international date line. [#6951](https://github.com/CesiumGS/cesium/issues/6951)
- Fixed normal calculation for `CylinderGeometry` when the top radius is not equal to the bottom radius [#6863](https://github.com/CesiumGS/cesium/pull/6863)

### 1.48 - 2018-08-01

##### Additions :tada:

- Added support for loading Draco compressed Point Cloud tiles for 2-3x better compression. [#6559](https://github.com/CesiumGS/cesium/pull/6559)
- Added `TimeDynamicPointCloud` for playback of time-dynamic point cloud data, where each frame is a 3D Tiles Point Cloud tile. [#6721](https://github.com/CesiumGS/cesium/pull/6721)
- Added `CoplanarPolygonGeometry` and `CoplanarPolygonGeometryOutline` for drawing polygons composed of coplanar positions that are not necessarily on the ellipsoid surface. [#6769](https://github.com/CesiumGS/cesium/pull/6769)
- Improved support for polygon entities using `perPositionHeight`, including supporting vertical polygons. This also improves KML compatibility. [#6791](https://github.com/CesiumGS/cesium/pull/6791)
- Added `Cartesian3.midpoint` to compute the midpoint between two `Cartesian3` positions [#6836](https://github.com/CesiumGS/cesium/pull/6836)
- Added `equalsEpsilon` methods to `OrthographicFrustum`, `PerspectiveFrustum`, `OrthographicOffCenterFrustum` and `PerspectiveOffCenterFrustum`.

##### Deprecated :hourglass_flowing_sand:

- Support for 3D Tiles `content.url` is deprecated to reflect updates to the [3D Tiles spec](https://github.com/CesiumGS/3d-tiles/pull/301). Use `content.uri instead`. Support for `content.url` will remain for backwards compatibility. [#6744](https://github.com/CesiumGS/cesium/pull/6744)
- Support for the 3D Tiles pre-version 1.0 Batch Table Hierarchy is deprecated to reflect updates to the [3D Tiles spec](https://github.com/CesiumGS/3d-tiles/pull/301). Use the [`3DTILES_batch_table_hierarchy`](https://github.com/CesiumGS/3d-tiles/tree/master/extensions/3DTILES_batch_table_hierarchy) extension instead. Support for the deprecated batch table hierarchy will remain for backwards compatibility. [#6780](https://github.com/CesiumGS/cesium/pull/6780)
- `PostProcessStageLibrary.createLensFlarStage` is deprecated due to misspelling and will be removed in Cesium 1.49. Use `PostProcessStageLibrary.createLensFlareStage` instead.

##### Fixes :wrench:

- Fixed a bug where 3D Tilesets using the `region` bounding volume don't get transformed when the tileset's `modelMatrix` changes. [#6755](https://github.com/CesiumGS/cesium/pull/6755)
- Fixed a bug that caused eye dome lighting for point clouds to fail in Safari on macOS and Edge on Windows by removing the dependency on floating point color textures. [#6792](https://github.com/CesiumGS/cesium/issues/6792)
- Fixed a bug that caused polylines on terrain to render incorrectly in 2D and Columbus View with a `WebMercatorProjection`. [#6809](https://github.com/CesiumGS/cesium/issues/6809)
- Fixed bug causing billboards and labels to appear the wrong size when switching scene modes [#6745](https://github.com/CesiumGS/cesium/issues/6745)
- Fixed `PolygonGeometry` when using `VertexFormat.POSITION_ONLY`, `perPositionHeight` and `extrudedHeight` [#6790](expect(https://github.com/CesiumGS/cesium/pull/6790)
- Fixed an issue where tiles were missing in VR mode. [#6612](https://github.com/CesiumGS/cesium/issues/6612)
- Fixed issues related to updating entity show and geometry color [#6835](https://github.com/CesiumGS/cesium/pull/6835)
- Fixed `PolygonGeometry` and `EllipseGeometry` tangent and bitangent attributes when a texture rotation is used [#6788](https://github.com/CesiumGS/cesium/pull/6788)
- Fixed bug where entities with a height reference weren't being updated correctly when the terrain provider was changed. [#6820](https://github.com/CesiumGS/cesium/pull/6820)
- Fixed an issue where glTF 2.0 models sometimes wouldn't be centered in the view after putting the camera on them. [#6784](https://github.com/CesiumGS/cesium/issues/6784)
- Fixed the geocoder when `Viewer` is passed the option `geocoder: true` [#6833](https://github.com/CesiumGS/cesium/pull/6833)
- Improved performance for billboards and labels clamped to terrain [#6781](https://github.com/CesiumGS/cesium/pull/6781) [#6844](https://github.com/CesiumGS/cesium/pull/6844)
- Fixed a bug that caused billboard positions to be set incorrectly when using a `CallbackProperty`. [#6815](https://github.com/CesiumGS/cesium/pull/6815)
- Improved support for generating a TypeScript typings file using `tsd-jsdoc` [#6767](https://github.com/CesiumGS/cesium/pull/6767)
- Updated viewBoundingSphere to use correct zoomOptions [#6848](https://github.com/CesiumGS/cesium/issues/6848)
- Fixed a bug that caused the scene to continuously render after resizing the viewer when `requestRenderMode` was enabled. [#6812](https://github.com/CesiumGS/cesium/issues/6812)

### 1.47 - 2018-07-02

##### Highlights :sparkler:

- Added support for polylines on terrain [#6689](https://github.com/CesiumGS/cesium/pull/6689) [#6615](https://github.com/CesiumGS/cesium/pull/6615)
- Added `heightReference` and `extrudedHeightReference` properties to `CorridorGraphics`, `EllipseGraphics`, `PolygonGraphics` and `RectangleGraphics`. [#6717](https://github.com/CesiumGS/cesium/pull/6717)
- `PostProcessStage` has a `selected` property which is an array of primitives used for selectively applying a post-process stage. [#6476](https://github.com/CesiumGS/cesium/pull/6476)

##### Breaking Changes :mega:

- glTF 2.0 models corrected to face +Z forwards per specification. Internally Cesium uses +X as forward, so a new +Z to +X rotation was added for 2.0 models only. To fix models that are oriented incorrectly after this change:
  - If the model faces +X forwards update the glTF to face +Z forwards. This can be done by loading the glTF in a model editor and applying a 90 degree clockwise rotation about the up-axis. Alternatively, add a new root node to the glTF node hierarchy whose `matrix` is `[0,0,1,0,0,1,0,0,-1,0,0,0,0,0,0,1]`.
  - Apply a -90 degree rotation to the model's heading. This can be done by setting the model's `orientation` using the Entity API or from within CZML. See [#6738](https://github.com/CesiumGS/cesium/pull/6738) for more details.
- Dropped support for directory URLs when loading tilesets to match the updated [3D Tiles spec](https://github.com/CesiumGS/3d-tiles/issues/272). [#6502](https://github.com/CesiumGS/cesium/issues/6502)
- KML and GeoJSON now use `PolylineGraphics` instead of `CorridorGraphics` for polylines on terrain. [#6706](https://github.com/CesiumGS/cesium/pull/6706)

##### Additions :tada:

- Added support for polylines on terrain [#6689](https://github.com/CesiumGS/cesium/pull/6689) [#6615](https://github.com/CesiumGS/cesium/pull/6615)
  - Use the `clampToGround` option for `PolylineGraphics` (polyline entities).
  - Requires depth texture support (`WEBGL_depth_texture` or `WEBKIT_WEBGL_depth_texture`), otherwise `clampToGround` will be ignored. Use `Entity.supportsPolylinesOnTerrain` to check for support.
  - Added `GroundPolylinePrimitive` and `GroundPolylineGeometry`.
- `PostProcessStage` has a `selected` property which is an array of primitives used for selectively applying a post-process stage. [#6476](https://github.com/CesiumGS/cesium/pull/6476)
  - The `PostProcessStageLibrary.createBlackAndWhiteStage` and `PostProcessStageLibrary.createSilhouetteStage` have per-feature support.
- Added CZML support for `zIndex` with `corridor`, `ellipse`, `polygon`, `polyline` and `rectangle`. [#6708](https://github.com/CesiumGS/cesium/pull/6708)
- Added CZML `clampToGround` option for `polyline`. [#6706](https://github.com/CesiumGS/cesium/pull/6706)
- Added support for `RTC_CENTER` property in batched 3D model tilesets to conform to the updated [3D Tiles spec](https://github.com/CesiumGS/3d-tiles/issues/263). [#6488](https://github.com/CesiumGS/cesium/issues/6488)
- Added `heightReference` and `extrudedHeightReference` properties to `CorridorGraphics`, `EllipseGraphics`, `PolygonGraphics` and `RectangleGraphics`. [#6717](https://github.com/CesiumGS/cesium/pull/6717)
  - This can be used in conjunction with the `height` and/or `extrudedHeight` properties to clamp the geometry to terrain or set the height relative to terrain.
  - Note, this will not make the geometry conform to terrain. Extruded geoemtry that is clamped to the ground will have a flat top will sinks into the terrain at the base.

##### Fixes :wrench:

- Fixed a bug that caused Cesium to be unable to load local resources in Electron. [#6726](https://github.com/CesiumGS/cesium/pull/6726)
- Fixed a bug causing crashes with custom vertex attributes on `Geometry` crossing the IDL. Attributes will be barycentrically interpolated. [#6644](https://github.com/CesiumGS/cesium/pull/6644)
- Fixed a bug causing Point Cloud tiles with unsigned int batch-ids to not load. [#6666](https://github.com/CesiumGS/cesium/pull/6666)
- Fixed a bug with Draco encoded i3dm tiles, and loading two Draco models with the same url. [#6668](https://github.com/CesiumGS/cesium/issues/6668)
- Fixed a bug caused by creating a polygon with positions at the same longitude/latitude position but different heights [#6731](https://github.com/CesiumGS/cesium/pull/6731)
- Fixed terrain clipping when the camera was close to flat terrain and was using logarithmic depth. [#6701](https://github.com/CesiumGS/cesium/pull/6701)
- Fixed KML bug that constantly requested the same image if it failed to load. [#6710](https://github.com/CesiumGS/cesium/pull/6710)
- Improved billboard and label rendering so they no longer sink into terrain when clamped to ground. [#6621](https://github.com/CesiumGS/cesium/pull/6621)
- Fixed an issue where KMLs containing a `colorMode` of `random` could return the exact same color on successive calls to `Color.fromRandom()`.
- `Iso8601.MAXIMUM_VALUE` now formats to a string which can be parsed by `fromIso8601`.
- Fixed material support when using an image that is already loaded [#6729](https://github.com/CesiumGS/cesium/pull/6729)

### 1.46.1 - 2018-06-01

- This is an npm only release to fix the improperly published 1.46.0. There were no code changes.

### 1.46 - 2018-06-01

##### Highlights :sparkler:

- Added support for materials on terrain entities (entities with unspecified `height`) and `GroundPrimitives`. [#6393](https://github.com/CesiumGS/cesium/pull/6393)
- Added a post-processing framework. [#5615](https://github.com/CesiumGS/cesium/pull/5615)
- Added `zIndex` for ground geometry, including corridor, ellipse, polygon and rectangle entities. [#6362](https://github.com/CesiumGS/cesium/pull/6362)

##### Breaking Changes :mega:

- `ParticleSystem` no longer uses `forces`. [#6510](https://github.com/CesiumGS/cesium/pull/6510)
- `Particle` no longer uses `size`, `rate`, `lifeTime`, `life`, `minimumLife`, `maximumLife`, `minimumWidth`, `minimumHeight`, `maximumWidth`, and `maximumHeight`. [#6510](https://github.com/CesiumGS/cesium/pull/6510)
- Removed `Scene.copyGlobeDepth`. Globe depth will now be copied by default when supported. [#6393](https://github.com/CesiumGS/cesium/pull/6393)
- The default `classificationType` for `GroundPrimitive`, `CorridorGraphics`, `EllipseGraphics`, `PolygonGraphics` and `RectangleGraphics` is now `ClassificationType.TERRAIN`. If you wish the geometry to color both terrain and 3D tiles, pass in the option `classificationType: Cesium.ClassificationType.BOTH`.
- Removed support for the `options` argument for `Credit` [#6373](https://github.com/CesiumGS/cesium/issues/6373). Pass in an html string instead.
- glTF 2.0 models corrected to face +Z forwards per specification. Internally Cesium uses +X as forward, so a new +Z to +X rotation was added for 2.0 models only. [#6632](https://github.com/CesiumGS/cesium/pull/6632)

##### Deprecated :hourglass_flowing_sand:

- The `Scene.fxaa` property has been deprecated and will be removed in Cesium 1.47. Use `Scene.postProcessStages.fxaa.enabled`.

##### Additions :tada:

- Added support for materials on terrain entities (entities with unspecified `height`) and `GroundPrimitives`. [#6393](https://github.com/CesiumGS/cesium/pull/6393)
  - Only available for `ClassificationType.TERRAIN` at this time. Adding a material to a terrain `Entity` will cause it to behave as if it is `ClassificationType.TERRAIN`.
  - Requires depth texture support (`WEBGL_depth_texture` or `WEBKIT_WEBGL_depth_texture`), so materials on terrain entities and `GroundPrimitives` are not supported in Internet Explorer.
  - Best suited for notational patterns and not intended for precisely mapping textures to terrain - for that use case, use `SingleTileImageryProvider`.
- Added `GroundPrimitive.supportsMaterials` and `Entity.supportsMaterialsforEntitiesOnTerrain`, both of which can be used to check if materials on terrain entities and `GroundPrimitives` is supported. [#6393](https://github.com/CesiumGS/cesium/pull/6393)
- Added a post-processing framework. [#5615](https://github.com/CesiumGS/cesium/pull/5615)
  - Added `Scene.postProcessStages` which is a collection of post-process stages to be run in order.
    - Has a built-in `ambientOcclusion` property which will apply screen space ambient occlusion to the scene and run before all stages.
    - Has a built-in `bloom` property which applies a bloom filter to the scene before all other stages but after the ambient occlusion stage.
    - Has a built-in `fxaa` property which applies Fast Approximate Anti-aliasing (FXAA) to the scene after all other stages.
  - Added `PostProcessStageLibrary` which contains several built-in stages that can be added to the collection.
  - Added `PostProcessStageComposite` for multi-stage post-processes like depth of field.
  - Added a new Sandcastle label `Post Processing` to showcase the different built-in post-process stages.
- Added `zIndex` for ground geometry, including corridor, ellipse, polygon and rectangle entities. [#6362](https://github.com/CesiumGS/cesium/pull/6362)
- Added `Rectangle.equalsEpsilon` for comparing the equality of two rectangles [#6533](https://github.com/CesiumGS/cesium/pull/6533)

##### Fixes :wrench:

- Fixed a bug causing custom TilingScheme classes to not be able to use a GeographicProjection. [#6524](https://github.com/CesiumGS/cesium/pull/6524)
- Fixed incorrect 3D Tiles statistics when a tile fails during processing. [#6558](https://github.com/CesiumGS/cesium/pull/6558)
- Fixed race condition causing intermittent crash when changing geometry show value [#3061](https://github.com/CesiumGS/cesium/issues/3061)
- `ProviderViewModel`s with no category are displayed in an untitled group in `BaseLayerPicker` instead of being labeled as `'Other'` [#6574](https://github.com/CesiumGS/cesium/pull/6574)
- Fixed a bug causing intermittent crashes with clipping planes due to uninitialized textures. [#6576](https://github.com/CesiumGS/cesium/pull/6576)
- Added a workaround for clipping planes causing a picking shader compilation failure for gltf models and 3D Tilesets in Internet Explorer [#6575](https://github.com/CesiumGS/cesium/issues/6575)
- Allowed Bing Maps servers with a subpath (instead of being at the root) to work correctly. [#6597](https://github.com/CesiumGS/cesium/pull/6597)
- Added support for loading of Draco compressed glTF assets in IE11 [#6404](https://github.com/CesiumGS/cesium/issues/6404)
- Fixed polygon outline when using `perPositionHeight` and `extrudedHeight`. [#6595](https://github.com/CesiumGS/cesium/issues/6595)
- Fixed broken links in documentation of `createTileMapServiceImageryProvider`. [#5818](https://github.com/CesiumGS/cesium/issues/5818)
- Transitioning from 2 touches to 1 touch no longer triggers a new pan gesture. [#6479](https://github.com/CesiumGS/cesium/pull/6479)

### 1.45 - 2018-05-01

##### Major Announcements :loudspeaker:

- We've launched Cesium ion! Read all about it in our [blog post](https://cesium.com/blog/2018/05/01/get-your-cesium-ion-community-account/).
- Cesium now uses ion services by default for base imagery, terrain, and geocoding. A demo key is provided, but to use them in your own apps you must [sign up](https://cesium.com/ion/signup) for a free ion Commmunity account.

##### Breaking Changes :mega:

- `ClippingPlaneCollection` now uses `ClippingPlane` objects instead of `Plane` objects. [#6498](https://github.com/CesiumGS/cesium/pull/6498)
- Cesium no longer ships with a demo Bing Maps API key.
- `BingMapsImageryProvider` is no longer the default base imagery layer. (Bing imagery itself is still the default, however it is provided through Cesium ion)
- `BingMapsGeocoderService` is no longer the default geocoding service.
- If you wish to continue to use your own Bing API key for imagery and geocoding, you can go back to the old default behavior by constructing the Viewer as follows:
  ```javascript
  Cesium.BingMapsApi.defaultKey = "yourBingKey";
  var viewer = new Cesium.Viewer("cesiumContainer", {
    imageryProvider: new Cesium.BingMapsImageryProvider({
      url: "https://dev.virtualearth.net",
    }),
    geocoder: [
      new Cesium.CartographicGeocoderService(),
      new Cesium.BingMapsGeocoderService(),
    ],
  });
  ```

##### Deprecated :hourglass_flowing_sand:

- `Particle.size`, `ParticleSystem.rate`, `ParticleSystem.lifeTime`, `ParticleSystem.life`, `ParticleSystem.minimumLife`, and `ParticleSystem.maximumLife` have been renamed to `Particle.imageSize`, `ParticleSystem.emissionRate`, `ParticleSystem.lifetime`, `ParticleSystem.particleLife`, `ParticleSystem.minimumParticleLife`, and `ParticleSystem.maximumParticleLife`. Use of the `size`, `rate`, `lifeTime`, `life`, `minimumLife`, and `maximumLife` parameters is deprecated and will be removed in Cesium 1.46.
- `ParticleSystem.forces` array has been switched out for singular function `ParticleSystems.updateCallback`. Use of the `forces` parameter is deprecated and will be removed in Cesium 1.46.
- Any width and height variables in `ParticleSystem` will no longer be individual components. `ParticleSystem.minimumWidth` and `ParticleSystem.minimumHeight` will now be `ParticleSystem.minimumImageSize`, `ParticleSystem.maximumWidth` and `ParticleSystem.maximumHeight` will now be `ParticleSystem.maximumImageSize`, and `ParticleSystem.width` and `ParticleSystem.height` will now be `ParticleSystem.imageSize`. Use of the `minimumWidth`, `minimumHeight`, `maximumWidth`, `maximumHeight`, `width`, and `height` parameters is deprecated and will be removed in Cesium 1.46.

##### Additions :tada:

- Added option `logarithmicDepthBuffer` to `Scene`. With this option there is typically a single frustum using logarithmic depth rendered. This increases performance by issuing less draw calls to the GPU and helps to avoid artifacts on the connection of two frustums. [#5851](https://github.com/CesiumGS/cesium/pull/5851)
- When a log depth buffer is supported, the frustum near and far planes default to `0.1` and `1e10` respectively.
- Added `IonGeocoderService` and made it the default geocoding service for the `Geocoder` widget.
- Added `createWorldImagery` which provides Bing Maps imagery via a Cesium ion account.
- Added `PeliasGeocoderService`, which provides geocoding via a [Pelias](https://pelias.io) server.
- Added the ability for `BaseLayerPicker` to group layers by category. `ProviderViewModel.category` was also added to support this feature.
- Added `Math.log2` to compute the base 2 logarithm of a number.
- Added `GeocodeType` enum and use it as an optional parameter to all `GeocoderService` instances to differentiate between autocomplete and search requests.
- Added `initWebAssemblyModule` function to `TaskProcessor` to load a Web Assembly module in a web worker. [#6420](https://github.com/CesiumGS/cesium/pull/6420)
- Added `supportsWebAssembly` function to `FeatureDetection` to check if a browser supports loading Web Assembly modules. [#6420](https://github.com/CesiumGS/cesium/pull/6420)
- Improved `MapboxImageryProvider` performance by 300% via `tiles.mapbox.com` subdomain switching. [#6426](https://github.com/CesiumGS/cesium/issues/6426)
- Added ability to invoke `sampleTerrain` from node.js to enable offline terrain sampling
- Added more ParticleSystem Sandcastle examples for rocket and comet tails and weather. [#6375](https://github.com/CesiumGS/cesium/pull/6375)
- Added color and scale attributes to the `ParticleSystem` class constructor. When defined the variables override startColor and endColor and startScale and endScale. [#6429](https://github.com/CesiumGS/cesium/pull/6429)

##### Fixes :wrench:

- Fixed bugs in `TimeIntervalCollection.removeInterval`. [#6418](https://github.com/CesiumGS/cesium/pull/6418).
- Fixed glTF support to handle meshes with and without tangent vectors, and with/without morph targets, sharing one material. [#6421](https://github.com/CesiumGS/cesium/pull/6421)
- Fixed glTF support to handle skinned meshes when no skin is supplied. [#6061](https://github.com/CesiumGS/cesium/issues/6061)
- Updated glTF 2.0 PBR shader to have brighter lighting. [#6430](https://github.com/CesiumGS/cesium/pull/6430)
- Allow loadWithXhr to work with string URLs in a web worker.
- Updated to Draco 1.3.0 and implemented faster loading of Draco compressed glTF assets in browsers that support Web Assembly. [#6420](https://github.com/CesiumGS/cesium/pull/6420)
- `GroundPrimitive`s and `ClassificationPrimitive`s will become ready when `show` is `false`. [#6428](https://github.com/CesiumGS/cesium/pull/6428)
- Fix Firefox WebGL console warnings. [#5912](https://github.com/CesiumGS/cesium/issues/5912)
- Fix parsing Cesium.js in older browsers that do not support all TypedArray types. [#6396](https://github.com/CesiumGS/cesium/pull/6396)
- Fixed a bug causing crashes when setting colors on un-pickable models. [\$6442](https://github.com/CesiumGS/cesium/issues/6442)
- Fix flicker when adding, removing, or modifying entities. [#3945](https://github.com/CesiumGS/cesium/issues/3945)
- Fixed crash bug in PolylineCollection when a polyline was updated and removed at the same time. [#6455](https://github.com/CesiumGS/cesium/pull/6455)
- Fixed crash when animating a glTF model with a single keyframe. [#6422](https://github.com/CesiumGS/cesium/pull/6422)
- Fixed Imagery Layers Texture Filters Sandcastle example. [#6472](https://github.com/CesiumGS/cesium/pull/6472).
- Fixed a bug causing Cesium 3D Tilesets to not clip properly when tiles were unloaded and reloaded. [#6484](https://github.com/CesiumGS/cesium/issues/6484)
- Fixed `TimeInterval` so now it throws if `fromIso8601` is given an ISO 8601 string with improper formatting. [#6164](https://github.com/CesiumGS/cesium/issues/6164)
- Improved rendering of glTF models that don't contain normals with a temporary unlit shader workaround. [#6501](https://github.com/CesiumGS/cesium/pull/6501)
- Fixed rendering of glTF models with emissive-only materials. [#6501](https://github.com/CesiumGS/cesium/pull/6501)
- Fixed a bug in shader modification for glTF 1.0 quantized attributes and Draco quantized attributes. [#6523](https://github.com/CesiumGS/cesium/pull/6523)

### 1.44 - 2018-04-02

##### Highlights :sparkler:

- Added a new Sandcastle label, `New in X.X` which will include all new Sandcastle demos added for the current release. [#6384](https://github.com/CesiumGS/cesium/issues/6384)
- Added support for glTF models with [Draco geometry compression](https://github.com/KhronosGroup/glTF/blob/master/extensions/2.0/Khronos/KHR_draco_mesh_compression/README.md). [#5120](https://github.com/CesiumGS/cesium/issues/5120)
- Added support for ordering in `DataSourceCollection`. [#6316](https://github.com/CesiumGS/cesium/pull/6316)

##### Breaking Changes :mega:

- `GeometryVisualizer` now requires `primitive` and `groundPrimitive` parameters. [#6316](https://github.com/CesiumGS/cesium/pull/6316)
- For all classes/functions that take a `Resource` instance, all additional parameters that are part of the `Resource` class have been removed. This generally includes `proxy`, `headers` and `query` parameters. [#6368](https://github.com/CesiumGS/cesium/pull/6368)
- All low level load functions including `loadArrayBuffer`, `loadBlob`, `loadImage`, `loadJson`, `loadJsonp`, `loadText`, `loadXML` and `loadWithXhr` have been removed. Please use the equivalent `fetch` functions on the `Resource` class. [#6368](https://github.com/CesiumGS/cesium/pull/6368)

##### Deprecated :hourglass_flowing_sand:

- `ClippingPlaneCollection` is now supported in Internet Explorer, so `ClippingPlaneCollection.isSupported` has been deprecated and will be removed in Cesium 1.45.
- `ClippingPlaneCollection` should now be used with `ClippingPlane` objects instead of `Plane`. Use of `Plane` objects has been deprecated and will be removed in Cesium 1.45.
- `Credit` now takes an `html` and `showOnScreen` parameters instead of an `options` object. Use of the `options` parameter is deprecated and will be removed in Cesium 1.46.
- `Credit.text`, `Credit.imageUrl` and `Credit.link` properties have all been deprecated and will be removed in Cesium 1.46. Use `Credit.html` to retrieve the credit content.
- `Credit.hasImage` and `Credit.hasLink` functions have been deprecated and will be removed in Cesium 1.46.

##### Additions :tada:

- Added a new Sandcastle label, `New in X.X` which will include all new Sandcastle demos added for the current release. [#6384](https://github.com/CesiumGS/cesium/issues/6384)
- Added support for glTF models with [Draco geometry compression](https://github.com/KhronosGroup/glTF/blob/master/extensions/2.0/Khronos/KHR_draco_mesh_compression/README.md). [#5120](https://github.com/CesiumGS/cesium/issues/5120)
  - Added `dequantizeInShader` option parameter to `Model` and `Model.fromGltf` to specify if Draco compressed glTF assets should be dequantized on the GPU.
- Added support for ordering in `DataSourceCollection`. [#6316](https://github.com/CesiumGS/cesium/pull/6316)
  - All ground geometry from one `DataSource` will render in front of all ground geometry from another `DataSource` in the same collection with a lower index.
  - Use `DataSourceCollection.raise`, `DataSourceCollection.lower`, `DataSourceCollection.raiseToTop` and `DataSourceCollection.lowerToBottom` functions to change the ordering of a `DataSource` in the collection.
- `ClippingPlaneCollection` updates [#6201](https://github.com/CesiumGS/cesium/pull/6201):
  - Removed the 6-clipping-plane limit.
  - Added support for Internet Explorer.
  - Added a `ClippingPlane` object to be used with `ClippingPlaneCollection`.
  - Added 3D Tiles use-case to the Terrain Clipping Planes Sandcastle.
- `Credit` has been modified to take an HTML string as the credit content. [#6331](https://github.com/CesiumGS/cesium/pull/6331)
- Sharing Sandcastle examples now works by storing the full example directly in the URL instead of creating GitHub gists, because anonymous gist creation was removed by GitHub. Loading existing gists will still work. [#6342](https://github.com/CesiumGS/cesium/pull/6342)
- Updated `WebMapServiceImageryProvider` so it can take an srs or crs string to pass to the resource query parameters based on the WMS version. [#6223](https://github.com/CesiumGS/cesium/issues/6223)
- Added additional query parameter options to the CesiumViewer demo application [#6328](https://github.com/CesiumGS/cesium/pull/6328):
  - `sourceType` specifies the type of data source if the URL doesn't have a known file extension.
  - `flyTo=false` optionally disables the automatic `flyTo` after loading the data source.
- Added a multi-part CZML example to Sandcastle. [#6320](https://github.com/CesiumGS/cesium/pull/6320)
- Improved processing order of 3D tiles. [#6364](https://github.com/CesiumGS/cesium/pull/6364)

##### Fixes :wrench:

- Fixed Cesium ion browser caching. [#6353](https://github.com/CesiumGS/cesium/pull/6353).
- Fixed formula for Weighted Blended Order-Independent Transparency. [#6340](https://github.com/CesiumGS/cesium/pull/6340)
- Fixed support of glTF-supplied tangent vectors. [#6302](https://github.com/CesiumGS/cesium/pull/6302)
- Fixed model loading failure when containing unused materials. [6315](https://github.com/CesiumGS/cesium/pull/6315)
- Fixed default value of `alphaCutoff` in glTF models. [#6346](https://github.com/CesiumGS/cesium/pull/6346)
- Fixed double-sided flag for glTF materials with `BLEND` enabled. [#6371](https://github.com/CesiumGS/cesium/pull/6371)
- Fixed animation for glTF models with missing animation targets. [#6351](https://github.com/CesiumGS/cesium/pull/6351)
- Fixed improper zoom during model load failure. [#6305](https://github.com/CesiumGS/cesium/pull/6305)
- Fixed rendering vector tiles when using `invertClassification`. [#6349](https://github.com/CesiumGS/cesium/pull/6349)
- Fixed occlusion when `globe.show` is `false`. [#6374](https://github.com/CesiumGS/cesium/pull/6374)
- Fixed crash for entities with static geometry and time-dynamic attributes. [#6377](https://github.com/CesiumGS/cesium/pull/6377)
- Fixed geometry tile rendering in IE. [#6406](https://github.com/CesiumGS/cesium/pull/6406)

### 1.43 - 2018-03-01

##### Major Announcements :loudspeaker:

- Say hello to [Cesium ion](https://cesium.com/blog/2018/03/01/hello-cesium-ion/)
- Cesium, the JavaScript library, is now officially renamed to CesiumJS (no code changes required)
- The STK World Terrain tileset is deprecated and will be available until September 1, 2018. Check out the new high-resolution [Cesium World Terrain](https://cesium.com/blog/2018/03/01/introducing-cesium-world-terrain/)

##### Breaking Changes :mega:

- Removed `GeometryUpdater.perInstanceColorAppearanceType` and `GeometryUpdater.materialAppearanceType`. [#6239](https://github.com/CesiumGS/cesium/pull/6239)
- `GeometryVisualizer` no longer uses a `type` parameter. [#6239](https://github.com/CesiumGS/cesium/pull/6239)
- `GeometryVisualizer` no longer displays polylines. Use `PolylineVisualizer` instead. [#6239](https://github.com/CesiumGS/cesium/pull/6239)
- The experimental `CesiumIon` object has been completely refactored and renamed to `Ion`.

##### Deprecated :hourglass_flowing_sand:

- The STK World Terrain, ArcticDEM, and PAMAP Terrain tilesets hosted on `assets.agi.com` are deprecated and will be available until September 1, 2018. To continue using them, access them via [Cesium ion](https://cesium.com/blog/2018/03/01/hello-cesium-ion/)
- In the `Resource` class, `addQueryParameters` and `addTemplateValues` have been deprecated and will be removed in Cesium 1.45. Please use `setQueryParameters` and `setTemplateValues` instead.

##### Additions :tada:

- Added new `Ion`, `IonResource`, and `IonImageryProvider` objects for loading data hosted on [Cesium ion](https://cesium.com/blog/2018/03/01/hello-cesium-ion/).
- Added `createWorldTerrain` helper function for easily constructing the new Cesium World Terrain.
- Added support for a promise to a resource for `CesiumTerrainProvider`, `createTileMapServiceImageryProvider` and `Cesium3DTileset` [#6204](https://github.com/CesiumGS/cesium/pull/6204)
- Added `Cesium.Math.cbrt`. [#6222](https://github.com/CesiumGS/cesium/pull/6222)
- Added `PolylineVisualizer` for displaying polyline entities [#6239](https://github.com/CesiumGS/cesium/pull/6239)
- `Resource` class [#6205](https://github.com/CesiumGS/cesium/issues/6205)
  - Added `put`, `patch`, `delete`, `options` and `head` methods, so it can be used for all XHR requests.
  - Added `preserveQueryParameters` parameter to `getDerivedResource`, to allow us to append query parameters instead of always replacing them.
  - Added `setQueryParameters` and `appendQueryParameters` to allow for better handling of query strings.
- Enable terrain in the `CesiumViewer` demo application [#6198](https://github.com/CesiumGS/cesium/pull/6198)
- Added `Globe.tilesLoaded` getter property to determine if all terrain and imagery is loaded. [#6194](https://github.com/CesiumGS/cesium/pull/6194)
- Added `classificationType` property to entities which specifies whether an entity on the ground, like a polygon or rectangle, should be clamped to terrain, 3D Tiles, or both. [#6195](https://github.com/CesiumGS/cesium/issues/6195)

##### Fixes :wrench:

- Fixed bug where KmlDataSource did not use Ellipsoid to convert coordinates. Use `options.ellipsoid` to pass the ellipsoid to KmlDataSource constructors / loaders. [#6176](https://github.com/CesiumGS/cesium/pull/6176)
- Fixed bug where 3D Tiles Point Clouds would fail in Internet Explorer. [#6220](https://github.com/CesiumGS/cesium/pull/6220)
- Fixed issue where `CESIUM_BASE_URL` wouldn't work without a trailing `/`. [#6225](https://github.com/CesiumGS/cesium/issues/6225)
- Fixed coloring for polyline entities with a dynamic color for the depth fail material [#6245](https://github.com/CesiumGS/cesium/pull/6245)
- Fixed bug with zooming to dynamic geometry. [#6269](https://github.com/CesiumGS/cesium/issues/6269)
- Fixed bug where `AxisAlignedBoundingBox` did not copy over center value when cloning an undefined result. [#6183](https://github.com/CesiumGS/cesium/pull/6183)
- Fixed a bug where imagery stops loading when changing terrain in request render mode. [#6193](https://github.com/CesiumGS/cesium/issues/6193)
- Fixed `Resource.fetch` when called with no arguments [#6206](https://github.com/CesiumGS/cesium/issues/6206)
- Fixed `Resource.clone` to clone the `Request` object, so resource can be used in parallel. [#6208](https://github.com/CesiumGS/cesium/issues/6208)
- Fixed `Material` so it can now take a `Resource` object as an image. [#6199](https://github.com/CesiumGS/cesium/issues/6199)
- Fixed an issue causing the Bing Maps key to be sent unnecessarily with every tile request. [#6250](https://github.com/CesiumGS/cesium/pull/6250)
- Fixed documentation issue for the `Cesium.Math` class. [#6233](https://github.com/CesiumGS/cesium/issues/6233)
- Fixed rendering 3D Tiles as classification volumes. [#6295](https://github.com/CesiumGS/cesium/pull/6295)

### 1.42.1 - 2018-02-01

\_This is an npm-only release to fix an issue with using Cesium in Node.js.\_\_

- Fixed a bug where Cesium would fail to load under Node.js. [#6177](https://github.com/CesiumGS/cesium/pull/6177)

### 1.42 - 2018-02-01

##### Highlights :sparkler:

- Added experimental support for [3D Tiles Vector and Geometry data](https://github.com/CesiumGS/3d-tiles/tree/3d-tiles-next/TileFormats/VectorData). ([#4665](https://github.com/CesiumGS/cesium/pull/4665))
- Added optional mode to reduce CPU usage. See [Improving Performance with Explicit Rendering](https://cesium.com/blog/2018/01/24/cesium-scene-rendering-performance/). ([#6115](https://github.com/CesiumGS/cesium/pull/6115))
- Added experimental `CesiumIon` utility class for working with the Cesium ion beta API. [#6136](https://github.com/CesiumGS/cesium/pull/6136)
- Major refactor of URL handling. All classes that take a url parameter, can now take a Resource or a String. This includes all imagery providers, all terrain providers, `Cesium3DTileset`, `KMLDataSource`, `CZMLDataSource`, `GeoJsonDataSource`, `Model`, and `Billboard`.

##### Breaking Changes :mega:

- The clock does not animate by default. Set the `shouldAnimate` option to `true` when creating the Viewer to enable animation.

##### Deprecated :hourglass_flowing_sand:

- For all classes/functions that can now take a `Resource` instance, all additional parameters that are part of the `Resource` class have been deprecated and will be removed in Cesium 1.44. This generally includes `proxy`, `headers` and `query` parameters.
- All low level load functions including `loadArrayBuffer`, `loadBlob`, `loadImage`, `loadJson`, `loadJsonp`, `loadText`, `loadXML` and `loadWithXhr` have been deprecated and will be removed in Cesium 1.44. Please use the equivalent `fetch` functions on the `Resource` class.

##### Additions :tada:

- Added experimental support for [3D Tiles Vector and Geometry data](https://github.com/CesiumGS/3d-tiles/tree/3d-tiles-next/TileFormats/VectorData) ([#4665](https://github.com/CesiumGS/cesium/pull/4665)). The new and modified Cesium APIs are:
  - `Cesium3DTileStyle` has expanded to include styling point features. See the [styling specification](https://github.com/CesiumGS/3d-tiles/tree/vector-tiles/Styling#vector-data) for details.
  - `Cesium3DTileFeature` can modify `color` and `show` properties for polygon, polyline, and geometry features.
  - `Cesium3DTilePointFeature` can modify the styling options for a point feature.
- Added optional mode to reduce CPU usage. [#6115](https://github.com/CesiumGS/cesium/pull/6115)
  - `Scene.requestRenderMode` enables a mode which will only request new render frames on changes to the scene, or when the simulation time change exceeds `scene.maximumRenderTimeChange`.
  - `Scene.requestRender` will explicitly request a new render frame when in request render mode.
  - Added `Scene.preUpdate` and `Scene.postUpdate` events that are raised before and after the scene updates respectively. The scene is always updated before executing a potential render. Continue to listen to `Scene.preRender` and `Scene.postRender` events for when the scene renders a frame.
  - Added `CreditDisplay.update`, which updates the credit display before a new frame is rendered.
  - Added `Globe.imageryLayersUpdatedEvent`, which is raised when an imagery layer is added, shown, hidden, moved, or removed on the globe.
- Added `Cesium3DTileset.classificationType` to specify if a tileset classifies terrain, another 3D Tiles tileset, or both. This only applies to vector, geometry and batched 3D model tilesets. The limitations on the glTF contained in the b3dm tile are:
  - `POSITION` and `_BATCHID` semantics are required.
  - All indices with the same batch id must occupy contiguous sections of the index buffer.
  - All shaders and techniques are ignored. The generated shader simply multiplies the position by the model-view-projection matrix.
  - The only supported extensions are `CESIUM_RTC` and `WEB3D_quantized_attributes`.
  - Only one node is supported.
  - Only one mesh per node is supported.
  - Only one primitive per mesh is supported.
- Added geometric-error-based point cloud attenuation and eye dome lighting for point clouds using replacement refinement. [#6069](https://github.com/CesiumGS/cesium/pull/6069)
- Updated `Viewer.zoomTo` and `Viewer.flyTo` to take a `Cesium3DTileset` as a target. [#6104](https://github.com/CesiumGS/cesium/pull/6104)
- Added `shouldAnimate` option to the `Viewer` constructor to indicate if the clock should begin animating on startup. [#6154](https://github.com/CesiumGS/cesium/pull/6154)
- Added `Cesium3DTileset.ellipsoid` determining the size and shape of the globe. This can be set at construction and defaults to a WGS84 ellipsoid.
- Added `Plane.projectPointOntoPlane` for projecting a `Cartesian3` position onto a `Plane`. [#6092](https://github.com/CesiumGS/cesium/pull/6092)
- Added `Cartesian3.projectVector` for projecting one vector to another. [#6093](https://github.com/CesiumGS/cesium/pull/6093)
- Added `Cesium3DTileset.tileFailed` event that will be raised when a tile fails to load. The object passed to the event listener will have a url and message property. If there are no event listeners, error messages will be logged to the console. [#6088](https://github.com/CesiumGS/cesium/pull/6088)
- Added `AttributeCompression.zigZagDeltaDecode` which will decode delta and ZigZag encoded buffers in place.
- Added `pack` and `unpack` functions to `OrientedBoundingBox` for packing to and unpacking from a flat buffer.
- Added support for vertex shader uniforms when `tileset.colorBlendMode` is `MIX` or `REPLACE`. [#5874](https://github.com/CesiumGS/cesium/pull/5874)
- Added `ClippingPlaneCollection.isSupported` function for checking if rendering with clipping planes is supported.[#6084](https://github.com/CesiumGS/cesium/pull/6084)
- Added `Cartographic.toCartesian` to convert from `Cartographic` to `Cartesian3`. [#6163](https://github.com/CesiumGS/cesium/pull/6163)
- Added `BoundingSphere.volume` for computing the volume of a `BoundingSphere`. [#6069](https://github.com/CesiumGS/cesium/pull/6069)
- Added new file for the Cesium [Code of Conduct](https://github.com/CesiumGS/cesium/blob/master/CODE_OF_CONDUCT.md). [#6129](https://github.com/CesiumGS/cesium/pull/6129)

##### Fixes :wrench:

- Fixed a bug that could cause tiles to be missing from the globe surface, especially when starting with the camera zoomed close to the surface. [#4969](https://github.com/CesiumGS/cesium/pull/4969)
- Fixed applying a translucent style to a point cloud tileset. [#6113](https://github.com/CesiumGS/cesium/pull/6113)
- Fixed Sandcastle error in IE 11. [#6169](https://github.com/CesiumGS/cesium/pull/6169)
- Fixed a glTF animation bug that caused certain animations to jitter. [#5740](https://github.com/CesiumGS/cesium/pull/5740)
- Fixed a bug when creating billboard and model entities without a globe. [#6109](https://github.com/CesiumGS/cesium/pull/6109)
- Improved CZML Custom Properties Sandcastle example. [#6086](https://github.com/CesiumGS/cesium/pull/6086)
- Improved Particle System Sandcastle example for better visual. [#6132](https://github.com/CesiumGS/cesium/pull/6132)
- Fixed behavior of `Camera.move*` and `Camera.look*` functions in 2D mode. [#5884](https://github.com/CesiumGS/cesium/issues/5884)
- Fixed `Camera.moveStart` and `Camera.moveEnd` events not being raised when camera is close to the ground. [#4753](https://github.com/CesiumGS/cesium/issues/4753)
- Fixed `OrientedBoundingBox` documentation. [#6147](https://github.com/CesiumGS/cesium/pull/6147)
- Updated documentation links to reflect new locations on `https://cesiumjs.org` and `https://cesium.com`.

### 1.41 - 2018-01-02

- Breaking changes
  - Removed the `text`, `imageUrl`, and `link` parameters from `Credit`, which were deprecated in Cesium 1.40. Use `options.text`, `options.imageUrl`, and `options.link` instead.
- Added support for clipping planes. [#5913](https://github.com/CesiumGS/cesium/pull/5913), [#5996](https://github.com/CesiumGS/cesium/pull/5996)
  - Added `clippingPlanes` property to `ModelGraphics`, `Model`, `Cesium3DTileset`, and `Globe`, which specifies a `ClippingPlaneCollection` to selectively disable rendering.
  - Added `PlaneGeometry`, `PlaneOutlineGeometry`, `PlaneGeometryUpdater`, `PlaneOutlineGeometryUpdater`, `PlaneGraphics`, and `Entity.plane` to visualize planes.
  - Added `Plane.transformPlane` to apply a transformation to a plane.
- Fixed point cloud exception in IE. [#6051](https://github.com/CesiumGS/cesium/pull/6051)
- Fixed globe materials when `Globe.enableLighting` was `false`. [#6042](https://github.com/CesiumGS/cesium/issues/6042)
- Fixed shader compilation failure on pick when globe materials were enabled. [#6039](https://github.com/CesiumGS/cesium/issues/6039)
- Fixed exception when `invertClassification` was enabled, the invert color had an alpha less than `1.0`, and the window was resized. [#6046](https://github.com/CesiumGS/cesium/issues/6046)

### 1.40 - 2017-12-01

- Deprecated
  - The `text`, `imageUrl` and `link` parameters from `Credit` have been deprecated and will be removed in Cesium 1.41. Use `options.text`, `options.imageUrl` and `options.link` instead.
- Added `Globe.material` to apply materials to the globe/terrain for shading such as height- or slope-based color ramps. See the new [Sandcastle example](https://cesiumjs.org/Cesium/Apps/Sandcastle/?src=Globe%20Materials.html&label=Showcases). [#5919](https://github.com/CesiumGS/cesium/pull/5919/files)
- Added CZML support for `polyline.depthFailMaterial`, `label.scaleByDistance`, `distanceDisplayCondition`, and `disableDepthTestDistance`. [#5986](https://github.com/CesiumGS/cesium/pull/5986)
- Fixed a bug where drill picking a polygon clamped to ground would cause the browser to hang. [#5971](https://github.com/CesiumGS/cesium/issues/5971)
- Fixed bug in KML LookAt bug where degrees and radians were mixing in a subtraction. [#5992](https://github.com/CesiumGS/cesium/issues/5992)
- Fixed handling of KMZ files with missing `xsi` namespace declarations. [#6003](https://github.com/CesiumGS/cesium/pull/6003)
- Added function that removes duplicate namespace declarations while loading a KML or a KMZ. [#5972](https://github.com/CesiumGS/cesium/pull/5972)
- Fixed a language detection issue. [#6016](https://github.com/CesiumGS/cesium/pull/6016)
- Fixed a bug where glTF models with animations of different lengths would cause an error. [#5694](https://github.com/CesiumGS/cesium/issues/5694)
- Added a `clampAnimations` parameter to `Model` and `Entity.model`. Setting this to `false` allows different length animations to loop asynchronously over the duration of the longest animation.
- Fixed `Invalid asm.js: Invalid member of stdlib` console error by recompiling crunch.js with latest emscripten toolchain. [#5847](https://github.com/CesiumGS/cesium/issues/5847)
- Added `file:` scheme compatibility to `joinUrls`. [#5989](https://github.com/CesiumGS/cesium/pull/5989)
- Added a Reverse Geocoder [Sandcastle example](https://cesiumjs.org/Cesium/Apps/Sandcastle/?src=Reverse%20Geocoder.html&label=Showcases). [#5976](https://github.com/CesiumGS/cesium/pull/5976)
- Added ability to support touch event in Imagery Layers Split Sandcastle example. [#5948](https://github.com/CesiumGS/cesium/pull/5948)
- Added a new `@experimental` tag to the documentation. A small subset of the Cesium API tagged as such are subject to breaking changes without deprecation. See the [Coding Guide](https://github.com/CesiumGS/cesium/tree/master/Documentation/Contributors/CodingGuide#deprecation-and-breaking-changes) for further explanation. [#6010](https://github.com/CesiumGS/cesium/pull/6010)
- Moved terrain and imagery credits to a lightbox that pops up when you click a link in the onscreen credits [#3013](https://github.com/CesiumGS/cesium/issues/3013)

### 1.39 - 2017-11-01

- Cesium now officially supports webpack. See our [Integrating Cesium and webpack blog post](https://cesium.com/blog/2017/10/18/cesium-and-webpack/) for more details.
- Added support for right-to-left language detection in labels, currently Hebrew and Arabic are supported. To enable it, set `Cesium.Label.enableRightToLeftDetection = true` at the start of your application. [#5771](https://github.com/CesiumGS/cesium/pull/5771)
- Fixed handling of KML files with missing `xsi` namespace declarations. [#5860](https://github.com/CesiumGS/cesium/pull/5860)
- Fixed a bug that caused KML ground overlays to appear distorted when rotation was applied. [#5914](https://github.com/CesiumGS/cesium/issues/5914)
- Fixed a bug where KML placemarks with no specified icon would be displayed with default icon. [#5819](https://github.com/CesiumGS/cesium/issues/5819)
- Changed KML loading to ignore NetworkLink failures and continue to load the rest of the document. [#5871](https://github.com/CesiumGS/cesium/pull/5871)
- Added the ability to load Cesium's assets from the local file system if security permissions allow it. [#5830](https://github.com/CesiumGS/cesium/issues/5830)
- Added two new properties to `ImageryLayer` that allow for adjusting the texture sampler used for up and down-sampling of imagery tiles, namely `minificationFilter` and `magnificationFilter` with possible values `LINEAR` (the default) and `NEAREST` defined in `TextureMinificationFilter` and `TextureMagnificationFilter`. [#5846](https://github.com/CesiumGS/cesium/issues/5846)
- Fixed flickering artifacts with 3D Tiles tilesets with thin walls. [#5940](https://github.com/CesiumGS/cesium/pull/5940)
- Fixed bright fog when terrain lighting is enabled and added `Fog.minimumBrightness` to affect how bright the fog will be when in complete darkness. [#5934](https://github.com/CesiumGS/cesium/pull/5934)
- Fixed using arrow keys in geocoder widget to select search suggestions. [#5943](https://github.com/CesiumGS/cesium/issues/5943)
- Added support for the layer.json `parentUrl` property in `CesiumTerrainProvider` to allow for compositing of tilesets. [#5864](https://github.com/CesiumGS/cesium/pull/5864)
- Added `invertClassification` and `invertClassificationColor` to `Scene`. When `invertClassification` is `true`, any 3D Tiles geometry that is not classified by a `ClassificationPrimitive` or `GroundPrimitive` will have its color multiplied by `invertClassificationColor`. [#5836](https://github.com/CesiumGS/cesium/pull/5836)
- Added `customTags` property to the UrlTemplateImageryProvider to allow custom keywords in the template URL. [#5696](https://github.com/CesiumGS/cesium/pull/5696)
- Added `eyeSeparation` and `focalLength` properties to `Scene` to configure VR settings. [#5917](https://github.com/CesiumGS/cesium/pull/5917)
- Improved CZML Reference Properties example [#5754](https://github.com/CesiumGS/cesium/pull/5754)

### 1.38 - 2017-10-02

- Breaking changes
  - `Scene/CullingVolume` has been removed. Use `Core/CullingVolume`.
  - `Scene/OrthographicFrustum` has been removed. Use `Core/OrthographicFrustum`.
  - `Scene/OrthographicOffCenterFrustum` has been removed. Use `Core/OrthographicOffCenterFrustum`.
  - `Scene/PerspectiveFrustum` has been removed. Use `Core/PerspectiveFrustum`.
  - `Scene/PerspectiveOffCenterFrustum` has been removed. Use `Core/PerspectiveOffCenterFrustum`.
- Added support in CZML for expressing `orientation` as the velocity vector of an entity, using `velocityReference` syntax. [#5807](https://github.com/CesiumGS/cesium/pull/5807)
- Fixed CZML processing of `velocityReference` within an interval. [#5738](https://github.com/CesiumGS/cesium/issues/5738)
- Added ability to add an animation to `ModelAnimationCollection` by its index. [#5815](https://github.com/CesiumGS/cesium/pull/5815)
- Fixed a bug in `ModelAnimationCollection` that caused adding an animation by its name to throw an error. [#5815](https://github.com/CesiumGS/cesium/pull/5815)
- Fixed issue in Internet Explorer and Edge with loading unicode strings in typed arrays that impacted 3D Tiles Batch Table values.
- Zoom now maintains camera heading, pitch, and roll. [#4639](https://github.com/CesiumGS/cesium/pull/5603)
- Fixed a bug in `PolylineCollection` preventing the display of more than 16K points in a single collection. [#5538](https://github.com/CesiumGS/cesium/pull/5782)
- Fixed a 3D Tiles point cloud bug causing a stray point to appear at the center of the screen on certain hardware. [#5599](https://github.com/CesiumGS/cesium/issues/5599)
- Fixed removing multiple event listeners within event callbacks. [#5827](https://github.com/CesiumGS/cesium/issues/5827)
- Running `buildApps` now creates a built version of Sandcastle which uses the built version of Cesium for better performance.
- Fixed a tileset traversal bug when the `skipLevelOfDetail` optimization is off. [#5869](https://github.com/CesiumGS/cesium/issues/5869)

### 1.37 - 2017-09-01

- Breaking changes
  - Passing `options.clock` when creating a new `Viewer` instance is removed, pass `options.clockViewModel` instead.
  - Removed `GoogleEarthImageryProvider`, use `GoogleEarthEnterpriseMapsProvider` instead.
  - Removed the `throttleRequest` parameter from `TerrainProvider.requestTileGeometry` and inherited terrain providers. It is replaced with an optional `Request` object. Set the request's `throttle` property to `true` to throttle requests.
  - Removed the ability to provide a Promise for the `options.url` parameter of `loadWithXhr` and for the `url` parameter of `loadArrayBuffer`, `loadBlob`, `loadImageViaBlob`, `loadText`, `loadJson`, `loadXML`, `loadImage`, `loadCRN`, `loadKTX`, and `loadCubeMap`. Instead `url` must be a string.
- Added `classificationType` to `ClassificationPrimitive` and `GroundPrimitive` to choose whether terrain, 3D Tiles, or both are classified. [#5770](https://github.com/CesiumGS/cesium/pull/5770)
- Fixed depth picking on 3D Tiles. [#5676](https://github.com/CesiumGS/cesium/issues/5676)
- Fixed glTF model translucency bug. [#5731](https://github.com/CesiumGS/cesium/issues/5731)
- Fixed `replaceState` bug that was causing the `CesiumViewer` demo application to crash in Safari and iOS. [#5691](https://github.com/CesiumGS/cesium/issues/5691)
- Fixed a 3D Tiles traversal bug for tilesets using additive refinement. [#5766](https://github.com/CesiumGS/cesium/issues/5766)
- Fixed a 3D Tiles traversal bug where out-of-view children were being loaded unnecessarily. [#5477](https://github.com/CesiumGS/cesium/issues/5477)
- Fixed `Entity` id type to be `String` in `EntityCollection` and `CompositeEntityCollection` [#5791](https://github.com/CesiumGS/cesium/pull/5791)
- Fixed issue where `Model` and `BillboardCollection` would throw an error if the globe is undefined. [#5638](https://github.com/CesiumGS/cesium/issues/5638)
- Fixed issue where the `Model` glTF cache loses reference to the model's buffer data. [#5720](https://github.com/CesiumGS/cesium/issues/5720)
- Fixed some issues with `disableDepthTestDistance`. [#5501](https://github.com/CesiumGS/cesium/issues/5501) [#5331](https://github.com/CesiumGS/cesium/issues/5331) [#5621](https://github.com/CesiumGS/cesium/issues/5621)
- Added several new Bing Maps styles: `CANVAS_DARK`, `CANVAS_LIGHT`, and `CANVAS_GRAY`. [#5737](https://github.com/CesiumGS/cesium/pull/5737)
- Added small improvements to the atmosphere. [#5741](https://github.com/CesiumGS/cesium/pull/5741)
- Fixed a bug that caused imagery splitting to work incorrectly when CSS pixels were not equivalent to WebGL drawing buffer pixels, such as on high DPI displays in Microsoft Edge and Internet Explorer. [#5743](https://github.com/CesiumGS/cesium/pull/5743)
- Added `Cesium3DTileset.loadJson` to support overriding the default tileset loading behavior. [#5685](https://github.com/CesiumGS/cesium/pull/5685)
- Fixed loading of binary glTFs containing CRN or KTX textures. [#5753](https://github.com/CesiumGS/cesium/pull/5753)
- Fixed specular computation for certain models using the `KHR_materials_common` extension. [#5773](https://github.com/CesiumGS/cesium/pull/5773)
- Fixed a picking bug in the `3D Tiles Interactivity` Sandcastle demo. [#5703](https://github.com/CesiumGS/cesium/issues/5703)
- Updated knockout from 3.4.0 to 3.4.2 [#5703](https://github.com/CesiumGS/cesium/pull/5829)

### 1.36 - 2017-08-01

- Breaking changes
  - The function `Quaternion.fromHeadingPitchRoll(heading, pitch, roll, result)` was removed. Use `Quaternion.fromHeadingPitchRoll(hpr, result)` instead where `hpr` is a `HeadingPitchRoll`.
  - The function `Transforms.headingPitchRollToFixedFrame(origin, headingPitchRoll, ellipsoid, result)` was removed. Use `Transforms.headingPitchRollToFixedFrame(origin, headingPitchRoll, ellipsoid, fixedFrameTransform, result)` instead where `fixedFrameTransform` is a a 4x4 transformation matrix (see `Transforms.localFrameToFixedFrameGenerator`).
  - The function `Transforms.headingPitchRollQuaternion(origin, headingPitchRoll, ellipsoid, result)` was removed. Use `Transforms.headingPitchRollQuaternion(origin, headingPitchRoll, ellipsoid, fixedFrameTransform, result)` instead where `fixedFrameTransform` is a a 4x4 transformation matrix (see `Transforms.localFrameToFixedFrameGenerator`).
  - The `color`, `show`, and `pointSize` properties of `Cesium3DTileStyle` are no longer initialized with default values.
- Deprecated
  - `Scene/CullingVolume` is deprecated and will be removed in 1.38. Use `Core/CullingVolume`.
  - `Scene/OrthographicFrustum` is deprecated and will be removed in 1.38. Use `Core/OrthographicFrustum`.
  - `Scene/OrthographicOffCenterFrustum` is deprecated and will be removed in 1.38. Use `Core/OrthographicOffCenterFrustum`.
  - `Scene/PerspectiveFrustum` is deprecated and will be removed in 1.38. Use `Core/PerspectiveFrustum`.
  - `Scene/PerspectiveOffCenterFrustum` is deprecated and will be removed in 1.38. Use `Core/PerspectiveOffCenterFrustum`.
- Added glTF 2.0 support, including physically-based material rendering, morph targets, and appropriate updating of glTF 1.0 models to 2.0. [#5641](https://github.com/CesiumGS/cesium/pull/5641)
- Added `ClassificationPrimitive` which defines a volume and draws the intersection of the volume and terrain or 3D Tiles. [#5625](https://github.com/CesiumGS/cesium/pull/5625)
- Added `tileLoad` event to `Cesium3DTileset`. [#5628](https://github.com/CesiumGS/cesium/pull/5628)
- Fixed issue where scene would blink when labels were added. [#5537](https://github.com/CesiumGS/cesium/issues/5537)
- Fixed label positioning when height reference changes [#5609](https://github.com/CesiumGS/cesium/issues/5609)
- Fixed label positioning when using `HeightReference.CLAMP_TO_GROUND` and no position [#5648](https://github.com/CesiumGS/cesium/pull/5648)
- Fix for dynamic polylines with polyline dash material [#5681](https://github.com/CesiumGS/cesium/pull/5681)
- Added ability to provide a `width` and `height` to `scene.pick`. [#5602](https://github.com/CesiumGS/cesium/pull/5602)
- Fixed `Viewer.flyTo` not respecting zoom limits, and resetting minimumZoomDistance if the camera zoomed past the minimumZoomDistance. [5573](https://github.com/CesiumGS/cesium/issues/5573)
- Added ability to show tile urls in the 3D Tiles Inspector. [#5592](https://github.com/CesiumGS/cesium/pull/5592)
- Fixed a bug when reading CRN compressed textures with multiple mip levels. [#5618](https://github.com/CesiumGS/cesium/pull/5618)
- Fixed issue where composite 3D Tiles that contained instanced 3D Tiles with an external model reference would fail to download the model.
- Added behavior to `Cesium3DTilesInspector` that selects the first tileset hovered over if no tilest is specified. [#5139](https://github.com/CesiumGS/cesium/issues/5139)
- Added `Entity.computeModelMatrix` which returns the model matrix representing the entity's transformation. [#5584](https://github.com/CesiumGS/cesium/pull/5584)
- Added ability to set a style's `color`, `show`, or `pointSize` with a string or object literal. `show` may also take a boolean and `pointSize` may take a number. [#5412](https://github.com/CesiumGS/cesium/pull/5412)
- Added setter for `KmlDataSource.name` to specify a name for the datasource [#5660](https://github.com/CesiumGS/cesium/pull/5660).
- Added setter for `GeoJsonDataSource.name` to specify a name for the datasource [#5653](https://github.com/CesiumGS/cesium/issues/5653)
- Fixed crash when using the `Cesium3DTilesInspectorViewModel` and removing a tileset [#5607](https://github.com/CesiumGS/cesium/issues/5607)
- Fixed polygon outline in Polygon Sandcastle demo [#5642](https://github.com/CesiumGS/cesium/issues/5642)
- Updated `Billboard`, `Label` and `PointPrimitive` constructors to clone `NearFarScale` parameters [#5654](https://github.com/CesiumGS/cesium/pull/5654)
- Added `FrustumGeometry` and `FrustumOutlineGeometry`. [#5649](https://github.com/CesiumGS/cesium/pull/5649)
- Added an `options` parameter to the constructors of `PerspectiveFrustum`, `PerspectiveOffCenterFrustum`, `OrthographicFrustum`, and `OrthographicOffCenterFrustum` to set properties. [#5649](https://github.com/CesiumGS/cesium/pull/5649)

### 1.35.2 - 2017-07-11

- This is an npm-only release to fix an issue with using Cesium in Node.js.
- Fixed a bug where Cesium would fail to load under Node.js and some webpack configurations. [#5593](https://github.com/CesiumGS/cesium/issues/5593)
- Fixed a bug where a Model's compressed textures were not being displayed. [#5596](https://github.com/CesiumGS/cesium/pull/5596)
- Fixed documentation for `OrthographicFrustum`. [#5586](https://github.com/CesiumGS/cesium/issues/5586)

### 1.35.1 - 2017-07-05

- This is an npm-only release to fix a deployment issue with 1.35. No code changes.

### 1.35 - 2017-07-05

- Breaking changes
  - `JulianDate.fromIso8601` will default to midnight UTC if no time is provided to match the Javascript [`Date` specification](https://developer.mozilla.org/en-US/docs/Web/JavaScript/Reference/Global_Objects/Date). You must specify a local time of midnight to achieve the old behavior.
- Deprecated
  - `GoogleEarthImageryProvider` has been deprecated and will be removed in Cesium 1.37, use `GoogleEarthEnterpriseMapsProvider` instead.
  - The `throttleRequest` parameter for `TerrainProvider.requestTileGeometry`, `CesiumTerrainProvider.requestTileGeometry`, `VRTheWorldTerrainProvider.requestTileGeometry`, and `EllipsoidTerrainProvider.requestTileGeometry` is deprecated and will be replaced with an optional `Request` object. The `throttleRequests` parameter will be removed in 1.37. Instead set the request's `throttle` property to `true` to throttle requests.
  - The ability to provide a Promise for the `options.url` parameter of `loadWithXhr` and for the `url` parameter of `loadArrayBuffer`, `loadBlob`, `loadImageViaBlob`, `loadText`, `loadJson`, `loadXML`, `loadImage`, `loadCRN`, `loadKTX`, and `loadCubeMap` is deprecated. This will be removed in 1.37, instead `url` must be a string.
- Added support for [3D Tiles](https://github.com/CesiumGS/3d-tiles/blob/master/README.md) for streaming massive heterogeneous 3D geospatial datasets ([#5308](https://github.com/CesiumGS/cesium/pull/5308)). See the new [Sandcastle examples](http://cesiumjs.org/Cesium/Apps/Sandcastle/index.html?src=3D%20Tiles%20Photogrammetry&label=3D%20Tiles). The new Cesium APIs are:
  - `Cesium3DTileset`
  - `Cesium3DTileStyle`, `StyleExpression`, `Expression`, and `ConditionsExpression`
  - `Cesium3DTile`
  - `Cesium3DTileContent`
  - `Cesium3DTileFeature`
  - `Cesium3DTilesInspector`, `Cesium3DTilesInspectorViewModel`, and `viewerCesium3DTilesInspectorMixin`
  - `Cesium3DTileColorBlendMode`
- Added a particle system for effects like smoke, fire, sparks, etc. See `ParticleSystem`, `Particle`, `ParticleBurst`, `BoxEmitter`, `CircleEmitter`, `ConeEmitter`, `ParticleEmitter`, and `SphereEmitter`, and the new Sandcastle examples: [Particle System](http://cesiumjs.org/Cesium/Apps/Sandcastle/index.html?src=Particle%20System.html&label=Showcases) and [Particle System Fireworks](http://cesiumjs.org/Cesium/Apps/Sandcastle/index.html?src=Particle%20System%20Fireworks.html&label=Showcases). [#5212](https://github.com/CesiumGS/cesium/pull/5212)
- Added `options.clock`, `options.times` and `options.dimensions` to `WebMapTileServiceImageryProvider` in order to handle time dynamic and static values for dimensions.
- Added an `options.request` parameter to `loadWithXhr` and a `request` parameter to `loadArrayBuffer`, `loadBlob`, `loadImageViaBlob`, `loadText`, `loadJson`, `loadJsonp`, `loadXML`, `loadImageFromTypedArray`, `loadImage`, `loadCRN`, and `loadKTX`.
- `CzmlDataSource` and `KmlDataSource` load functions now take an optional `query` object, which will append query parameters to all network requests. [#5419](https://github.com/CesiumGS/cesium/pull/5419), [#5434](https://github.com/CesiumGS/cesium/pull/5434)
- Added Sandcastle demo for setting time with the Clock API [#5457](https://github.com/CesiumGS/cesium/pull/5457);
- Added Sandcastle demo for ArcticDEM data. [#5224](https://github.com/CesiumGS/cesium/issues/5224)
- Added `fromIso8601`, `fromIso8601DateArray`, and `fromIso8601DurationArray` to `TimeIntervalCollection` for handling various ways groups of intervals can be specified in ISO8601 format.
- Added `fromJulianDateArray` to `TimeIntervalCollection` for generating intervals from a list of dates.
- Fixed geocoder bug so geocoder can accurately handle NSEW inputs [#5407](https://github.com/CesiumGS/cesium/pull/5407)
- Fixed a bug where picking would break when the Sun came into view [#5478](https://github.com/CesiumGS/cesium/issues/5478)
- Fixed a bug where picking clusters would return undefined instead of a list of the clustered entities. [#5286](https://github.com/CesiumGS/cesium/issues/5286)
- Fixed bug where if polylines were set to follow the surface of an undefined globe, Cesium would throw an exception. [#5413](https://github.com/CesiumGS/cesium/pull/5413)
- Reduced the amount of Sun bloom post-process effect near the horizon. [#5381](https://github.com/CesiumGS/cesium/issues/5381)
- Fixed a bug where camera zooming worked incorrectly when the display height was greater than the display width [#5421](https://github.com/CesiumGS/cesium/pull/5421)
- Updated glTF/glb MIME types. [#5420](https://github.com/CesiumGS/cesium/issues/5420)
- Added `Cesium.Math.randomBetween`.
- Modified `defaultValue` to check for both `undefined` and `null`. [#5551](https://github.com/CesiumGS/cesium/pull/5551)
- The `throttleRequestByServer` function has been removed. Instead pass a `Request` object with `throttleByServer` set to `true` to any of following load functions: `loadWithXhr`, `loadArrayBuffer`, `loadBlob`, `loadImageViaBlob`, `loadText`, `loadJson`, `loadJsonp`, `loadXML`, `loadImageFromTypedArray`, `loadImage`, `loadCRN`, and `loadKTX`.

### 1.34 - 2017-06-01

- Deprecated
  - Passing `options.clock` when creating a new `Viewer` instance has been deprecated and will be removed in Cesium 1.37, pass `options.clockViewModel` instead.
- Fix issue where polylines in a `PolylineCollection` would ignore the far distance when updating the distance display condition. [#5283](https://github.com/CesiumGS/cesium/pull/5283)
- Fixed a crash when calling `Camera.pickEllipsoid` with a canvas of size 0.
- Fix `BoundingSphere.fromOrientedBoundingBox`. [#5334](https://github.com/CesiumGS/cesium/issues/5334)
- Fixed bug where polylines would not update when `PolylineCollection` model matrix was updated. [#5327](https://github.com/CesiumGS/cesium/pull/5327)
- Fixed a bug where adding a ground clamped label without a position would show up at a previous label's clamped position. [#5338](https://github.com/CesiumGS/cesium/issues/5338)
- Fixed translucency bug for certain material types. [#5335](https://github.com/CesiumGS/cesium/pull/5335)
- Fix picking polylines that use a depth fail appearance. [#5337](https://github.com/CesiumGS/cesium/pull/5337)
- Fixed a crash when morphing from Columbus view to 3D. [#5311](https://github.com/CesiumGS/cesium/issues/5311)
- Fixed a bug which prevented KML descriptions with relative paths from loading. [#5352](https://github.com/CesiumGS/cesium/pull/5352)
- Fixed an issue where camera view could be invalid at the last frame of animation. [#4949](https://github.com/CesiumGS/cesium/issues/4949)
- Fixed an issue where using the depth fail material for polylines would cause a crash in Edge. [#5359](https://github.com/CesiumGS/cesium/pull/5359)
- Fixed a crash where `EllipsoidGeometry` and `EllipsoidOutlineGeometry` were given floating point values when expecting integers. [#5260](https://github.com/CesiumGS/cesium/issues/5260)
- Fixed an issue where billboards were not properly aligned. [#2487](https://github.com/CesiumGS/cesium/issues/2487)
- Fixed an issue where translucent objects could flicker when picking on mouse move. [#5307](https://github.com/CesiumGS/cesium/issues/5307)
- Fixed a bug where billboards with `sizeInMeters` set to true would move upwards when zooming out. [#5373](https://github.com/CesiumGS/cesium/issues/5373)
- Fixed a bug where `SampledProperty.setInterpolationOptions` does not ignore undefined `options`. [#3575](https://github.com/CesiumGS/cesium/issues/3575)
- Added `basePath` option to `Cesium.Model.fromGltf`. [#5320](https://github.com/CesiumGS/cesium/issues/5320)

### 1.33 - 2017-05-01

- Breaking changes
  - Removed left, right, bottom and top properties from `OrthographicFrustum`. Use `OrthographicOffCenterFrustum` instead. [#5109](https://github.com/CesiumGS/cesium/issues/5109)
- Added `GoogleEarthEnterpriseTerrainProvider` and `GoogleEarthEnterpriseImageryProvider` to read data from Google Earth Enterprise servers. [#5189](https://github.com/CesiumGS/cesium/pull/5189).
- Support for dashed polylines [#5159](https://github.com/CesiumGS/cesium/pull/5159).
  - Added `PolylineDash` Material type.
  - Added `PolylineDashMaterialProperty` to the Entity API.
  - Added CZML `polylineDash` property .
- Added `disableDepthTestDistance` to billboards, points and labels. This sets the distance to the camera where the depth test will be disabled. Setting it to zero (the default) will always enable the depth test. Setting it to `Number.POSITVE_INFINITY` will never enabled the depth test. Also added `scene.minimumDisableDepthTestDistance` to change the default value from zero. [#5166](https://github.com/CesiumGS/cesium/pull/5166)
- Added a `depthFailMaterial` property to line entities, which is the material used to render the line when it fails the depth test. [#5160](https://github.com/CesiumGS/cesium/pull/5160)
- Fixed billboards not initially clustering. [#5208](https://github.com/CesiumGS/cesium/pull/5208)
- Fixed issue with displaying `MapboxImageryProvider` default token error message. [#5191](https://github.com/CesiumGS/cesium/pull/5191)
- Fixed bug in conversion formula in `Matrix3.fromHeadingPitchRoll`. [#5195](https://github.com/CesiumGS/cesium/issues/5195)
- Upgrade FXAA to version 3.11. [#5200](https://github.com/CesiumGS/cesium/pull/5200)
- `Scene.pickPosition` now caches results per frame to increase performance. [#5117](https://github.com/CesiumGS/cesium/issues/5117)

### 1.32 - 2017-04-03

- Deprecated
  - The `left`, `right`, `bottom`, and `top` properties of `OrthographicFrustum` are deprecated and will be removed in 1.33. Use `OrthographicOffCenterFrustum` instead.
- Breaking changes
  - Removed `ArcGisImageServerTerrainProvider`.
  - The top-level `properties` in an `Entity` created by `GeoJsonDataSource` are now instances of `ConstantProperty` instead of raw values.
- Added support for an orthographic projection in 3D and Columbus view.
  - Set `projectionPicker` to `true` in the options when creating a `Viewer` to add a widget that will switch projections. [#5021](https://github.com/CesiumGS/cesium/pull/5021)
  - Call `switchToOrthographicFrustum` or `switchToPerspectiveFrustum` on `Camera` to change projections.
- Added support for custom time-varying properties in CZML. [#5105](https:/github.com/CesiumGS/cesium/pull/5105).
- Added new flight parameters to `Camera.flyTo` and `Camera.flyToBoundingSphere`: `flyOverLongitude`, `flyOverLongitudeWeight`, and `pitchAdjustHeight`. [#5070](https://github.com/CesiumGS/cesium/pull/5070)
- Added the event `Viewer.trackedEntityChanged`, which is raised when the value of `viewer.trackedEntity` changes. [#5060](https://github.com/CesiumGS/cesium/pull/5060)
- Added `Camera.DEFAULT_OFFSET` for default view of objects with bounding spheres. [#4936](https://github.com/CesiumGS/cesium/pull/4936)
- Fixed an issue with `TileBoundingBox` that caused the terrain to disappear in certain places [4032](https://github.com/CesiumGS/cesium/issues/4032)
- Fixed overlapping billboard blending. [#5066](https://github.com/CesiumGS/cesium/pull/5066)
- Fixed an issue with `PinBuilder` where inset images could have low-alpha fringes against an opaque background. [#5099](https://github.com/CesiumGS/cesium/pull/5099)
- Fix billboard, point and label clustering in 2D and Columbus view. [#5136](https://github.com/CesiumGS/cesium/pull/5136)
- Fixed `GroundPrimitive` rendering in 2D and Columbus View. [#5078](https://github.com/CesiumGS/cesium/pull/5078)
- Fixed an issue with camera tracking of dynamic ellipsoids. [#5133](https://github.com/CesiumGS/cesium/pull/5133)
- Fixed issues with imagerySplitPosition and the international date line in 2D mode. [#5151](https://github.com/CesiumGS/cesium/pull/5151)
- Fixed a bug in `ModelAnimationCache` causing different animations to reference the same animation. [#5064](https://github.com/CesiumGS/cesium/pull/5064)
- `ConstantProperty` now provides `valueOf` and `toString` methods that return the constant value.
- Improved depth artifacts between opaque and translucent primitives. [#5116](https://github.com/CesiumGS/cesium/pull/5116)
- Fixed crunch compressed textures in IE11. [#5057](https://github.com/CesiumGS/cesium/pull/5057)
- Fixed a bug in `Quaternion.fromHeadingPitchRoll` that made it erroneously throw an exception when passed individual angles in an unminified / debug build.
- Fixed a bug that caused an exception in `CesiumInspectorViewModel` when using the NW / NE / SW / SE / Parent buttons to navigate to a terrain tile that is not yet loaded.
- `QuadtreePrimitive` now uses `frameState.afterRender` to fire `tileLoadProgressEvent` [#3450](https://github.com/CesiumGS/cesium/issues/3450)

### 1.31 - 2017-03-01

- Deprecated
  - The function `Quaternion.fromHeadingPitchRoll(heading, pitch, roll, result)` will be removed in 1.33. Use `Quaternion.fromHeadingPitchRoll(hpr, result)` instead where `hpr` is a `HeadingPitchRoll`. [#4896](https://github.com/CesiumGS/cesium/pull/4896)
  - The function `Transforms.headingPitchRollToFixedFrame(origin, headingPitchRoll, ellipsoid, result)` will be removed in 1.33. Use `Transforms.headingPitchRollToFixedFrame(origin, headingPitchRoll, ellipsoid, fixedFrameTransform, result)` instead where `fixedFrameTransform` is a a 4x4 transformation matrix (see `Transforms.localFrameToFixedFrameGenerator`). [#4896](https://github.com/CesiumGS/cesium/pull/4896)
  - The function `Transforms.headingPitchRollQuaternion(origin, headingPitchRoll, ellipsoid, result)` will be removed in 1.33. Use `Transforms.headingPitchRollQuaternion(origin, headingPitchRoll, ellipsoid, fixedFrameTransform, result)` instead where `fixedFrameTransform` is a a 4x4 transformation matrix (see `Transforms.localFrameToFixedFrameGenerator`). [#4896](https://github.com/CesiumGS/cesium/pull/4896)
  - `ArcGisImageServerTerrainProvider` will be removed in 1.32 due to missing TIFF support in web browsers. [#4981](https://github.com/CesiumGS/cesium/pull/4981)
- Breaking changes
  - Corrected spelling of `Color.FUCHSIA` from `Color.FUSCHIA`. [#4977](https://github.com/CesiumGS/cesium/pull/4977)
  - The enums `MIDDLE_DOUBLE_CLICK` and `RIGHT_DOUBLE_CLICK` from `ScreenSpaceEventType` have been removed. [#5052](https://github.com/CesiumGS/cesium/pull/5052)
  - Removed the function `GeometryPipeline.computeBinormalAndTangent`. Use `GeometryPipeline.computeTangentAndBitangent` instead. [#5053](https://github.com/CesiumGS/cesium/pull/5053)
  - Removed the `url` and `key` properties from `GeocoderViewModel`. [#5056](https://github.com/CesiumGS/cesium/pull/5056)
  - `BingMapsGeocoderServices` now requires `options.scene`. [#5056](https://github.com/CesiumGS/cesium/pull/5056)
- Added compressed texture support. [#4758](https://github.com/CesiumGS/cesium/pull/4758)
  - glTF models and imagery layers can now reference [KTX](https://www.khronos.org/opengles/sdk/tools/KTX/) textures and textures compressed with [crunch](https://github.com/BinomialLLC/crunch).
  - Added `loadKTX`, to load KTX textures, and `loadCRN` to load crunch compressed textures.
  - Added new `PixelFormat` and `WebGLConstants` enums from WebGL extensions `WEBGL_compressed_s3tc`, `WEBGL_compressed_texture_pvrtc`, and `WEBGL_compressed_texture_etc1`.
  - Added `CompressedTextureBuffer`.
- Added support for `Scene.pickPosition` in Columbus view and 2D. [#4990](https://github.com/CesiumGS/cesium/pull/4990)
- Added support for depth picking translucent primitives when `Scene.pickTranslucentDepth` is `true`. [#4979](https://github.com/CesiumGS/cesium/pull/4979)
- Fixed an issue where the camera would zoom past an object and flip to the other side of the globe. [#4967](https://github.com/CesiumGS/cesium/pull/4967) and [#4982](https://github.com/CesiumGS/cesium/pull/4982)
- Enable rendering `GroundPrimitives` on hardware without the `EXT_frag_depth` extension; however, this could cause artifacts for certain viewing angles. [#4930](https://github.com/CesiumGS/cesium/pull/4930)
- Added `Transforms.localFrameToFixedFrameGenerator` to generate a function that computes a 4x4 transformation matrix from a local reference frame to fixed reference frame. [#4896](https://github.com/CesiumGS/cesium/pull/4896)
- Added `Label.scaleByDistance` to control minimum/maximum label size based on distance from the camera. [#5019](https://github.com/CesiumGS/cesium/pull/5019)
- Added support to `DebugCameraPrimitive` to draw multifrustum planes. The attribute `debugShowFrustumPlanes` of `Scene` and `frustumPlanes` of `CesiumInspector` toggle this. [#4932](https://github.com/CesiumGS/cesium/pull/4932)
- Added fix to always outline KML line extrusions so that they show up properly in 2D and other straight down views. [#4961](https://github.com/CesiumGS/cesium/pull/4961)
- Improved `RectangleGeometry` by skipping unnecessary logic in the code. [#4948](https://github.com/CesiumGS/cesium/pull/4948)
- Fixed exception for polylines in 2D when rotating the map. [#4619](https://github.com/CesiumGS/cesium/issues/4619)
- Fixed an issue with constant `VertexArray` attributes not being set correctly. [#4995](https://github.com/CesiumGS/cesium/pull/4995)
- Added the event `Viewer.selectedEntityChanged`, which is raised when the value of `viewer.selectedEntity` changes. [#5043](https://github.com/CesiumGS/cesium/pull/5043)

### 1.30 - 2017-02-01

- Deprecated
  - The properties `url` and `key` will be removed from `GeocoderViewModel` in 1.31. These properties will be available on geocoder services that support them, like `BingMapsGeocoderService`.
  - The function `GeometryPipeline.computeBinormalAndTangent` will be removed in 1.31. Use `GeometryPipeline.createTangentAndBitangent` instead. [#4856](https://github.com/CesiumGS/cesium/pull/4856)
  - The enums `MIDDLE_DOUBLE_CLICK` and `RIGHT_DOUBLE_CLICK` from `ScreenSpaceEventType` have been deprecated and will be removed in 1.31. [#4910](https://github.com/CesiumGS/cesium/pull/4910)
- Breaking changes
  - Removed separate `heading`, `pitch`, `roll` parameters from `Transform.headingPitchRollToFixedFrame` and `Transform.headingPitchRollQuaternion`. Pass a `HeadingPitchRoll` object instead. [#4843](https://github.com/CesiumGS/cesium/pull/4843)
  - The property `binormal` has been renamed to `bitangent` for `Geometry` and `VertexFormat`. [#4856](https://github.com/CesiumGS/cesium/pull/4856)
  - A handful of `CesiumInspectorViewModel` properties were removed or changed from variables to functions. [#4857](https://github.com/CesiumGS/cesium/pull/4857)
  - The `ShadowMap` constructor has been made private. [#4010](https://github.com/CesiumGS/cesium/issues/4010)
- Added `sampleTerrainMostDetailed` to sample the height of an array of positions using the best available terrain data at each point. This requires a `TerrainProvider` with the `availability` property.
- Transparent parts of billboards, labels, and points no longer overwrite parts of the scene behind them. [#4886](https://github.com/CesiumGS/cesium/pull/4886)
  - Added `blendOption` property to `BillboardCollection`, `LabelCollection`, and `PointPrimitiveCollection`. The default is `BlendOption.OPAQUE_AND_TRANSLUCENT`; however, if all billboards, labels, or points are either completely opaque or completely translucent, `blendOption` can be changed to `BlendOption.OPAQUE` or `BlendOption.TRANSLUCENT`, respectively, to increase performance by up to 2x.
- Added support for custom geocoder services and autocomplete, see the [Sandcastle example](http://cesiumjs.org/Cesium/Apps/Sandcastle/index.html?src=Custom%20Geocoder.html). Added `GeocoderService`, an interface for geocoders, and `BingMapsGeocoderService` and `CartographicGeocoderService` implementations. [#4723](https://github.com/CesiumGS/cesium/pull/4723)
- Added ability to draw an `ImageryLayer` with a splitter to allow layers to only display to the left or right of a splitter. See `ImageryLayer.splitDirection`, `Scene.imagerySplitPosition`, and the [Sandcastle example](http://cesiumjs.org/Cesium/Apps/Sandcastle/index.html?src=Imagery%20Layers%20Split.html&label=Showcases).
- Fixed bug where `GroundPrimitives` where rendering incorrectly or disappearing at different zoom levels. [#4161](https://github.com/CesiumGS/cesium/issues/4161), [#4326](https://github.com/CesiumGS/cesium/issues/4326)
- `TerrainProvider` now optionally exposes an `availability` property that can be used to query the terrain level that is available at a location or in a rectangle. Currently only `CesiumTerrainProvider` exposes this property.
- Added support for WMS version 1.3 by using CRS vice SRS query string parameter to request projection. SRS is still used for older versions.
- Fixed a bug that caused all models to use the same highlight color. [#4798](https://github.com/CesiumGS/cesium/pull/4798)
- Fixed sky atmosphere from causing incorrect picking and hanging drill picking. [#4783](https://github.com/CesiumGS/cesium/issues/4783) and [#4784](https://github.com/CesiumGS/cesium/issues/4784)
- Fixed KML loading when color is an empty string. [#4826](https://github.com/CesiumGS/cesium/pull/4826)
- Fixed a bug that could cause a "readyImagery is not actually ready" exception when quickly zooming past the maximum available imagery level of an imagery layer near the poles.
- Fixed a bug that affected dynamic graphics with time-dynamic modelMatrix. [#4907](https://github.com/CesiumGS/cesium/pull/4907)
- Fixed `Geocoder` autocomplete drop down visibility in Firefox. [#4916](https://github.com/CesiumGS/cesium/issues/4916)
- Added `Rectangle.fromRadians`.
- Updated the morph so the default view in Columbus View is now angled. [#3878](https://github.com/CesiumGS/cesium/issues/3878)
- Added 2D and Columbus View support for models using the RTC extension or whose vertices are in WGS84 coordinates. [#4922](https://github.com/CesiumGS/cesium/pull/4922)
- The attribute `perInstanceAttribute` of `DebugAppearance` has been made optional and defaults to `false`.
- Fixed a bug that would cause a crash when `debugShowFrustums` is enabled with OIT. [#4864](https://github.com/CesiumGS/cesium/pull/4864)
- Added the ability to run the unit tests with a [WebGL Stub](https://github.com/CesiumGS/cesium/tree/master/Documentation/Contributors/TestingGuide#run-with-webgl-stub), which makes all WebGL calls a noop and ignores test expectations that rely on reading back from WebGL. Use the web link from the main index.html or run with `npm run test-webgl-stub`.

### 1.29 - 2017-01-02

- Improved 3D Models
  - Added the ability to blend a `Model` with a color/translucency. Added `color`, `colorBlendMode`, and `colorBlendAmount` properties to `Model`, `ModelGraphics`, and CZML. Also added `ColorBlendMode` enum. [#4547](https://github.com/CesiumGS/cesium/pull/4547)
  - Added the ability to render a `Model` with a silhouette. Added `silhouetteColor` and `silhouetteSize` properties to `Model`, `ModelGraphics`, and CZML. [#4314](https://github.com/CesiumGS/cesium/pull/4314)
- Improved Labels
  - Added new `Label` properties `showBackground`, `backgroundColor`, and `backgroundPadding` to the primitive, Entity, and CZML layers.
  - Added support for newlines (`\n`) in Cesium `Label`s and CZML. [#2402]
  - Added new enum `VerticalOrigin.BASELINE`. Previously, `VerticalOrigin.BOTTOM` would sometimes align to the baseline depending on the contents of a label.
    (https://github.com/CesiumGS/cesium/issues/2402)
- Fixed translucency in Firefox 50. [#4762](https://github.com/CesiumGS/cesium/pull/4762)
- Fixed texture rotation for `RectangleGeometry`. [#2737](https://github.com/CesiumGS/cesium/issues/2737)
- Fixed issue where billboards on terrain had an incorrect offset. [#4598](https://github.com/CesiumGS/cesium/issues/4598)
- Fixed issue where `globe.getHeight` incorrectly returned `undefined`. [#3411](https://github.com/CesiumGS/cesium/issues/3411)
- Fixed a crash when using Entity path visualization with reference properties. [#4915](https://github.com/CesiumGS/cesium/issues/4915)
- Fixed a bug that caused `GroundPrimitive` to render incorrectly on systems without the `WEBGL_depth_texture` extension. [#4747](https://github.com/CesiumGS/cesium/pull/4747)
- Fixed default Mapbox token and added a watermark to notify users that they need to sign up for their own token.
- Fixed glTF models with skinning that used `bindShapeMatrix`. [#4722](https://github.com/CesiumGS/cesium/issues/4722)
- Fixed a bug that could cause a "readyImagery is not actually ready" exception with some configurations of imagery layers.
- Fixed `Rectangle.union` to correctly account for rectangles that cross the IDL. [#4732](https://github.com/CesiumGS/cesium/pull/4732)
- Fixed tooltips for gallery thumbnails in Sandcastle [#4702].(https://github.com/CesiumGS/cesium/pull/4702)
- DataSourceClock.getValue now preserves the provided `result` properties when its properties are `undefined`. [#4029](https://github.com/CesiumGS/cesium/issues/4029)
- Added `divideComponents` function to `Cartesian2`, `Cartesian3`, and `Cartesian4`. [#4750](https://github.com/CesiumGS/cesium/pull/4750)
- Added `WebGLConstants` enum. Previously, this was part of the private Renderer API. [#4731](https://github.com/CesiumGS/cesium/pull/4731)

### 1.28 - 2016-12-01

- Improved terrain/imagery load ordering, especially when the terrain is already fully loaded and a new imagery layer is loaded. This results in a 25% reduction in load times in many cases. [#4616](https://github.com/CesiumGS/cesium/pull/4616)
- Improved `Billboard`, `Label`, and `PointPrimitive` visual quality. [#4675](https://github.com/CesiumGS/cesium/pull/4675)
  - Corrected odd-width and odd-height billboard sizes from being incorrectly rounded up.
  - Changed depth testing from `LESS` to `LEQUAL`, allowing label glyphs of equal depths to overlap.
  - Label glyph positions have been adjusted and corrected.
  - `TextureAtlas.borderWidthInPixels` has always been applied to the upper and right edges of each internal texture, but is now also applied to the bottom and left edges of the entire TextureAtlas, guaranteeing borders on all sides regardless of position within the atlas.
- Fall back to packing floats into an unsigned byte texture when floating point textures are unsupported. [#4563](https://github.com/CesiumGS/cesium/issues/4563)
- Added support for saving html and css in GitHub Gists. [#4125](https://github.com/CesiumGS/cesium/issues/4125)
- Fixed `Cartographic.fromCartesian` when the cartesian is not on the ellipsoid surface. [#4611](https://github.com/CesiumGS/cesium/issues/4611)

### 1.27 - 2016-11-01

- Deprecated
  - Individual heading, pitch, and roll options to `Transforms.headingPitchRollToFixedFrame` and `Transforms.headingPitchRollQuaternion` have been deprecated and will be removed in 1.30. Pass the new `HeadingPitchRoll` object instead. [#4498](https://github.com/CesiumGS/cesium/pull/4498)
- Breaking changes
  - The `scene` parameter for creating `BillboardVisualizer`, `LabelVisualizer`, and `PointVisualizer` has been removed. Instead, pass an instance of `EntityCluster`. [#4514](https://github.com/CesiumGS/cesium/pull/4514)
- Fixed an issue where a billboard entity would not render after toggling the show property. [#4408](https://github.com/CesiumGS/cesium/issues/4408)
- Fixed a crash when zooming from touch input on viewer initialization. [#4177](https://github.com/CesiumGS/cesium/issues/4177)
- Fixed a crash when clustering is enabled, an entity has a label graphics defined, but the label isn't visible. [#4414](https://github.com/CesiumGS/cesium/issues/4414)
- Added the ability for KML files to load network links to other KML files within the same KMZ archive. [#4477](https://github.com/CesiumGS/cesium/issues/4477)
- `KmlDataSource` and `GeoJsonDataSource` were not honoring the `clampToGround` option for billboards and labels and was instead always clamping, reducing performance in cases when it was unneeded. [#4459](https://github.com/CesiumGS/cesium/pull/4459)
- Fixed `KmlDataSource` features to respect `timespan` and `timestamp` properties of its parents (e.g. Folders or NetworkLinks). [#4041](https://github.com/CesiumGS/cesium/issues/4041)
- Fixed a `KmlDataSource` bug where features had duplicate IDs and only one was drawn. [#3941](https://github.com/CesiumGS/cesium/issues/3941)
- `GeoJsonDataSource` now treats null crs values as a no-op instead of failing to load. [#4456](https://github.com/CesiumGS/cesium/pull/4456)
- `GeoJsonDataSource` now gracefully handles missing style icons instead of failing to load. [#4452](https://github.com/CesiumGS/cesium/pull/4452)
- Added `HeadingPitchRoll` [#4047](https://github.com/CesiumGS/cesium/pull/4047)
  - `HeadingPitchRoll.fromQuaternion` function for retrieving heading-pitch-roll angles from a quaternion.
  - `HeadingPitchRoll.fromDegrees` function that returns a new HeadingPitchRoll instance from angles given in degrees.
  - `HeadingPitchRoll.clone` function to duplicate HeadingPitchRoll instance.
  - `HeadingPitchRoll.equals` and `HeadingPitchRoll.equalsEpsilon` functions for comparing two instances.
  - Added `Matrix3.fromHeadingPitchRoll` Computes a 3x3 rotation matrix from the provided headingPitchRoll.
- Fixed primitive bounding sphere bug that would cause a crash when loading data sources. [#4431](https://github.com/CesiumGS/cesium/issues/4431)
- Fixed `BoundingSphere` computation for `Primitive` instances with a modelMatrix. [#4428](https://github.com/CesiumGS/cesium/issues/4428)
- Fixed a bug with rotated, textured rectangles. [#4430](https://github.com/CesiumGS/cesium/pull/4430)
- Added the ability to specify retina options, such as `@2x.png`, via the `MapboxImageryProvider` `format` option. [#4453](https://github.com/CesiumGS/cesium/pull/4453).
- Fixed a crash that could occur when specifying an imagery provider's `rectangle` option. [https://github.com/CesiumGS/cesium/issues/4377](https://github.com/CesiumGS/cesium/issues/4377)
- Fixed a crash that would occur when using dynamic `distanceDisplayCondition` properties. [#4403](https://github.com/CesiumGS/cesium/pull/4403)
- Fixed several bugs that lead to billboards and labels being improperly clamped to terrain. [#4396](https://github.com/CesiumGS/cesium/issues/4396), [#4062](https://github.com/CesiumGS/cesium/issues/4062)
- Fixed a bug affected models with multiple meshes without indices. [#4237](https://github.com/CesiumGS/cesium/issues/4237)
- Fixed a glTF transparency bug where `blendFuncSeparate` parameters were loaded in the wrong order. [#4435](https://github.com/CesiumGS/cesium/pull/4435)
- Fixed a bug where creating a custom geometry with attributes and indices that have values that are not a typed array would cause a crash. [#4419](https://github.com/CesiumGS/cesium/pull/4419)
- Fixed a bug when morphing from 2D to 3D. [#4388](https://github.com/CesiumGS/cesium/pull/4388)
- Fixed `RectangleGeometry` rotation when the rectangle is close to the international date line [#3874](https://github.com/CesiumGS/cesium/issues/3874)
- Added `clusterBillboards`, `clusterLabels`, and `cluserPoints` properties to `EntityCluster` to selectively cluster screen space entities.
- Prevent execution of default device/browser behavior when handling "pinch" touch event/gesture. [#4518](https://github.com/CesiumGS/cesium/pull/4518).
- Fixed a shadow aliasing issue where polygon offset was not being applied. [#4559](https://github.com/CesiumGS/cesium/pull/4559)
- Removed an unnecessary reprojection of Web Mercator imagery tiles to the Geographic projection on load. This should improve both visual quality and load performance slightly. [#4339](https://github.com/CesiumGS/cesium/pull/4339)
- Added `Transforms.northUpEastToFixedFrame` to compute a 4x4 local transformation matrix from a reference frame with a north-west-up axes.
- Improved `Geocoder` usability by selecting text on click [#4464](https://github.com/CesiumGS/cesium/pull/4464)
- Added `Rectangle.simpleIntersection` which is an optimized version of `Rectangle.intersection` for more constrained input. [#4339](https://github.com/CesiumGS/cesium/pull/4339)
- Fixed warning when using Webpack. [#4467](https://github.com/CesiumGS/cesium/pull/4467)

### 1.26 - 2016-10-03

- Deprecated
  - The `scene` parameter for creating `BillboardVisualizer`, `LabelVisualizer`, and `PointVisualizer` has been deprecated and will be removed in 1.28. Instead, pass an instance of `EntityCluster`.
- Breaking changes
  - Vertex texture fetch is now required to be supported to render polylines. Maximum vertex texture image units must be greater than zero.
  - Removed `castShadows` and `receiveShadows` properties from `Model`, `Primitive`, and `Globe`. Instead, use `shadows` with the `ShadowMode` enum, e.g. `model.shadows = ShadowMode.ENABLED`.
  - `Viewer.terrainShadows` now uses the `ShadowMode` enum instead of a Boolean, e.g. `viewer.terrainShadows = ShadowMode.RECEIVE_ONLY`.
- Added support for clustering `Billboard`, `Label` and `Point` entities. [#4240](https://github.com/CesiumGS/cesium/pull/4240)
- Added `DistanceDisplayCondition`s to all primitives to determine the range interval from the camera for when it will be visible.
- Removed the default gamma correction for Bing Maps aerial imagery, because it is no longer an improvement to current versions of the tiles. To restore the previous look, set the `defaultGamma` property of your `BingMapsImageryProvider` instance to 1.3.
- Fixed a bug that could lead to incorrect terrain heights when using `HeightmapTerrainData` with an encoding in which actual heights were equal to the minimum representable height.
- Fixed a bug in `AttributeCompression.compressTextureCoordinates` and `decompressTextureCoordinates` that could cause a small inaccuracy in the encoded texture coordinates.
- Fixed a bug where viewing a model with transparent geometry would cause a crash. [#4378](https://github.com/CesiumGS/cesium/issues/4378)
- Added `TrustedServer` collection that controls which servers should have `withCredential` set to `true` on XHR Requests.
- Fixed billboard rotation when sized in meters. [#3979](https://github.com/CesiumGS/cesium/issues/3979)
- Added `backgroundColor` and `borderWidth` properties to `writeTextToCanvas`.
- Fixed timeline touch events. [#4305](https://github.com/CesiumGS/cesium/pull/4305)
- Fixed a bug that was incorrectly clamping Latitudes in KML <GroundOverlay>(s) to the range -PI..PI. Now correctly clamps to -PI/2..PI/2.
- Added `CesiumMath.clampToLatitudeRange`. A convenience function to clamp a passed radian angle to valid Latitudes.
- Added `DebugCameraPrimitive` to visualize the view frustum of a camera.

### 1.25 - 2016-09-01

- Breaking changes
  - The number and order of arguments passed to `KmlDataSource` `unsupportedNodeEvent` listeners have changed to allow better handling of unsupported KML Features.
  - Changed billboards and labels that are clamped to terrain to have the `verticalOrigin` set to `CENTER` by default instead of `BOTTOM`.
- Deprecated
  - Deprecated `castShadows` and `receiveShadows` properties from `Model`, `Primitive`, and `Globe`. They will be removed in 1.26. Use `shadows` instead with the `ShadowMode` enum, e.g. `model.shadows = ShadowMode.ENABLED`.
  - `Viewer.terrainShadows` now uses the `ShadowMode` enum instead of a Boolean, e.g. `viewer.terrainShadows = ShadowMode.RECEIVE_ONLY`. Boolean support will be removed in 1.26.
- Updated the online [model converter](http://cesiumjs.org/convertmodel.html) to convert OBJ models to glTF with [obj2gltf](https://github.com/CesiumGS/OBJ2GLTF), as well as optimize existing glTF models with the [gltf-pipeline](https://github.com/CesiumGS/gltf-pipeline). Added an option to bake ambient occlusion onto the glTF model. Also added an option to compress geometry using the glTF [WEB3D_quantized_attributes](https://github.com/KhronosGroup/glTF/blob/master/extensions/Vendor/WEB3D_quantized_attributes/README.md) extension.
- Improve label quality for oblique and italic fonts. [#3782](https://github.com/CesiumGS/cesium/issues/3782)
- Added `shadows` property to the entity API for `Box`, `Corridor`, `Cylinder`, `Ellipse`, `Ellipsoid`, `Polygon`, `Polyline`, `PoylineVolume`, `Rectangle`, and `Wall`. [#4005](https://github.com/CesiumGS/cesium/pull/4005)
- Added `Camera.cancelFlight` to cancel the existing camera flight if it exists.
- Fix overlapping camera flights by always cancelling the previous flight when a new one is created.
- Camera flights now disable collision with the terrain until all of the terrain in the area has finished loading. This prevents the camera from being moved to be above lower resolution terrain when flying to a position close to higher resolution terrain. [#4075](https://github.com/CesiumGS/cesium/issues/4075)
- Fixed a crash that would occur if quickly toggling imagery visibility. [#4083](https://github.com/CesiumGS/cesium/issues/4083)
- Fixed an issue causing an error if KML has a clamped to ground LineString with color. [#4131](https://github.com/CesiumGS/cesium/issues/4131)
- Added logic to `KmlDataSource` defaulting KML Feature node to hidden unless all ancestors are visible. This better matches the KML specification.
- Fixed position of KML point features with an altitude mode of `relativeToGround` and `clampToGround`.
- Added `GeocoderViewModel.keepExpanded` which when set to true will always keep the Geocoder in its expanded state.
- Added support for `INT` and `UNSIGNED_INT` in `ComponentDatatype`.
- Added `ComponentDatatype.fromName` for getting a `ComponentDatatype` from its name.
- Fixed a crash caused by draping dynamic geometry over terrain. [#4255](https://github.com/CesiumGS/cesium/pull/4255)

### 1.24 - 2016-08-01

- Added support in CZML for expressing `BillboardGraphics.alignedAxis` as the velocity vector of an entity, using `velocityReference` syntax.
- Added `urlSchemeZeroPadding` property to `UrlTemplateImageryProvider` to allow the numeric parts of a URL, such as `{x}`, to be padded with zeros to make them a fixed width.
- Added leap second just prior to January 2017. [#4092](https://github.com/CesiumGS/cesium/issues/4092)
- Fixed an exception that would occur when switching to 2D view when shadows are enabled. [#4051](https://github.com/CesiumGS/cesium/issues/4051)
- Fixed an issue causing entities to disappear when updating multiple entities simultaneously. [#4096](https://github.com/CesiumGS/cesium/issues/4096)
- Normalizing the velocity vector produced by `VelocityVectorProperty` is now optional.
- Pack functions now return the result array [#4156](https://github.com/CesiumGS/cesium/pull/4156)
- Added optional `rangeMax` parameter to `Math.toSNorm` and `Math.fromSNorm`. [#4121](https://github.com/CesiumGS/cesium/pull/4121)
- Removed `MapQuest OpenStreetMap` from the list of demo base layers since direct tile access has been discontinued. See the [MapQuest Developer Blog](http://devblog.mapquest.com/2016/06/15/modernization-of-mapquest-results-in-changes-to-open-tile-access/) for details.
- Fixed PolylinePipeline.generateArc to accept an array of heights when there's only one position [#4155](https://github.com/CesiumGS/cesium/pull/4155)

### 1.23 - 2016-07-01

- Breaking changes
  - `GroundPrimitive.initializeTerrainHeights()` must be called and have the returned promise resolve before a `GroundPrimitive` can be added synchronously.
- Added terrain clamping to entities, KML, and GeoJSON
  - Added `heightReference` property to point, billboard and model entities.
  - Changed corridor, ellipse, polygon and rectangle entities to conform to terrain by using a `GroundPrimitive` if its material is a `ColorMaterialProperty` instance and it doesn't have a `height` or `extrudedHeight`. Entities with any other type of material are not clamped to terrain.
  - `KMLDataSource`
    - Point and Model features will always respect `altitudeMode`.
    - Added `clampToGround` property. When `true`, clamps `Polygon`, `LineString` and `LinearRing` features to the ground if their `altitudeMode` is `clampToGround`. For this case, lines use a corridor instead of a polyline.
  - `GeoJsonDataSource`
    - Points with a height will be drawn at that height; otherwise, they will be clamped to the ground.
    - Added `clampToGround` property. When `true`, clamps `Polygon` and `LineString` features to the ground. For this case, lines use a corridor instead of a polyline.
  - Added [Ground Clamping Sandcastle example](https://cesiumjs.org/Cesium/Apps/Sandcastle/index.html?src=Ground%20Clamping.html&label=Showcases).
- Improved performance and accuracy of polygon triangulation by using the [earcut](https://github.com/mapbox/earcut) library. Loading a GeoJSON with polygons for each country was 2x faster.
- Fix some large polygon triangulations. [#2788](https://github.com/CesiumGS/cesium/issues/2788)
- Added support for the glTF extension [WEB3D_quantized_attributes](https://github.com/KhronosGroup/glTF/blob/master/extensions/Vendor/WEB3D_quantized_attributes/README.md). [#3241](https://github.com/CesiumGS/cesium/issues/3241)
- Added CZML support for `Box`, `Corridor` and `Cylinder`. Added new CZML properties:
  - `Billboard`: `width`, `height`, `heightReference`, `scaleByDistance`, `translucencyByDistance`, `pixelOffsetScaleByDistance`, `imageSubRegion`
  - `Label`: `heightReference`, `translucencyByDistance`, `pixelOffsetScaleByDistance`
  - `Model`: `heightReference`, `maximumScale`
  - `Point`: `heightReference`, `scaleByDistance`, `translucencyByDistance`
  - `Ellipsoid`: `subdivisions`, `stackPartitions`, `slicePartitions`
- Added `rotatable2D` property to to `Scene`, `CesiumWidget` and `Viewer` to enable map rotation in 2D mode. [#3897](https://github.com/CesiumGS/cesium/issues/3897)
- `Camera.setView` and `Camera.flyTo` now use the `orientation.heading` parameter in 2D if the map is rotatable.
- Added `Camera.changed` event that will fire whenever the camera has changed more than `Camera.percentageChanged`. `percentageChanged` is in the range [0, 1].
- Zooming in toward a target point now keeps the target point at the same screen position. [#4016](https://github.com/CesiumGS/cesium/pull/4016)
- Improved `GroundPrimitive` performance.
- Some incorrect KML (specifically KML that reuses IDs) is now parsed correctly.
- Added `unsupportedNodeEvent` to `KmlDataSource` that is fired whenever an unsupported node is encountered.
- `Clock` now keeps its configuration settings self-consistent. Previously, this was done by `AnimationViewModel` and could become inconsistent in certain cases. [#4007](https://github.com/CesiumGS/cesium/pull/4007)
- Updated [Google Cardboard Sandcastle example](http://cesiumjs.org/Cesium/Apps/Sandcastle/index.html?src=Cardboard.html&label=Showcase).
- Added [hot air balloon](https://github.com/CesiumGS/cesium/tree/master/Apps/SampleData/models/CesiumBalloon) sample model.
- Fixed handling of sampled Rectangle coordinates in CZML. [#4033](https://github.com/CesiumGS/cesium/pull/4033)
- Fix "Cannot read property 'x' of undefined" error when calling SceneTransforms.wgs84ToWindowCoordinates in certain cases. [#4022](https://github.com/CesiumGS/cesium/pull/4022)
- Re-enabled mouse inputs after a specified number of milliseconds past the most recent touch event.
- Exposed a parametric ray-triangle intersection test to the API as `IntersectionTests.rayTriangleParametric`.
- Added `packArray` and `unpackArray` functions to `Cartesian2`, `Cartesian3`, and `Cartesian4`.

### 1.22.2 - 2016-06-14

- This is an npm only release to fix the improperly published 1.22.1. There were no code changes.

### 1.22.1 - 2016-06-13

- Fixed default Bing Key and added a watermark to notify users that they need to sign up for their own key.

### 1.22 - 2016-06-01

- Breaking changes
  - `KmlDataSource` now requires `options.camera` and `options.canvas`.
- Added shadows
  - See the Sandcastle demo: [Shadows](http://cesiumjs.org/Cesium/Apps/Sandcastle/index.html?src=Shadows.html&label=Showcases).
  - Added `Viewer.shadows` and `Viewer.terrainShadows`. Both are off by default.
  - Added `Viewer.shadowMap` and `Scene.shadowMap` for accessing the scene's shadow map.
  - Added `castShadows` and `receiveShadows` properties to `Model` and `Entity.model`, and options to the `Model` constructor and `Model.fromGltf`.
  - Added `castShadows` and `receiveShadows` properties to `Primitive`, and options to the `Primitive` constructor.
  - Added `castShadows` and `receiveShadows` properties to `Globe`.
- Added `heightReference` to models so they can be drawn on terrain.
- Added support for rendering models in 2D and Columbus view.
- Added option to enable sun position based atmosphere color when `Globe.enableLighting` is `true`. [3439](https://github.com/CesiumGS/cesium/issues/3439)
- Improved KML NetworkLink compatibility by supporting the `Url` tag. [#3895](https://github.com/CesiumGS/cesium/pull/3895).
- Added `VelocityVectorProperty` so billboard's aligned axis can follow the velocity vector. [#3908](https://github.com/CesiumGS/cesium/issues/3908)
- Improve memory management for entity billboard/label/point/path visualization.
- Added `terrainProviderChanged` event to `Scene` and `Globe`
- Added support for hue, saturation, and brightness color shifts in the atmosphere in `SkyAtmosphere`. See the new Sandcastle example: [Atmosphere Color](http://cesiumjs.org/Cesium/Apps/Sandcastle/index.html?src=Atmosphere%20Color.html&label=Showcases). [#3439](https://github.com/CesiumGS/cesium/issues/3439)
- Fixed exaggerated terrain tiles disappearing. [#3676](https://github.com/CesiumGS/cesium/issues/3676)
- Fixed a bug that could cause incorrect normals to be computed for exaggerated terrain, especially for low-detail tiles. [#3904](https://github.com/CesiumGS/cesium/pull/3904)
- Fixed a bug that was causing errors to be thrown when picking and terrain was enabled. [#3779](https://github.com/CesiumGS/cesium/issues/3779)
- Fixed a bug that was causing the atmosphere to disappear when only atmosphere is visible. [#3347](https://github.com/CesiumGS/cesium/issues/3347)
- Fixed infinite horizontal 2D scrolling in IE/Edge. [#3893](https://github.com/CesiumGS/cesium/issues/3893)
- Fixed a bug that would cause a crash is the camera was on the IDL in 2D. [#3951](https://github.com/CesiumGS/cesium/issues/3951)
- Fixed issue where a repeating model animation doesn't play when the clock is set to a time before the model was created. [#3932](https://github.com/CesiumGS/cesium/issues/3932)
- Fixed `Billboard.computeScreenSpacePosition` returning the wrong y coordinate. [#3920](https://github.com/CesiumGS/cesium/issues/3920)
- Fixed issue where labels were disappearing. [#3730](https://github.com/CesiumGS/cesium/issues/3730)
- Fixed issue where billboards on terrain didn't always update when the terrain provider was changed. [#3921](https://github.com/CesiumGS/cesium/issues/3921)
- Fixed issue where `Matrix4.fromCamera` was taking eye/target instead of position/direction. [#3927](https://github.com/CesiumGS/cesium/issues/3927)
- Added `Scene.nearToFarDistance2D` that determines the size of each frustum of the multifrustum in 2D.
- Added `Matrix4.computeView`.
- Added `CullingVolume.fromBoundingSphere`.
- Added `debugShowShadowVolume` to `GroundPrimitive`.
- Fix issue with disappearing tiles on Linux. [#3889](https://github.com/CesiumGS/cesium/issues/3889)

### 1.21 - 2016-05-02

- Breaking changes
  - Removed `ImageryMaterialProperty.alpha`. Use `ImageryMaterialProperty.color.alpha` instead.
  - Removed `OpenStreetMapImageryProvider`. Use `createOpenStreetMapImageryProvider` instead.
- Added ability to import and export Sandcastle example using GitHub Gists. [#3795](https://github.com/CesiumGS/cesium/pull/3795)
- Added `PolygonGraphics.closeTop`, `PolygonGraphics.closeBottom`, and `PolygonGeometry` options for creating an extruded polygon without a top or bottom. [#3879](https://github.com/CesiumGS/cesium/pull/3879)
- Added support for polyline arrow material to `CzmlDataSource` [#3860](https://github.com/CesiumGS/cesium/pull/3860)
- Fixed issue causing the sun not to render. [#3801](https://github.com/CesiumGS/cesium/pull/3801)
- Fixed issue where `Camera.flyTo` would not work with a rectangle in 2D. [#3688](https://github.com/CesiumGS/cesium/issues/3688)
- Fixed issue causing the fog to go dark and the atmosphere to flicker when the camera clips the globe. [#3178](https://github.com/CesiumGS/cesium/issues/3178)
- Fixed a bug that caused an exception and rendering to stop when using `ArcGisMapServerImageryProvider` to connect to a MapServer specifying the Web Mercator projection and a fullExtent bigger than the valid extent of the projection. [#3854](https://github.com/CesiumGS/cesium/pull/3854)
- Fixed issue causing an exception when switching scene modes with an active KML network link. [#3865](https://github.com/CesiumGS/cesium/issues/3865)

### 1.20 - 2016-04-01

- Breaking changes
  - Removed `TileMapServiceImageryProvider`. Use `createTileMapServiceImageryProvider` instead.
  - Removed `GroundPrimitive.geometryInstance`. Use `GroundPrimitive.geometryInstances` instead.
  - Removed `definedNotNull`. Use `defined` instead.
  - Removed ability to rotate the map in 2D due to the new infinite 2D scrolling feature.
- Deprecated
  - Deprecated `ImageryMaterialProperty.alpha`. It will be removed in 1.21. Use `ImageryMaterialProperty.color.alpha` instead.
- Added infinite horizontal scrolling in 2D.
- Added a code example to Sandcastle for the [new 1-meter Pennsylvania terrain service](http://cesiumjs.org/2016/03/15/New-Cesium-Terrain-Service-Covering-Pennsylvania/).
- Fixed loading for KML `NetworkLink` to not append a `?` if there isn't a query string.
- Fixed handling of non-standard KML `styleUrl` references within a `StyleMap`.
- Fixed issue in KML where StyleMaps from external documents fail to load.
- Added translucent and colored image support to KML ground overlays
- Fix bug when upsampling exaggerated terrain where the terrain heights were exaggerated at twice the value. [#3607](https://github.com/CesiumGS/cesium/issues/3607)
- All external urls are now https by default to make Cesium work better with non-server-based applications. [#3650](https://github.com/CesiumGS/cesium/issues/3650)
- `GeoJsonDataSource` now handles CRS `urn:ogc:def:crs:EPSG::4326`
- Fixed `TimeIntervalCollection.removeInterval` bug that resulted in too many intervals being removed.
- `GroundPrimitive` throws a `DeveloperError` when passed an unsupported geometry type instead of crashing.
- Fix issue with billboard collections that have at least one billboard with an aligned axis and at least one billboard without an aligned axis. [#3318](https://github.com/CesiumGS/cesium/issues/3318)
- Fix a race condition that would cause the terrain to continue loading and unloading or cause a crash when changing terrain providers. [#3690](https://github.com/CesiumGS/cesium/issues/3690)
- Fix issue where the `GroundPrimitive` volume was being clipped by the far plane. [#3706](https://github.com/CesiumGS/cesium/issues/3706)
- Fixed issue where `Camera.computeViewRectangle` was incorrect when crossing the international date line. [#3717](https://github.com/CesiumGS/cesium/issues/3717)
- Added `Rectangle` result parameter to `Camera.computeViewRectangle`.
- Fixed a reentrancy bug in `EntityCollection.collectionChanged`. [#3739](https://github.com/CesiumGS/cesium/pull/3739)
- Fixed a crash that would occur if you added and removed an `Entity` with a path without ever actually rendering it. [#3738](https://github.com/CesiumGS/cesium/pull/3738)
- Fixed issue causing parts of geometry and billboards/labels to be clipped. [#3748](https://github.com/CesiumGS/cesium/issues/3748)
- Fixed bug where transparent image materials were drawn black.
- Fixed `Color.fromCssColorString` from reusing the input `result` alpha value in some cases.

### 1.19 - 2016-03-01

- Breaking changes
  - `PolygonGeometry` now changes the input `Cartesian3` values of `options.positions` so that they are on the ellipsoid surface. This only affects polygons created synchronously with `options.perPositionHeight = false` when the positions have a non-zero height and the same positions are used for multiple entities. In this case, make a copy of the `Cartesian3` values used for the polygon positions.
- Deprecated
  - Deprecated `KmlDataSource` taking a proxy object. It will throw an exception in 1.21. It now should take a `options` object with required `camera` and `canvas` parameters.
  - Deprecated `definedNotNull`. It will be removed in 1.20. Use `defined` instead, which now checks for `null` as well as `undefined`.
- Improved KML support.
  - Added support for `NetworkLink` refresh modes `onInterval`, `onExpire` and `onStop`. Includes support for `viewboundScale`, `viewFormat`, `httpQuery`.
  - Added partial support for `NetworkLinkControl` including `minRefreshPeriod`, `cookie` and `expires`.
  - Added support for local `StyleMap`. The `highlight` style is still ignored.
  - Added support for `root://` URLs.
  - Added more warnings for unsupported features.
  - Improved style processing in IE.
- `Viewer.zoomTo` and `Viewer.flyTo` now accept an `ImageryLayer` instance as a valid parameter and will zoom to the extent of the imagery.
- Added `Camera.flyHome` function for resetting the camera to the home view.
- `Camera.flyTo` now honors max and min zoom settings in `ScreenSpaceCameraController`.
- Added `show` property to `CzmlDataSource`, `GeoJsonDataSource`, `KmlDataSource`, `CustomDataSource`, and `EntityCollection` for easily toggling display of entire data sources.
- Added `owner` property to `CompositeEntityCollection`.
- Added `DataSouceDisplay.ready` for determining whether or not static data associated with the Entity API has been rendered.
- Fix an issue when changing a billboard's position property multiple times per frame. [#3511](https://github.com/CesiumGS/cesium/pull/3511)
- Fixed texture coordinates for polygon with position heights.
- Fixed issue that kept `GroundPrimitive` with an `EllipseGeometry` from having a `rotation`.
- Fixed crash caused when drawing `CorridorGeometry` and `CorridorOutlineGeometry` synchronously.
- Added the ability to create empty geometries. Instead of throwing `DeveloperError`, `undefined` is returned.
- Fixed flying to `latitude, longitude, height` in the Geocoder.
- Fixed bug in `IntersectionTests.lineSegmentSphere` where the ray origin was not set.
- Added `length` to `Matrix2`, `Matrix3` and `Matrix4` so these can be used as array-like objects.
- Added `Color.add`, `Color.subtract`, `Color.multiply`, `Color.divide`, `Color.mod`, `Color.multiplyByScalar`, and `Color.divideByScalar` functions to perform arithmetic operations on colors.
- Added optional `result` parameter to `Color.fromRgba`, `Color.fromHsl` and `Color.fromCssColorString`.
- Fixed bug causing `navigator is not defined` reference error when Cesium is used with Node.js.
- Upgraded Knockout from version 3.2.0 to 3.4.0.
- Fixed hole that appeared in the top of in dynamic ellipsoids

### 1.18 - 2016-02-01

- Breaking changes
  - Removed support for `CESIUM_binary_glTF`. Use `KHR_binary_glTF` instead, which is the default for the online [COLLADA-to-glTF converter](http://cesiumjs.org/convertmodel.html).
- Deprecated
  - Deprecated `GroundPrimitive.geometryInstance`. It will be removed in 1.20. Use `GroundPrimitive.geometryInstances` instead.
  - Deprecated `TileMapServiceImageryProvider`. It will be removed in 1.20. Use `createTileMapServiceImageryProvider` instead.
- Reduced the amount of CPU memory used by terrain by ~25% in Chrome.
- Added a Sandcastle example to "star burst" overlapping billboards and labels.
- Added `VRButton` which is a simple, single-button widget that toggles VR mode. It is off by default. To enable the button, set the `vrButton` option to `Viewer` to `true`. Only Cardboard for mobile is supported. More VR devices will be supported when the WebVR API is more stable.
- Added `Scene.useWebVR` to switch the scene to use stereoscopic rendering.
- Cesium now honors `window.devicePixelRatio` on browsers that support the CSS `imageRendering` attribute. This greatly improves performance on mobile devices and high DPI displays by rendering at the browser-recommended resolution. This also reduces bandwidth usage and increases battery life in these cases. To enable the previous behavior, use the following code:
  ```javascript
  if (Cesium.FeatureDetection.supportsImageRenderingPixelated()) {
    viewer.resolutionScale = window.devicePixelRatio;
  }
  ```
- `GroundPrimitive` now supports batching geometry for better performance.
- Improved compatibility with glTF KHR_binary_glTF and KHR_materials_common extensions
- Added `ImageryLayer.getViewableRectangle` to make it easy to get the effective bounds of an imagery layer.
- Improved compatibility with glTF KHR_binary_glTF and KHR_materials_common extensions
- Fixed a picking issue that sometimes prevented objects being selected. [#3386](https://github.com/CesiumGS/cesium/issues/3386)
- Fixed cracking between tiles in 2D. [#3486](https://github.com/CesiumGS/cesium/pull/3486)
- Fixed creating bounding volumes for `GroundPrimitive`s whose containing rectangle has a width greater than pi.
- Fixed incorrect texture coordinates for polygons with large height.
- Fixed camera.flyTo not working when in 2D mode and only orientation changes
- Added `UrlTemplateImageryProvider.reinitialize` for changing imagery provider options without creating a new instance.
- `UrlTemplateImageryProvider` now accepts a promise to an `options` object in addition to taking the object directly.
- Fixed a bug that prevented WMS feature picking from working with THREDDS XML and msGMLOutput in Internet Explorer 11.
- Added `Scene.useDepthPicking` to enable or disable picking using the depth buffer. [#3390](https://github.com/CesiumGS/cesium/pull/3390)
- Added `BoundingSphere.fromEncodedCartesianVertices` to create bounding volumes from parallel arrays of the upper and lower bits of `EncodedCartesian3`s.
- Added helper functions: `getExtensionFromUri`, `getAbsoluteUri`, and `Math.logBase`.
- Added `Rectangle.union` and `Rectangle.expand`.
- TMS support now works with newer versions of gdal2tiles.py generated layers. `createTileMapServiceImageryProvider`. Tilesets generated with older gdal2tiles.py versions may need to have the `flipXY : true` option set to load correctly.

### 1.17 - 2016-01-04

- Breaking changes
  - Removed `Camera.viewRectangle`. Use `Camera.setView({destination: rectangle})` instead.
  - Removed `RectanglePrimitive`. Use `RectangleGeometry` or `Entity.rectangle` instead.
  - Removed `Polygon`. Use `PolygonGeometry` or `Entity.polygon` instead.
  - Removed `OrthographicFrustum.getPixelSize`. Use `OrthographicFrustum.getPixelDimensions` instead.
  - Removed `PerspectiveFrustum.getPixelSize`. Use `PerspectiveFrustum.getPixelDimensions` instead.
  - Removed `PerspectiveOffCenterFrustum.getPixelSize`. Use `PerspectiveOffCenterFrustum.getPixelDimensions` instead.
  - Removed `Scene\HeadingPitchRange`. Use `Core\HeadingPitchRange` instead.
  - Removed `jsonp`. Use `loadJsonp` instead.
  - Removed `HeightmapTessellator` from the public API. It is an implementation details.
  - Removed `TerrainMesh` from the public API. It is an implementation details.
- Reduced the amount of GPU and CPU memory used by terrain by using [compression](http://cesiumjs.org/2015/12/18/Terrain-Quantization/). The CPU memory was reduced by up to 40%.
- Added the ability to manipulate `Model` node transformations via CZML and the Entity API. See the new Sandcastle example: [CZML Model - Node Transformations](http://cesiumjs.org/Cesium/Apps/Sandcastle/index.html?src=CZML%20Model%20-%20Node%20Transformations.html&label=CZML). [#3316](https://github.com/CesiumGS/cesium/pull/3316)
- Added `Globe.tileLoadProgressEvent`, which is raised when the length of the tile load queue changes, enabling incremental loading indicators.
- Added support for msGMLOutput and Thredds server feature information formats to `GetFeatureInfoFormat` and `WebMapServiceImageryProvider`.
- Added dynamic `enableFeaturePicking` toggle to all ImageryProviders that support feature picking.
- Fixed disappearing terrain while fog is active. [#3335](https://github.com/CesiumGS/cesium/issues/3335)
- Fixed short segments in `CorridorGeometry` and `PolylineVolumeGeometry`. [#3293](https://github.com/CesiumGS/cesium/issues/3293)
- Fixed `CorridorGeometry` with nearly colinear points. [#3320](https://github.com/CesiumGS/cesium/issues/3320)
- Added missing points to `EllipseGeometry` and `EllipseOutlineGeometry`. [#3078](https://github.com/CesiumGS/cesium/issues/3078)
- `Rectangle.fromCartographicArray` now uses the smallest rectangle regardess of whether or not it crosses the international date line. [#3227](https://github.com/CesiumGS/cesium/issues/3227)
- Added `TranslationRotationScale` property, which represents an affine transformation defined by a translation, rotation, and scale.
- Added `Matrix4.fromTranslationRotationScale`.
- Added `NodeTransformationProperty`, which is a `Property` value that is defined by independent `translation`, `rotation`, and `scale` `Property` instances.
- Added `PropertyBag`, which is a `Property` whose value is a key-value mapping of property names to the computed value of other properties.
- Added `ModelGraphics.runAnimations` which is a boolean `Property` indicating if all model animations should be started after the model is loaded.
- Added `ModelGraphics.nodeTransformations` which is a `PropertyBag` of `TranslationRotationScale` properties to be applied to a loaded model.
- Added CZML support for new `runAnimations` and `nodeTransformations` properties on the `model` packet.

### 1.16 - 2015-12-01

- Deprecated
  - Deprecated `HeightmapTessellator`. It will be removed in 1.17.
  - Deprecated `TerrainMesh`. It will be removed in 1.17.
  - Deprecated `OpenStreetMapImageryProvider`. It will be removed in 1.18. Use `createOpenStreetMapImageryProvider` instead.
- Improved terrain performance by up to 35%. Added support for fog near the horizon, which improves performance by rendering less terrain tiles and reduces terrain tile requests. This is enabled by default. See `Scene.fog` for options. [#3154](https://github.com/CesiumGS/cesium/pull/3154)
- Added terrain exaggeration. Enabled on viewer creation with the exaggeration scalar as the `terrainExaggeration` option.
- Added support for incrementally loading textures after a Model is ready. This allows the Model to be visible as soon as possible while its textures are loaded in the background.
- `ImageMaterialProperty.image` now accepts an `HTMLVideoElement`. You can also assign a video element directly to an Entity `material` property.
- `Material` image uniforms now accept and `HTMLVideoElement` anywhere it could previously take a `Canvas` element.
- Added `VideoSynchronizer` helper object for keeping an `HTMLVideoElement` in sync with a scene's clock.
- Fixed an issue with loading skeletons for skinned glTF models. [#3224](https://github.com/CesiumGS/cesium/pull/3224)
- Fixed an issue with tile selection when below the surface of the ellipsoid. [#3170](https://github.com/CesiumGS/cesium/issues/3170)
- Added `Cartographic.fromCartesian` function.
- Added `createOpenStreetMapImageryProvider` function to replace the `OpenStreetMapImageryProvider` class. This function returns a constructed `UrlTemplateImageryProvider`.
- `GeoJsonDataSource.load` now takes an optional `describeProperty` function for generating feature description properties. [#3140](https://github.com/CesiumGS/cesium/pull/3140)
- Added `ImageryProvider.readyPromise` and `TerrainProvider.readyPromise` and implemented it in all terrain and imagery providers. This is a promise which resolves when `ready` becomes true and rejected if there is an error during initialization. [#3175](https://github.com/CesiumGS/cesium/pull/3175)
- Fixed an issue where the sun texture is not generated correctly on some mobile devices. [#3141](https://github.com/CesiumGS/cesium/issues/3141)
- Fixed a bug that caused setting `Entity.parent` to `undefined` to throw an exception. [#3169](https://github.com/CesiumGS/cesium/issues/3169)
- Fixed a bug which caused `Entity` polyline graphics to be incorrect when a scene's ellipsoid was not WGS84. [#3174](https://github.com/CesiumGS/cesium/pull/3174)
- Entities have a reference to their entity collection and to their owner (usually a data source, but can be a `CompositeEntityCollection`).
- Added `ImageMaterialProperty.alpha` and a `alpha` uniform to `Image` and `Material` types to control overall image opacity. It defaults to 1.0, fully opaque.
- Added `Camera.getPixelSize` function to get the size of a pixel in meters based on the current view.
- Added `Camera.distanceToBoundingSphere` function.
- Added `BoundingSphere.fromOrientedBoundingBox` function.
- Added utility function `getBaseUri`, which given a URI with or without query parameters, returns the base path of the URI.
- Added `Queue.peek` to return the item at the front of a Queue.
- Fixed `JulianDate.fromIso8601` so that it correctly parses the `YYYY-MM-DDThh:mmTZD` format.
- Added `Model.maximumScale` and `ModelGraphics.maximumScale` properties, giving an upper limit for minimumPixelSize.
- Fixed glTF implementation to read the version as a string as per the specification and to correctly handle backwards compatibility for axis-angle rotations in glTF 0.8 models.
- Fixed a bug in the deprecated `jsonp` that prevented it from returning a promise. Its replacement, `loadJsonp`, was unaffected.
- Fixed a bug where loadWithXhr would reject the returned promise with successful HTTP responses (2xx) that weren't 200.

### 1.15 - 2015-11-02

- Breaking changes
  - Deleted old `<subfolder>/package.json` and `*.profile.js` files, not used since Cesium moved away from a Dojo-based build years ago. This will allow future compatibility with newer systems like Browserify and Webpack.
- Deprecated
  - Deprecated `Camera.viewRectangle`. It will be removed in 1.17. Use `Camera.setView({destination: rectangle})` instead.
  - The following options to `Camera.setView` have been deprecated and will be removed in 1.17:
    - `position`. Use `destination` instead.
    - `positionCartographic`. Convert to a `Cartesian3` and use `destination` instead.
    - `heading`, `pitch` and `roll`. Use `orientation.heading/pitch/roll` instead.
  - Deprecated `CESIUM_binary_glTF` extension support for glTF models. [KHR_binary_glTF](https://github.com/KhronosGroup/glTF/tree/master/extensions/Khronos/KHR_binary_glTF) should be used instead. `CESIUM_binary_glTF` will be removed in 1.18. Reconvert models using the online [model converter](http://cesiumjs.org/convertmodel.html).
  - Deprecated `RectanglePrimitive`. It will be removed in 1.17. Use `RectangleGeometry` or `Entity.rectangle` instead.
  - Deprecated `EllipsoidPrimitive`. It will be removed in 1.17. Use `EllipsoidGeometry` or `Entity.ellipsoid` instead.
  - Made `EllipsoidPrimitive` private, use `EllipsoidGeometry` or `Entity.ellipsoid` instead.
  - Deprecated `BoxGeometry.minimumCorner` and `BoxGeometry.maximumCorner`. These will be removed in 1.17. Use `BoxGeometry.minimum` and `BoxGeometry.maximum` instead.
  - Deprecated `BoxOutlineGeometry.minimumCorner` and `BoxOutlineGeometry.maximumCorner`. These will be removed in 1.17. Use `BoxOutlineGeometry.minimum` and `BoxOutlineGeometry.maximum` instead.
  - Deprecated `OrthographicFrustum.getPixelSize`. It will be removed in 1.17. Use `OrthographicFrustum.getPixelDimensions` instead.
  - Deprecated `PerspectiveFrustum.getPixelSize`. It will be removed in 1.17. Use `PerspectiveFrustum.getPixelDimensions` instead.
  - Deprecated `PerspectiveOffCenterFrustum.getPixelSize`. It will be removed in 1.17. Use `PerspectiveOffCenterFrustum.getPixelDimensions` instead.
  - Deprecated `Scene\HeadingPitchRange`. It will be removed in 1.17. Use `Core\HeadingPitchRange` instead.
  - Deprecated `jsonp`. It will be removed in 1.17. Use `loadJsonp` instead.
- Added support for the [glTF 1.0](https://github.com/KhronosGroup/glTF/blob/master/specification/README.md) draft specification.
- Added support for the glTF extensions [KHR_binary_glTF](https://github.com/KhronosGroup/glTF/tree/master/extensions/Khronos/KHR_binary_glTF) and [KHR_materials_common](https://github.com/KhronosGroup/glTF/tree/KHR_materials_common/extensions/Khronos/KHR_materials_common).
- Decreased GPU memory usage in `BillboardCollection` and `LabelCollection` by using WebGL instancing.
- Added CZML examples to Sandcastle. See the new CZML tab.
- Changed `Camera.setView` to take the same parameter options as `Camera.flyTo`. `options.destination` takes a rectangle, `options.orientation` works with heading/pitch/roll or direction/up, and `options.endTransform` was added. [#3100](https://github.com/CesiumGS/cesium/pull/3100)
- Fixed token issue in `ArcGisMapServerImageryProvider`.
- `ImageryLayerFeatureInfo` now has an `imageryLayer` property, indicating the layer that contains the feature.
- Made `TileMapServiceImageryProvider` and `CesiumTerrainProvider` work properly when the provided base url contains query parameters and fragments.
- The WebGL setting of `failIfMajorPerformanceCaveat` now defaults to `false`, which is the WebGL default. This improves compatibility with out-of-date drivers and remote desktop sessions. Cesium will run slower in these cases instead of simply failing to load. [#3108](https://github.com/CesiumGS/cesium/pull/3108)
- Fixed the issue where the camera inertia takes too long to finish causing the camera move events to fire after it appears to. [#2839](https://github.com/CesiumGS/cesium/issues/2839)
- Make KML invalid coordinate processing match Google Earth behavior. [#3124](https://github.com/CesiumGS/cesium/pull/3124)
- Added `BoxOutlineGeometry.fromAxisAlignedBoundingBox` and `BoxGeometry.fromAxisAlignedBoundingBox` functions.
- Switched to [gulp](http://gulpjs.com/) for all build tasks. `Java` and `ant` are no longer required to develop Cesium. [#3106](https://github.com/CesiumGS/cesium/pull/3106)
- Updated `requirejs` from 2.1.9 to 2.1.20. [#3107](https://github.com/CesiumGS/cesium/pull/3107)
- Updated `almond` from 0.2.6 to 0.3.1. [#3107](https://github.com/CesiumGS/cesium/pull/3107)

### 1.14 - 2015-10-01

- Fixed issues causing the terrain and sky to disappear when the camera is near the surface. [#2415](https://github.com/CesiumGS/cesium/issues/2415) and [#2271](https://github.com/CesiumGS/cesium/issues/2271)
- Changed the `ScreenSpaceCameraController.minimumZoomDistance` default from `20.0` to `1.0`.
- Added `Billboard.sizeInMeters`. `true` sets the billboard size to be measured in meters; otherwise, the size of the billboard is measured in pixels. Also added support for billboard `sizeInMeters` to entities and CZML.
- Fixed a bug in `AssociativeArray` that would cause unbounded memory growth when adding and removing lots of items.
- Provided a workaround for Safari 9 where WebGL constants can't be accessed through `WebGLRenderingContext`. Now constants are hard-coded in `WebGLConstants`. [#2989](https://github.com/CesiumGS/cesium/issues/2989)
- Added a workaround for Chrome 45, where the first character in a label with a small font size would not appear. [#3011](https://github.com/CesiumGS/cesium/pull/3011)
- Added `subdomains` option to the `WebMapTileServiceImageryProvider` constructor.
- Added `subdomains` option to the `WebMapServiceImageryProvider` constructor.
- Fix zooming in 2D when tracking an object. The zoom was based on location rather than the tracked object. [#2991](https://github.com/CesiumGS/cesium/issues/2991)
- Added `options.credit` parameter to `MapboxImageryProvider`.
- Fixed an issue with drill picking at low frame rates that would cause a crash. [#3010](https://github.com/CesiumGS/cesium/pull/3010)
- Fixed a bug that prevented `setView` from working across all scene modes.
- Fixed a bug that caused `camera.positionWC` to occasionally return the incorrect value.
- Used all the template urls defined in the CesiumTerrain provider.[#3038](https://github.com/CesiumGS/cesium/pull/3038)

### 1.13 - 2015-09-01

- Breaking changes
  - Remove deprecated `AxisAlignedBoundingBox.intersect` and `BoundingSphere.intersect`. Use `BoundingSphere.intersectPlane` instead.
  - Remove deprecated `getFeatureInfoAsGeoJson` and `getFeatureInfoAsXml` constructor parameters from `WebMapServiceImageryProvider`.
- Added support for `GroundPrimitive` which works much like `Primitive` but drapes geometry over terrain. Valid geometries that can be draped on terrain are `CircleGeometry`, `CorridorGeometry`, `EllipseGeometry`, `PolygonGeometry`, and `RectangleGeometry`. Because of the cutting edge nature of this feature in WebGL, it requires the [EXT_frag_depth](https://www.khronos.org/registry/webgl/extensions/EXT_frag_depth/) extension, which is currently only supported in Chrome, Firefox, and Edge. Apple support is expected in iOS 9 and MacOS Safari 9. Android support varies by hardware and IE11 will most likely never support it. You can use [webglreport.com](http://webglreport.com) to verify support for your hardware. Finally, this feature is currently only supported in Primitives and not yet available via the Entity API. [#2865](https://github.com/CesiumGS/cesium/pull/2865)
- Added `Scene.groundPrimitives`, which is a primitive collection like `Scene.primitives`, but for `GroundPrimitive` instances. It allows custom z-ordering. [#2960](https://github.com/CesiumGS/cesium/pull/2960) For example:

        // draws the ellipse on top of the rectangle
        var ellipse = scene.groundPrimitives.add(new Cesium.GroundPrimitive({...}));
        var rectangle = scene.groundPrimitives.add(new Cesium.GroundPrimitive({...}));

        // move the rectangle to draw on top of the ellipse
        scene.groundPrimitives.raise(rectangle);

- Added `reverseZ` tag to `UrlTemplateImageryProvider`. [#2961](https://github.com/CesiumGS/cesium/pull/2961)
- Added `BoundingSphere.isOccluded` and `OrientedBoundingBox.isOccluded` to determine if the volumes are occluded by an `Occluder`.
- Added `distanceSquaredTo` and `computePlaneDistances` functions to `OrientedBoundingBox`.
- Fixed a GLSL precision issue that enables Cesium to support Mali-400MP GPUs and other mobile GPUs where GLSL shaders did not previously compile. [#2984](https://github.com/CesiumGS/cesium/pull/2984)
- Fixed an issue where extruded `PolygonGeometry` was always extruding to the ellipsoid surface instead of specified height. [#2923](https://github.com/CesiumGS/cesium/pull/2923)
- Fixed an issue where non-feature nodes prevented KML documents from loading. [#2945](https://github.com/CesiumGS/cesium/pull/2945)
- Fixed an issue where `JulianDate` would not parse certain dates properly. [#405](https://github.com/CesiumGS/cesium/issues/405)
- Removed [es5-shim](https://github.com/kriskowal/es5-shim), which is no longer being used. [#2933](https://github.com/CesiumGS/cesium/pull/2945)

### 1.12 - 2015-08-03

- Breaking changes
  - Remove deprecated `ObjectOrientedBoundingBox`. Use `OrientedBoundingBox` instead.
- Added `MapboxImageryProvider` to load imagery from [Mapbox](https://www.mapbox.com).
- Added `maximumHeight` option to `Viewer.flyTo`. [#2868](https://github.com/CesiumGS/cesium/issues/2868)
- Added picking support to `UrlTemplateImageryProvider`.
- Added ArcGIS token-based authentication support to `ArcGisMapServerImageryProvider`.
- Added proxy support to `ArcGisMapServerImageryProvider` for `pickFeatures` requests.
- The default `CTRL + Left Click Drag` mouse behavior is now duplicated for `CTRL + Right Click Drag` for better compatibility with Firefox on Mac OS [#2872](https://github.com/CesiumGS/cesium/pull/2913).
- Fixed incorrect texture coordinates for `WallGeometry` [#2872](https://github.com/CesiumGS/cesium/issues/2872)
- Fixed `WallGeometry` bug that caused walls covering a short distance not to render. [#2897](https://github.com/CesiumGS/cesium/issues/2897)
- Fixed `PolygonGeometry` clockwise winding order bug.
- Fixed extruded `RectangleGeometry` bug for small heights. [#2823](https://github.com/CesiumGS/cesium/issues/2823)
- Fixed `BillboardCollection` bounding sphere for billboards with a non-center vertical origin. [#2894](https://github.com/CesiumGS/cesium/issues/2894)
- Fixed a bug that caused `Camera.positionCartographic` to be incorrect. [#2838](https://github.com/CesiumGS/cesium/issues/2838)
- Fixed calling `Scene.pickPosition` after calling `Scene.drillPick`. [#2813](https://github.com/CesiumGS/cesium/issues/2813)
- The globe depth is now rendered during picking when `Scene.depthTestAgainstTerrain` is `true` so objects behind terrain are not picked.
- Fixed Cesium.js failing to parse in IE 8 and 9. While Cesium doesn't work in IE versions less than 11, this allows for more graceful error handling.

### 1.11 - 2015-07-01

- Breaking changes
  - Removed `Scene.fxaaOrderIndependentTranslucency`, which was deprecated in 1.10. Use `Scene.fxaa` which is now `true` by default.
  - Removed `Camera.clone`, which was deprecated in 1.10.
- Deprecated
  - The STK World Terrain url `cesiumjs.org/stk-terrain/world` has been deprecated, use `assets.agi.com/stk-terrain/world` instead. A redirect will be in place until 1.14.
  - Deprecated `AxisAlignedBoundingBox.intersect` and `BoundingSphere.intersect`. These will be removed in 1.13. Use `AxisAlignedBoundingBox.intersectPlane` and `BoundingSphere.intersectPlane` instead.
  - Deprecated `ObjectOrientedBoundingBox`. It will be removed in 1.12. Use `OrientedBoundingBox` instead.
- Improved camera flights. [#2825](https://github.com/CesiumGS/cesium/pull/2825)
- The camera now zooms to the point under the mouse cursor.
- Added a new camera mode for horizon views. When the camera is looking at the horizon and a point on terrain above the camera is picked, the camera moves in the plane containing the camera position, up and right vectors.
- Improved terrain and imagery performance and reduced tile loading by up to 50%, depending on the camera view, by using the new `OrientedBoundingBox` for view frustum culling. See [Terrain Culling with Oriented Bounding Boxes](http://cesiumjs.org/2015/06/24/Oriented-Bounding-Boxes/).
- Added `UrlTemplateImageryProvider`. This new imagery provider allows access to a wide variety of imagery sources, including OpenStreetMap, TMS, WMTS, WMS, WMS-C, and various custom schemes, by specifying a URL template to use to request imagery tiles.
- Fixed flash/streak rendering artifacts when picking. [#2790](https://github.com/CesiumGS/cesium/issues/2790), [#2811](https://github.com/CesiumGS/cesium/issues/2811)
- Fixed 2D and Columbus view lighting issue. [#2635](https://github.com/CesiumGS/cesium/issues/2635).
- Fixed issues with material caching which resulted in the inability to use an image-based material multiple times. [#2821](https://github.com/CesiumGS/cesium/issues/2821)
- Improved `Camera.viewRectangle` so that the specified rectangle is now better centered on the screen. [#2764](https://github.com/CesiumGS/cesium/issues/2764)
- Fixed a crash when `viewer.zoomTo` or `viewer.flyTo` were called immediately before or during a scene morph. [#2775](https://github.com/CesiumGS/cesium/issues/2775)
- Fixed an issue where `Camera` functions would throw an exception if used from within a `Scene.morphComplete` callback. [#2776](https://github.com/CesiumGS/cesium/issues/2776)
- Fixed camera flights that ended up at the wrong position in Columbus view. [#802](https://github.com/CesiumGS/cesium/issues/802)
- Fixed camera flights through the map in 2D. [#804](https://github.com/CesiumGS/cesium/issues/804)
- Fixed strange camera flights from opposite sides of the globe. [#1158](https://github.com/CesiumGS/cesium/issues/1158)
- Fixed camera flights that wouldn't fly to the home view after zooming out past it. [#1400](https://github.com/CesiumGS/cesium/issues/1400)
- Fixed flying to rectangles that cross the IDL in Columbus view and 2D. [#2093](https://github.com/CesiumGS/cesium/issues/2093)
- Fixed flights with a pitch of -90 degrees. [#2468](https://github.com/CesiumGS/cesium/issues/2468)
- `Model` can now load Binary glTF from a `Uint8Array`.
- Fixed a bug in `ImageryLayer` that could cause an exception and the render loop to stop when the base layer did not cover the entire globe.
- The performance statistics displayed when `scene.debugShowFramesPerSecond === true` can now be styled using the `cesium-performanceDisplay` CSS classes in `shared.css` [#2779](https://github.com/CesiumGS/cesium/issues/2779).
- Added `Plane.fromCartesian4`.
- Added `Plane.ORIGIN_XY_PLANE`/`ORIGIN_YZ_PLANE`/`ORIGIN_ZX_PLANE` constants for commonly-used planes.
- Added `Matrix2`/`Matrix3`/`Matrix4.ZERO` constants.
- Added `Matrix2`/`Matrix3.multiplyByScale` for multiplying against non-uniform scales.
- Added `projectPointToNearestOnPlane` and `projectPointsToNearestOnPlane` to `EllipsoidTangentPlane` to project 3D points to the nearest 2D point on an `EllipsoidTangentPlane`.
- Added `EllipsoidTangentPlane.plane` property to get the `Plane` for the tangent plane.
- Added `EllipsoidTangentPlane.xAxis`/`yAxis`/`zAxis` properties to get the local coordinate system of the tangent plane.
- Add `QuantizedMeshTerrainData` constructor argument `orientedBoundingBox`.
- Add `TerrainMesh.orientedBoundingBox` which holds the `OrientedBoundingBox` for the mesh for a single terrain tile.

### 1.10 - 2015-06-01

- Breaking changes
  - Existing bookmarks to documentation of static members have changed [#2757](https://github.com/CesiumGS/cesium/issues/2757).
  - Removed `InfoBoxViewModel.defaultSanitizer`, `InfoBoxViewModel.sanitizer`, and `Cesium.sanitize`, which was deprecated in 1.7.
  - Removed `InfoBoxViewModel.descriptionRawHtml`, which was deprecated in 1.7. Use `InfoBoxViewModel.description` instead.
  - Removed `GeoJsonDataSource.fromUrl`, which was deprecated in 1.7. Use `GeoJsonDataSource.load` instead. Unlike fromUrl, load can take either a url or parsed JSON object and returns a promise to a new instance, rather than a new instance.
  - Removed `GeoJsonDataSource.prototype.loadUrl`, which was deprecated in 1.7. Instead, pass a url as the first parameter to `GeoJsonDataSource.prototype.load`.
  - Removed `CzmlDataSource.prototype.loadUrl`, which was deprecated in 1.7. Instead, pass a url as the first parameter to `CzmlDataSource.prototype.load`.
  - Removed `CzmlDataSource.prototype.processUrl`, which was deprecated in 1.7. Instead, pass a url as the first parameter to `CzmlDataSource.prototype.process`.
  - Removed the `sourceUri` parameter to all `CzmlDataSource` load and process functions, which was deprecated in 1.7. Instead pass an `options` object with `sourceUri` property.
  - Removed `PolygonGraphics.positions` which was deprecated in 1.6. Instead, use `PolygonGraphics.hierarchy`.
  - Existing bookmarks to documentation of static members changed. [#2757](https://github.com/CesiumGS/cesium/issues/2757)
- Deprecated
  - `WebMapServiceImageryProvider` constructor parameters `options.getFeatureInfoAsGeoJson` and `options.getFeatureInfoAsXml` were deprecated and will be removed in Cesium 1.13. Use `options.getFeatureInfoFormats` instead.
  - Deprecated `Camera.clone`. It will be removed in 1.11.
  - Deprecated `Scene.fxaaOrderIndependentTranslucency`. It will be removed in 1.11. Use `Scene.fxaa` which is now `true` by default.
  - The Cesium sample models are now in the Binary glTF format (`.bgltf`). Cesium will also include the models as plain glTF (`.gltf`) until 1.13. Cesium support for `.gltf` will not be removed.
- Added `view` query parameter to the CesiumViewer app, which sets the initial camera position using longitude, latitude, height, heading, pitch and roll. For example: `http://cesiumjs.org/Cesium/Build/Apps/CesiumViewer/index.html/index.html?view=-75.0,40.0,300.0,9.0,-13.0,3.0`
- Added `Billboard.heightReference` and `Label.heightReference` to clamp billboards and labels to terrain.
- Added support for the [CESIUM_binary_glTF](https://github.com/KhronosGroup/glTF/blob/new-extensions/extensions/CESIUM_binary_glTF/README.md) extension for loading binary blobs of glTF to `Model`. See [Faster 3D Models with Binary glTF](http://cesiumjs.org/2015/06/01/Binary-glTF/).
- Added support for the [CESIUM_RTC](https://github.com/KhronosGroup/glTF/blob/new-extensions/extensions/CESIUM_RTC/README.md) glTF extension for high-precision rendering to `Model`.
- Added `PointPrimitive` and `PointPrimitiveCollection`, which are faster and use less memory than billboards with circles.
- Changed `Entity.point` to use the new `PointPrimitive` instead of billboards. This does not change the `Entity.point` API.
- Added `Scene.pickPosition` to reconstruct the WGS84 position from window coordinates.
- The default mouse controls now support panning and zooming on 3D models and other opaque geometry.
- Added `Camera.moveStart` and `Camera.moveEnd` events.
- Added `GeocoderViewModel.complete` event. Triggered after the camera flight is completed.
- `KmlDataSource` can now load a KML file that uses explicit XML namespacing, e.g. `kml:Document`.
- Setting `Entity.show` now properly toggles the display of all descendant entities, previously it only affected its direct children.
- Fixed a bug that sometimes caused `Entity` instances with `show` set to false to reappear when new `Entity` geometry is added. [#2686](https://github.com/CesiumGS/cesium/issues/2686)
- Added a `Rotation` object which, when passed to `SampledProperty`, always interpolates values towards the shortest angle. Also hooked up CZML to use `Rotation` for all time-dynamic rotations.
- Fixed a bug where moon rendered in front of foreground geometry. [#1964](https://github.com/CesiumGS/cesium/issue/1964)
- Fixed a bug where the sun was smeared when the skybox/stars was disabled. [#1829](https://github.com/CesiumGS/cesium/issue/1829)
- `TileProviderError` now optionally takes an `error` parameter with more details of the error or exception that occurred. `ImageryLayer` passes that information through when tiles fail to load. This allows tile provider error handling to take a different action when a tile returns a 404 versus a 500, for example.
- `ArcGisMapServerImageryProvider` now has a `maximumLevel` constructor parameter.
- `ArcGisMapServerImageryProvider` picking now works correctly when the `layers` parameter is specified. Previously, it would pick from all layers even if only displaying a subset.
- `WebMapServiceImageryProvider.pickFeatures` now works with WMS servers, such as Google Maps Engine, that can only return feature information in HTML format.
- `WebMapServiceImageryProvider` now accepts an array of `GetFeatureInfoFormat` instances that it will use to obtain information about the features at a given position on the globe. This enables an arbitrary `info_format` to be passed to the WMS server, and an arbitrary JavaScript function to be used to interpret the response.
- Fixed a crash caused by `ImageryLayer` attempting to generate mipmaps for textures that are not a power-of-two size.
- Fixed a bug where `ImageryLayerCollection.pickImageryLayerFeatures` would return incorrect results when picking from a terrain tile that was partially covered by correct-level imagery and partially covered by imagery from an ancestor level.
- Fixed incorrect counting of `debug.tilesWaitingForChildren` in `QuadtreePrimitive`.
- Added `throttleRequestsByServer.maximumRequestsPerServer` property.
- Changed `createGeometry` to load individual-geometry workers using a CommonJS-style `require` when run in a CommonJS-like environment.
- Added `buildModuleUrl.setBaseUrl` function to allow the Cesium base URL to be set without the use of the global CESIUM_BASE_URL variable.
- Changed `ThirdParty/zip` to defer its call to `buildModuleUrl` until it is needed, rather than executing during module loading.
- Added optional drilling limit to `Scene.drillPick`.
- Added optional `ellipsoid` parameter to construction options of imagery and terrain providers that were lacking it. Note that terrain bounding spheres are precomputed on the server, so any supplied terrain ellipsoid must match the one used by the server.
- Added debug option to `Scene` to show the depth buffer information for a specified view frustum slice and exposed capability in `CesiumInspector` widget.
- Added new leap second for 30 June 2015 at UTC 23:59:60.
- Upgraded Autolinker from version 0.15.2 to 0.17.1.

### 1.9 - 2015-05-01

- Breaking changes
  - Removed `ColorMaterialProperty.fromColor`, previously deprecated in 1.6. Pass a `Color` directly to the `ColorMaterialProperty` constructor instead.
  - Removed `CompositeEntityCollection.entities` and `EntityCollection.entities`, both previously deprecated in 1.6. Use `CompositeEntityCollection.values` and `EntityCollection.values` instead.
  - Removed `DataSourceDisplay.getScene` and `DataSourceDisplay.getDataSources`, both previously deprecated in 1.6. Use `DataSourceDisplay.scene` and `DataSourceDisplay.dataSources` instead.
  - `Entity` no longer takes a string id as its constructor argument. Pass an options object with `id` property instead. This was previously deprecated in 1.6.
  - Removed `Model.readyToRender`, previously deprecated in 1.6. Use `Model.readyPromise` instead.
- Entity `material` properties and `Material` uniform values can now take a `canvas` element in addition to an image or url. [#2667](https://github.com/CesiumGS/cesium/pull/2667)
- Fixed a bug which caused `Entity.viewFrom` to be ignored when flying to, zooming to, or tracking an Entity. [#2628](https://github.com/CesiumGS/cesium/issues/2628)
- Fixed a bug that caused `Corridor` and `PolylineVolume` geometry to be incorrect for sharp corners [#2626](https://github.com/CesiumGS/cesium/pull/2626)
- Fixed crash when modifying a translucent entity geometry outline. [#2630](https://github.com/CesiumGS/cesium/pull/2630)
- Fixed crash when loading KML GroundOverlays that spanned 360 degrees. [#2639](https://github.com/CesiumGS/cesium/pull/2639)
- Fixed `Geocoder` styling issue in Safari. [#2658](https://github.com/CesiumGS/cesium/pull/2658).
- Fixed a crash that would occur when the `Viewer` or `CesiumWidget` was resized to 0 while the camera was in motion. [#2662](https://github.com/CesiumGS/cesium/issues/2662)
- Fixed a bug that prevented the `InfoBox` title from updating if the name of `viewer.selectedEntity` changed. [#2644](https://github.com/CesiumGS/cesium/pull/2644)
- Added an optional `result` parameter to `computeScreenSpacePosition` on both `Billboard` and `Label`.
- Added number of cached shaders to the `CesiumInspector` debugging widget.
- An exception is now thrown if `Primitive.modelMatrix` is not the identity matrix when in in 2D or Columbus View.

### 1.8 - 2015-04-01

- Breaking changes
  - Removed the `eye`, `target`, and `up` parameters to `Camera.lookAt` which were deprecated in Cesium 1.6. Use the `target` and `offset`.
  - Removed `Camera.setTransform`, which was deprecated in Cesium 1.6. Use `Camera.lookAtTransform`.
  - Removed `Camera.transform`, which was deprecated in Cesium 1.6. Use `Camera.lookAtTransform`.
  - Removed the `direction` and `up` options to `Camera.flyTo`, which were deprecated in Cesium 1.6. Use the `orientation` option.
  - Removed `Camera.flyToRectangle`, which was deprecated in Cesium 1.6. Use `Camera.flyTo`.
- Deprecated
  - Deprecated the `smallterrain` tileset. It will be removed in 1.11. Use the [STK World Terrain](http://cesiumjs.org/data-and-assets/terrain/stk-world-terrain.html) tileset.
- Added `Entity.show`, a boolean for hiding or showing an entity and its children.
- Added `Entity.isShowing`, a read-only property that indicates if an entity is currently being drawn.
- Added support for the KML `visibility` element.
- Added `PolylineArrowMaterialProperty` to allow entities materials to use polyline arrows.
- Added `VelocityOrientationProperty` to easily orient Entity graphics (such as a model) along the direction it is moving.
- Added a new Sandcastle demo, [Interpolation](http://cesiumjs.org/Cesium/Apps/Sandcastle/index.html?src=Interpolation.html&label=Showcases), which illustrates time-dynamic position interpolation options and uses the new `VelocityOrientationProperty` to orient an aircraft in flight.
- Improved `viewer.zoomTo` and `viewer.flyTo` so they are now "best effort" and work even if some entities being zoomed to are not currently in the scene.
- Fixed `PointerEvent` detection so that it works with older implementations of the specification. This also fixes lack of mouse handling when detection failed, such as when using Cesium in the Windows `WebBrowser` control.
- Fixed an issue with transparency. [#2572](https://github.com/CesiumGS/cesium/issues/2572)
- Fixed improper handling of null values when loading `GeoJSON` data.
- Added support for automatic raster feature picking from `ArcGisMapServerImagerProvider`.
- Added the ability to specify the desired tiling scheme, rectangle, and width and height of tiles to the `ArcGisMapServerImagerProvider` constructor.
- Added the ability to access dynamic ArcGIS MapServer layers by specifying the `layers` parameter to the `ArcGisMapServerImagerProvider` constructor.
- Fixed a bug that could cause incorrect rendering of an `ArcGisMapServerImageProvider` with a "singleFusedMapCache" in the geographic projection (EPSG:4326).
- Added new construction options to `CesiumWidget` and `Viewer`, for `skyBox`, `skyAtmosphere`, and `globe`.
- Fixed a bug that prevented Cesium from working in browser configurations that explicitly disabled localStorage, such as Safari's private browsing mode.
- Cesium is now tested using Jasmine 2.2.0.

### 1.7.1 - 2015-03-06

- Fixed a crash in `InfoBox` that would occur when attempting to display plain text.
- Fixed a crash when loading KML features that have no description and an empty `ExtendedData` node.
- Fixed a bug `in Color.fromCssColorString` where undefined would be returned for the CSS color `transparent`.
- Added `Color.TRANSPARENT`.
- Added support for KML `TimeStamp` nodes.
- Improved KML compatibility to work with non-specification compliant KML files that still happen to load in Google Earth.
- All data sources now print errors to the console in addition to raising the `errorEvent` and rejecting their load promise.

### 1.7 - 2015-03-02

- Breaking changes
  - Removed `viewerEntityMixin`, which was deprecated in Cesium 1.5. Its functionality is now directly part of the `Viewer` widget.
  - Removed `Camera.tilt`, which was deprecated in Cesium 1.6. Use `Camera.pitch`.
  - Removed `Camera.heading` and `Camera.tilt`. They were deprecated in Cesium 1.6. Use `Camera.setView`.
  - Removed `Camera.setPositionCartographic`, which was was deprecated in Cesium 1.6. Use `Camera.setView`.
- Deprecated
  - Deprecated `InfoBoxViewModel.defaultSanitizer`, `InfoBoxViewModel.sanitizer`, and `Cesium.sanitize`. They will be removed in 1.10.
  - Deprecated `InfoBoxViewModel.descriptionRawHtml`, it will be removed in 1.10. Use `InfoBoxViewModel.description` instead.
  - Deprecated `GeoJsonDataSource.fromUrl`, it will be removed in 1.10. Use `GeoJsonDataSource.load` instead. Unlike fromUrl, load can take either a url or parsed JSON object and returns a promise to a new instance, rather than a new instance.
  - Deprecated `GeoJsonDataSource.prototype.loadUrl`, it will be removed in 1.10. Instead, pass a url as the first parameter to `GeoJsonDataSource.prototype.load`.
  - Deprecated `CzmlDataSource.prototype.loadUrl`, it will be removed in 1.10. Instead, pass a url as the first parameter to `CzmlDataSource.prototype.load`.
  - Deprecated `CzmlDataSource.prototype.processUrl`, it will be removed in 1.10. Instead, pass a url as the first parameter to `CzmlDataSource.prototype.process`.
  - Deprecated the `sourceUri` parameter to all `CzmlDataSource` load and process functions. Support will be removed in 1.10. Instead pass an `options` object with `sourceUri` property.
- Added initial support for [KML 2.2](https://developers.google.com/kml/) via `KmlDataSource`. Check out the new [Sandcastle Demo](http://cesiumjs.org/Cesium/Apps/Sandcastle/index.html?src=KML.html) and the [reference documentation](http://cesiumjs.org/Cesium/Build/Documentation/KmlDataSource.html) for more details.
- `InfoBox` sanitization now relies on [iframe sandboxing](http://www.html5rocks.com/en/tutorials/security/sandboxed-iframes/). This allows for much more content to be displayed in the InfoBox (and still be secure).
- Added `InfoBox.frame` which is the instance of the iframe that is used to host description content. Sanitization can be controlled via the frame's `sandbox` attribute. See the above link for additional information.
- Worked around a bug in Safari that caused most of Cesium to be broken. Cesium should now work much better on Safari for both desktop and mobile.
- Fixed incorrect ellipse texture coordinates. [#2363](https://github.com/CesiumGS/cesium/issues/2363) and [#2465](https://github.com/CesiumGS/cesium/issues/2465)
- Fixed a bug that would cause incorrect geometry for long Corridors and Polyline Volumes. [#2513](https://github.com/CesiumGS/cesium/issues/2513)
- Fixed a bug in imagery loading that could cause some or all of the globe to be missing when using an imagery layer that does not cover the entire globe.
- Fixed a bug that caused `ElipseOutlineGeometry` and `CircleOutlineGeometry` to be extruded to the ground when they should have instead been drawn at height. [#2499](https://github.com/CesiumGS/cesium/issues/2499).
- Fixed a bug that prevented per-vertex colors from working with `PolylineGeometry` and `SimplePolylineGeometry` when used asynchronously. [#2516](https://github.com/CesiumGS/cesium/issues/2516)
- Fixed a bug that would caused duplicate graphics if non-time-dynamic `Entity` objects were modified in quick succession. [#2514](https://github.com/CesiumGS/cesium/issues/2514).
- Fixed a bug where `camera.flyToBoundingSphere` would ignore range if the bounding sphere radius was 0. [#2519](https://github.com/CesiumGS/cesium/issues/2519)
- Fixed some styling issues with `InfoBox` and `BaseLayerPicker` caused by using Bootstrap with Cesium. [#2487](https://github.com/CesiumGS/cesium/issues/2479)
- Added support for rendering a water effect on Quantized-Mesh terrain tiles.
- Added `pack` and `unpack` functions to `Matrix2` and `Matrix3`.
- Added camera-terrain collision detection/response when the camera reference frame is set.
- Added `ScreenSpaceCameraController.enableCollisionDetection` to enable/disable camera collision detection with terrain.
- Added `CzmlDataSource.load` and `GeoJsonDataSource.load` to make it easy to create and load data in a single line.
- Added the ability to pass a `Promise` to a `DataSource` to `DataSourceCollection.add`. The `DataSource` will not actually be added until the promise resolves.
- Added the ability to pass a `Promise` to a target to `viewer.zoomTo` and `viewer.flyTo`.
- All `CzmlDataSource` and `GeoJsonDataSource` loading functions now return `Promise` instances that resolve to the instances after data is loaded.
- Error handling in all `CzmlDataSource` and `GeoJsonDataSource` loading functions is now more consistent. Rather than a mix of exceptions and `Promise` rejections, all errors are raised via `Promise` rejections.
- In addition to addresses, the `Geocoder` widget now allows input of longitude, latitude, and an optional height in degrees and meters. Example: `-75.596, 40.038, 1000` or `-75.596 40.038`.

### 1.6 - 2015-02-02

- Breaking changes
  - `Rectangle.intersectWith` was deprecated in Cesium 1.5. Use `Rectangle.intersection`, which is the same but returns `undefined` when two rectangles do not intersect.
  - `Rectangle.isEmpty` was deprecated in Cesium 1.5.
  - The `sourceUri` parameter to `GeoJsonDatasource.load` was deprecated in Cesium 1.4 and has been removed. Use options.sourceUri instead.
  - `PolygonGraphics.positions` created by `GeoJSONDataSource` now evaluate to a `PolygonHierarchy` object instead of an array of positions.
- Deprecated
  - `Camera.tilt` was deprecated in Cesium 1.6. It will be removed in Cesium 1.7. Use `Camera.pitch`.
  - `Camera.heading` and `Camera.tilt` were deprecated in Cesium 1.6. They will become read-only in Cesium 1.7. Use `Camera.setView`.
  - `Camera.setPositionCartographic` was deprecated in Cesium 1.6. It will be removed in Cesium 1.7. Use `Camera.setView`.
  - The `direction` and `up` options to `Camera.flyTo` have been deprecated in Cesium 1.6. They will be removed in Cesium 1.8. Use the `orientation` option.
  - `Camera.flyToRectangle` has been deprecated in Cesium 1.6. They will be removed in Cesium 1.8. Use `Camera.flyTo`.
  - `Camera.setTransform` was deprecated in Cesium 1.6. It will be removed in Cesium 1.8. Use `Camera.lookAtTransform`.
  - `Camera.transform` was deprecated in Cesium 1.6. It will be removed in Cesium 1.8. Use `Camera.lookAtTransform`.
  - The `eye`, `target`, and `up` parameters to `Camera.lookAt` were deprecated in Cesium 1.6. It will be removed in Cesium 1.8. Use the `target` and `offset`.
  - `PolygonGraphics.positions` was deprecated and replaced with `PolygonGraphics.hierarchy`, whose value is a `PolygonHierarchy` instead of an array of positions. `PolygonGraphics.positions` will be removed in Cesium 1.8.
  - The `Model.readyToRender` event was deprecated and will be removed in Cesium 1.9. Use the new `Model.readyPromise` instead.
  - `ColorMaterialProperty.fromColor(color)` has been deprecated and will be removed in Cesium 1.9. The constructor can now take a Color directly, for example `new ColorMaterialProperty(color)`.
  - `DataSourceDisplay` methods `getScene` and `getDataSources` have been deprecated and replaced with `scene` and `dataSources` properties. They will be removed in Cesium 1.9.
  - The `Entity` constructor taking a single string value for the id has been deprecated. The constructor now takes an options object which allows you to provide any and all `Entity` related properties at construction time. Support for the deprecated behavior will be removed in Cesium 1.9.
  - The `EntityCollection.entities` and `CompositeEntityCollect.entities` properties have both been renamed to `values`. Support for the deprecated behavior will be removed in Cesium 1.9.
- Fixed an issue which caused order independent translucency to be broken on many video cards. Disabling order independent translucency should no longer be necessary.
- `GeoJsonDataSource` now supports polygons with holes.
- Many Sandcastle examples have been rewritten to make use of the newly improved Entity API.
- Instead of throwing an exception when there are not enough unique positions to define a geometry, creating a `Primitive` will succeed, but not render. [#2375](https://github.com/CesiumGS/cesium/issues/2375)
- Improved performance of asynchronous geometry creation (as much as 20% faster in some use cases). [#2342](https://github.com/CesiumGS/cesium/issues/2342)
- Fixed picking in 2D. [#2447](https://github.com/CesiumGS/cesium/issues/2447)
- Added `viewer.entities` which allows you to easily create and manage `Entity` instances without a corresponding `DataSource`. This is just a shortcut to `viewer.dataSourceDisplay.defaultDataSource.entities`
- Added `viewer.zoomTo` and `viewer.flyTo` which takes an entity, array of entities, `EntityCollection`, or `DataSource` as a parameter and zooms or flies to the corresponding visualization.
- Setting `viewer.trackedEntity` to `undefined` will now restore the camera controls to their default states.
- When you track an entity by clicking on the track button in the `InfoBox`, you can now stop tracking by clicking the button a second time.
- Added `Quaternion.fromHeadingPitchRoll` to create a rotation from heading, pitch, and roll angles.
- Added `Transforms.headingPitchRollToFixedFrame` to create a local frame from a position and heading/pitch/roll angles.
- Added `Transforms.headingPitchRollQuaternion` which is the quaternion rotation from `Transforms.headingPitchRollToFixedFrame`.
- Added `Color.fromAlpha` and `Color.withAlpha` to make it easy to create translucent colors from constants, i.e. `var translucentRed = Color.RED.withAlpha(0.95)`.
- Added `PolylineVolumeGraphics` and `Entity.polylineVolume`
- Added `Camera.lookAtTransform` which sets the camera position and orientation given a transformation matrix defining a reference frame and either a cartesian offset or heading/pitch/range from the center of that frame.
- Added `Camera.setView` (which use heading, pitch, and roll) and `Camera.roll`.
- Added an orientation option to `Camera.flyTo` that can be either direction and up unit vectors or heading, pitch and roll angles.
- Added `BillboardGraphics.imageSubRegion`, to enable custom texture atlas use for `Entity` instances.
- Added `CheckerboardMaterialProperty` to enable use of the checkerboard material with the entity API.
- Added `PolygonHierarchy` to make defining polygons with holes clearer.
- Added `PolygonGraphics.hierarchy` for supporting polygons with holes via data sources.
- Added `BoundingSphere.fromBoundingSpheres`, which creates a `BoundingSphere` that encloses the specified array of BoundingSpheres.
- Added `Model.readyPromise` and `Primitive.readyPromise` which are promises that resolve when the primitives are ready.
- `ConstantProperty` can now hold any value; previously it was limited to values that implemented `equals` and `clones` functions, as well as a few special cases.
- Fixed a bug in `EllipsoidGeodesic` that caused it to modify the `height` of the positions passed to the constructor or to to `setEndPoints`.
- `WebMapTileServiceImageryProvider` now supports RESTful requests (by accepting a tile-URL template).
- Fixed a bug that caused `Camera.roll` to be around 180 degrees, indicating the camera was upside-down, when in the Southern hemisphere.
- The object returned by `Primitive.getGeometryInstanceAttributes` now contains the instance's bounding sphere and repeated calls will always now return the same object instance.
- Fixed a bug that caused dynamic geometry outlines widths to not work on implementations that support them.
- The `SelectionIndicator` widget now works for all entity visualization and uses the center of visualization instead of entity.position. This produces more accurate results, especially for shapes, volumes, and models.
- Added `CustomDataSource` which makes it easy to create and manage a group of entities without having to manually implement the DataSource interface in a new class.
- Added `DataSourceDisplay.defaultDataSource` which is an instance of `CustomDataSource` and allows you to easily add custom entities to the display.
- Added `Camera.viewBoundingSphere` and `Camera.flyToBoundingSphere`, which as the names imply, sets or flies to a view that encloses the provided `BoundingSphere`
- For constant `Property` values, there is no longer a need to create an instance of `ConstantProperty` or `ConstantPositionProperty`, you can now assign a value directly to the corresponding property. The same is true for material images and colors.
- All Entity and related classes can now be assigned using anonymous objects as well as be passed template objects. The correct underlying instance is created for you automatically. For a more detailed overview of changes to the Entity API, see [this forum thread](https://community.cesium.com/t/cesium-in-2015-entity-api/1863) for details.

### 1.5 - 2015-01-05

- Breaking changes
  - Removed `GeometryPipeline.wrapLongitude`, which was deprecated in 1.4. Use `GeometryPipeline.splitLongitude` instead.
  - Removed `GeometryPipeline.combine`, which was deprecated in 1.4. Use `GeometryPipeline.combineInstances` instead.
- Deprecated
  - `viewerEntityMixin` was deprecated. It will be removed in Cesium 1.6. Its functionality is now directly part of the `Viewer` widget.
  - `Rectangle.intersectWith` was deprecated. It will be removed in Cesium 1.6. Use `Rectangle.intersection`, which is the same but returns `undefined` when two rectangles do not intersect.
  - `Rectangle.isEmpty` was deprecated. It will be removed in Cesium 1.6.
- Improved GeoJSON, TopoJSON, and general polygon loading performance.
- Added caching to `Model` to save memory and improve loading speed when several models with the same url are created.
- Added `ModelNode.show` for per-node show/hide.
- Added the following properties to `Viewer` and `CesiumWidget`: `imageryLayers`, `terrainProvider`, and `camera`. This avoids the need to access `viewer.scene` in some cases.
- Dramatically improved the quality of font outlines.
- Added `BoxGraphics` and `Entity.box`.
- Added `CorridorGraphics` and `Entity.corridor`.
- Added `CylinderGraphics` and `Entity.cylinder`.
- Fixed imagery providers whose rectangle crosses the IDL. Added `Rectangle.computeWidth`, `Rectangle.computeHeight`, `Rectangle.width`, and `Rectangle.height`. [#2195](https://github.com/CesiumGS/cesium/issues/2195)
- `ConstantProperty` now accepts `HTMLElement` instances as valid values.
- `BillboardGraphics.image` and `ImageMaterialProperty.image` now accept `Property` instances that represent an `Image` or `Canvas` in addition to a url.
- Fixed a bug in `PolylineGeometry` that would cause gaps in the line. [#2136](https://github.com/CesiumGS/cesium/issues/2136)
- Fixed `upsampleQuantizedTerrainMesh` rounding errors that had occasionally led to missing terrain skirt geometry in upsampled tiles.
- Added `Math.mod` which computes `m % n` but also works when `m` is negative.

### 1.4 - 2014-12-01

- Breaking changes
  - Types implementing `TerrainProvider` are now required to implement the `getTileDataAvailable` function. Backwards compatibility for this was deprecated in Cesium 1.2.
- Deprecated
  - The `sourceUri` parameter to `GeoJsonDatasource.load` was deprecated and will be removed in Cesium 1.6 on February 3, 2015 ([#2257](https://github.com/CesiumGS/cesium/issues/2257)). Use `options.sourceUri` instead.
  - `GeometryPipeline.wrapLongitude` was deprecated. It will be removed in Cesium 1.5 on January 2, 2015. Use `GeometryPipeline.splitLongitude`. ([#2272](https://github.com/CesiumGS/cesium/issues/2272))
  - `GeometryPipeline.combine` was deprecated. It will be removed in Cesium 1.5. Use `GeometryPipeline.combineInstances`.
- Added support for touch events on Internet Explorer 11 using the [Pointer Events API](http://www.w3.org/TR/pointerevents/).
- Added geometry outline width support to the `DataSource` layer. This is exposed via the new `outlineWidth` property on `EllipseGraphics`, `EllipsoidGraphics`, `PolygonGraphics`, `RectangleGraphics`, and `WallGraphics`.
- Added `outlineWidth` support to CZML geometry packets.
- Added `stroke-width` support to the GeoJSON simple-style implementation.
- Added the ability to specify global GeoJSON default styling. See the [documentation](http://cesiumjs.org/Cesium/Build/Documentation/GeoJsonDataSource.html) for details.
- Added `CallbackProperty` to support lazy property evaluation as well as make custom properties easier to create.
- Added an options parameter to `GeoJsonDataSource.load`, `GeoJsonDataSource.loadUrl`, and `GeoJsonDataSource.fromUrl` to allow for basic per-instance styling. [Sandcastle example](http://cesiumjs.org/Cesium/Apps/Sandcastle/index.html?src=GeoJSON%20and%20TopoJSON.html&label=Showcases).
- Improved GeoJSON loading performance.
- Improved point visualization performance for all DataSources.
- Improved the performance and memory usage of `EllipseGeometry`, `EllipseOutlineGeometry`, `CircleGeometry`, and `CircleOutlineGeometry`.
- Added `tileMatrixLabels` option to `WebMapTileServiceImageryProvider`.
- Fixed a bug in `PolylineGeometry` that would cause the geometry to be split across the IDL for 3D only scenes. [#1197](https://github.com/CesiumGS/cesium/issues/1197)
- Added `modelMatrix` and `cull` options to `Primitive` constructor.
- The `translation` parameter to `Matrix4.fromRotationTranslation` now defaults to `Cartesian3.ZERO`.
- Fixed `ModelNode.matrix` when a node is targeted for animation.
- `Camera.tilt` now clamps to [-pi / 2, pi / 2] instead of [0, pi / 2].
- Fixed an issue that could lead to poor performance on lower-end GPUs like the Intel HD 3000.
- Added `distanceSquared` to `Cartesian2`, `Cartesian3`, and `Cartesian4`.
- Added `Matrix4.multiplyByMatrix3`.
- Fixed a bug in `Model` where the WebGL shader optimizer in Linux was causing mesh loading to fail.

### 1.3 - 2014-11-03

- Worked around a shader compilation regression in Firefox 33 and 34 by falling back to a less precise shader on those browsers. [#2197](https://github.com/CesiumGS/cesium/issues/2197)
- Added support to the `CesiumTerrainProvider` for terrain tiles with more than 64K vertices, which is common for sub-meter terrain.
- Added `Primitive.compressVertices`. When true (default), geometry vertices are compressed to save GPU memory.
- Added `culture` option to `BingMapsImageryProvider` constructor.
- Reduced the amount of GPU memory used by billboards and labels.
- Fixed a bug that caused non-base imagery layers with a limited `rectangle` to be stretched to the edges of imagery tiles. [#416](https://github.com/CesiumGS/cesium/issues/416)
- Fixed rendering polylines with duplicate positions. [#898](https://github.com/CesiumGS/cesium/issues/898)
- Fixed a bug in `Globe.pick` that caused it to return incorrect results when using terrain data with vertex normals. The bug manifested itself as strange behavior when navigating around the surface with the mouse as well as incorrect results when using `Camera.viewRectangle`.
- Fixed a bug in `sampleTerrain` that could cause it to produce undefined heights when sampling for a position very near the edge of a tile.
- `ReferenceProperty` instances now retain their last value if the entity being referenced is removed from the target collection. The reference will be automatically reattached if the target is reintroduced.
- Upgraded topojson from 1.6.8 to 1.6.18.
- Upgraded Knockout from version 3.1.0 to 3.2.0.
- Upgraded CodeMirror, used by SandCastle, from 2.24 to 4.6.

### 1.2 - 2014-10-01

- Deprecated
  - Types implementing the `TerrainProvider` interface should now include the new `getTileDataAvailable` function. The function will be required starting in Cesium 1.4.
- Fixed model orientations to follow the same Z-up convention used throughout Cesium. There was also an orientation issue fixed in the [online model converter](http://cesiumjs.org/convertmodel.html). If you are having orientation issues after updating, try reconverting your models.
- Fixed a bug in `Model` where the wrong animations could be used when the model was created from glTF JSON instead of a url to a glTF file. [#2078](https://github.com/CesiumGS/cesium/issues/2078)
- Fixed a bug in `GeoJsonDataSource` which was causing polygons with height values to be drawn onto the surface.
- Fixed a bug that could cause a crash when quickly adding and removing imagery layers.
- Eliminated imagery artifacts at some zoom levels due to Mercator reprojection.
- Added support for the GeoJSON [simplestyle specification](https://github.com/mapbox/simplestyle-spec). ([Sandcastle example](http://cesiumjs.org/Cesium/Apps/Sandcastle/index.html?src=GeoJSON%20simplestyle.html))
- Added `GeoJsonDataSource.fromUrl` to make it easy to add a data source in less code.
- Added `PinBuilder` class for easy creation of map pins. ([Sandcastle example](http://cesiumjs.org/Cesium/Apps/Sandcastle/index.html?src=PinBuilder.html))
- Added `Color.brighten` and `Color.darken` to make it easy to brighten or darker a color instance.
- Added a constructor option to `Scene`, `CesiumWidget`, and `Viewer` to disable order independent translucency.
- Added support for WKID 102113 (equivalent to 102100) to `ArcGisMapServerImageryProvider`.
- Added `TerrainProvider.getTileDataAvailable` to improve tile loading performance when camera starts near globe.
- Added `Globe.showWaterEffect` to enable/disable the water effect for supported terrain providers.
- Added `Globe.baseColor` to set the color of the globe when no imagery is available.
- Changed default `GeoJSON` Point feature graphics to use `BillboardGraphics` with a blue map pin instead of color `PointGraphics`.
- Cesium now ships with a version of the [maki icon set](https://www.mapbox.com/maki/) for use with `PinBuilder` and GeoJSON simplestyle support.
- Cesium now ships with a default web.config file to simplify IIS deployment.

### 1.1 - 2014-09-02

- Added a new imagery provider, `WebMapTileServiceImageryProvider`, for accessing tiles on a WMTS 1.0.0 server.
- Added an optional `pickFeatures` function to the `ImageryProvider` interface. With supporting imagery providers, such as `WebMapServiceImageryProvider`, it can be used to determine the rasterized features under a particular location.
- Added `ImageryLayerCollection.pickImageryLayerFeatures`. It determines the rasterized imagery layer features intersected by a given pick ray by querying supporting layers using `ImageryProvider.pickFeatures`.
- Added `tileWidth`, `tileHeight`, `minimumLevel`, and `tilingScheme` parameters to the `WebMapServiceImageryProvider` constructor.
- Added `id` property to `Scene` which is a readonly unique identifier associated with each instance.
- Added `FeatureDetection.supportsWebWorkers`.
- Greatly improved the performance of time-varying polylines when using DataSources.
- `viewerEntityMixin` now automatically queries for imagery layer features on click and shows their properties in the `InfoBox` panel.
- Fixed a bug in terrain and imagery loading that could cause an inconsistent frame rate when moving around the globe, especially on a faster internet connection.
- Fixed a bug that caused `SceneTransforms.wgs84ToWindowCoordinates` to incorrectly return `undefined` when in 2D.
- Fixed a bug in `ImageryLayer` that caused layer images to be rendered twice for each terrain tile that existed prior to adding the imagery layer.
- Fixed a bug in `Camera.pickEllipsoid` that caused it to return the back side of the ellipsoid when near the surface.
- Fixed a bug which prevented `loadWithXhr` from working with older browsers, such as Internet Explorer 9.

### 1.0 - 2014-08-01

- Breaking changes ([why so many?](https://community.cesium.com/t/moving-towards-cesium-1-0/1209))

  - All `Matrix2`, `Matrix3`, `Matrix4` and `Quaternion` functions that take a `result` parameter now require the parameter, except functions starting with `from`.
  - Removed `Billboard.imageIndex` and `BillboardCollection.textureAtlas`. Instead, use `Billboard.image`.

    - Code that looked like:

            var billboards = new Cesium.BillboardCollection();
            var textureAtlas = new Cesium.TextureAtlas({
                scene : scene,
                images : images // array of loaded images
            });
            billboards.textureAtlas = textureAtlas;
            billboards.add({
                imageIndex : 0,
                position : //...
            });

    - should now look like:

            var billboards = new Cesium.BillboardCollection();
            billboards.add({
                image : '../images/Cesium_Logo_overlay.png',
                position : //...
            });

  - Updated the [Model Converter](http://cesiumjs.org/convertmodel.html) and `Model` to support [glTF 0.8](https://github.com/KhronosGroup/glTF/blob/schema-8/specification/README.md). See the [forum post](https://community.cesium.com/t/cesium-and-gltf-version-compatibility/1343) for full details.
  - `Model` primitives are now rotated to be `Z`-up to match Cesium convention; glTF stores models with `Y` up.
  - `SimplePolylineGeometry` and `PolylineGeometry` now curve to follow the ellipsoid surface by default. To disable this behavior, set the option `followSurface` to `false`.
  - Renamed `DynamicScene` layer to `DataSources`. The following types were also renamed:
    - `DynamicBillboard` -> `BillboardGraphics`
    - `DynamicBillboardVisualizer` -> `BillboardVisualizer`
    - `CompositeDynamicObjectCollection` -> `CompositeEntityCollection`
    - `DynamicClock` -> `DataSourceClock`
    - `DynamicEllipse` -> `EllipseGraphics`
    - `DynamicEllipsoid` -> `EllipsoidGraphics`
    - `DynamicObject` -> `Entity`
    - `DynamicObjectCollection` -> `EntityCollection`
    - `DynamicObjectView` -> `EntityView`
    - `DynamicLabel` -> `LabelGraphics`
    - `DynamicLabelVisualizer` -> `LabelVisualizer`
    - `DynamicModel` -> `ModelGraphics`
    - `DynamicModelVisualizer` -> `ModelVisualizer`
    - `DynamicPath` -> `PathGraphics`
    - `DynamicPathVisualizer` -> `PathVisualizer`
    - `DynamicPoint` -> `PointGraphics`
    - `DynamicPointVisualizer` -> `PointVisualizer`
    - `DynamicPolygon` -> `PolygonGraphics`
    - `DynamicPolyline` -> `PolylineGraphics`
    - `DynamicRectangle` -> `RectangleGraphics`
    - `DynamicWall` -> `WallGraphics`
    - `viewerDynamicObjectMixin` -> `viewerEntityMixin`
  - Removed `DynamicVector` and `DynamicVectorVisualizer`.
  - Renamed `DataSource.dynamicObjects` to `DataSource.entities`.
  - `EntityCollection.getObjects()` and `CompositeEntityCollection.getObjects()` are now properties named `EntityCollection.entities` and `CompositeEntityCollection.entities`.
  - Renamed `Viewer.trackedObject` and `Viewer.selectedObject` to `Viewer.trackedEntity` and `Viewer.selectedEntity` when using the `viewerEntityMixin`.
  - Renamed functions for consistency:
    - `BoundingSphere.getPlaneDistances` -> `BoundingSphere.computePlaneDistances`
    - `Cartesian[2,3,4].getMaximumComponent` -> `Cartesian[2,3,4].maximumComponent`
    - `Cartesian[2,3,4].getMinimumComponent` -> `Cartesian[2,3,4].minimumComponent`
    - `Cartesian[2,3,4].getMaximumByComponent` -> `Cartesian[2,3,4].maximumByComponent`
    - `Cartesian[2,3,4].getMinimumByComponent` -> `Cartesian[2,3,4].minimumByComponent`
    - `CubicRealPolynomial.realRoots` -> `CubicRealPolynomial.computeRealRoots`
    - `CubicRealPolynomial.discriminant` -> `CubicRealPolynomial.computeDiscriminant`
    - `JulianDate.getTotalDays` -> `JulianDate.totalDyas`
    - `JulianDate.getSecondsDifference` -> `JulianDate.secondsDifference`
    - `JulianDate.getDaysDifference` -> `JulianDate.daysDifference`
    - `JulianDate.getTaiMinusUtc` -> `JulianDate.computeTaiMinusUtc`
    - `Matrix3.getEigenDecompostion` -> `Matrix3.computeEigenDecomposition`
    - `Occluder.getVisibility` -> `Occluder.computeVisibility`
    - `Occluder.getOccludeePoint` -> `Occluder.computerOccludeePoint`
    - `QuadraticRealPolynomial.discriminant` -> `QuadraticRealPolynomial.computeDiscriminant`
    - `QuadraticRealPolynomial.realRoots` -> `QuadraticRealPolynomial.computeRealRoots`
    - `QuarticRealPolynomial.discriminant` -> `QuarticRealPolynomial.computeDiscriminant`
    - `QuarticRealPolynomial.realRoots` -> `QuarticRealPolynomial.computeRealRoots`
    - `Quaternion.getAxis` -> `Quaternion.computeAxis`
    - `Quaternion.getAngle` -> `Quaternion.computeAngle`
    - `Quaternion.innerQuadrangle` -> `Quaternion.computeInnerQuadrangle`
    - `Rectangle.getSouthwest` -> `Rectangle.southwest`
    - `Rectangle.getNorthwest` -> `Rectangle.northwest`
    - `Rectangle.getSoutheast` -> `Rectangle.southeast`
    - `Rectangle.getNortheast` -> `Rectangle.northeast`
    - `Rectangle.getCenter` -> `Rectangle.center`
    - `CullingVolume.getVisibility` -> `CullingVolume.computeVisibility`
  - Replaced `PerspectiveFrustum.fovy` with `PerspectiveFrustum.fov` which will change the field of view angle in either the `X` or `Y` direction depending on the aspect ratio.
  - Removed the following from the Cesium API: `Transforms.earthOrientationParameters`, `EarthOrientationParameters`, `EarthOrientationParametersSample`, `Transforms.iau2006XysData`, `Iau2006XysData`, `Iau2006XysSample`, `IauOrientationAxes`, `TimeConstants`, `Scene.frameState`, `FrameState`, `EncodedCartesian3`, `EllipsoidalOccluder`, `TextureAtlas`, and `FAR`. These are still available but are not part of the official API and may change in future versions.
  - Removed `DynamicObject.vertexPositions`. Use `DynamicWall.positions`, `DynamicPolygon.positions`, and `DynamicPolyline.positions` instead.
  - Removed `defaultPoint`, `defaultLine`, and `defaultPolygon` from `GeoJsonDataSource`.
  - Removed `Primitive.allow3DOnly`. Set the `Scene` constructor option `scene3DOnly` instead.
  - `SampledProperty` and `SampledPositionProperty` no longer extrapolate outside of their sample data time range by default.
  - Changed the following functions to properties:
    - `TerrainProvider.hasWaterMask`
    - `CesiumTerrainProvider.hasWaterMask`
    - `ArcGisImageServerTerrainProvider.hasWaterMask`
    - `EllipsoidTerrainProvider.hasWaterMask`
    - `VRTheWorldTerrainProvider.hasWaterMask`
  - Removed `ScreenSpaceCameraController.ellipsoid`. The behavior that depended on the ellipsoid is now determined based on the scene state.
  - Sandcastle examples now automatically wrap the example code in RequireJS boilerplate. To upgrade any custom examples, copy the code into an existing example (such as Hello World) and save a new file.
  - Removed `CustomSensorVolume`, `RectangularPyramidSensorVolume`, `DynamicCone`, `DynamicConeVisualizerUsingCustomSensor`, `DynamicPyramid` and `DynamicPyramidVisualizer`. This will be moved to a plugin in early August. [#1887](https://github.com/CesiumGS/cesium/issues/1887)
  - If `Primitive.modelMatrix` is changed after creation, it only affects primitives with one instance and only in 3D mode.
  - `ImageryLayer` properties `alpha`, `brightness`, `contrast`, `hue`, `saturation`, and `gamma` may no longer be functions. If you need to change these values each frame, consider moving your logic to an event handler for `Scene.preRender`.
  - Removed `closeTop` and `closeBottom` options from `RectangleGeometry`.
  - CZML changes:
    - CZML is now versioned using the <major>.<minor> scheme. For example, any CZML 1.0 implementation will be able to load any 1.<minor> document (with graceful degradation). Major version number increases will be reserved for breaking changes. We fully expect these major version increases to happen, as CZML is still in development, but we wanted to give developers a stable target to work with.
    - A `"1.0"` version string is required to be on the document packet, which is required to be the first packet in a CZML file. Previously the `document` packet was optional; it is now mandatory. The simplest document packet is:
      ```
      {
        "id":"document",
        "version":"1.0"
      }
      ```
    - The `vertexPositions` property has been removed. There is now a `positions` property directly on objects that use it, currently `polyline`, `polygon`, and `wall`.
    - `cone`, `pyramid`, and `vector` have been removed from the core CZML schema. They are now treated as extensions maintained by Analytical Graphics and have been renamed to `agi_conicSensor`, `agi_customPatternSensor`, and `agi_vector` respectively.
    - The `orientation` property has been changed to match Cesium convention. To update existing CZML documents, conjugate the quaternion values.
    - `pixelOffset` now uses the top-left of the screen as the origin; previously it was the bottom-left. To update existing documents, negate the `y` value.
    - Removed `color`, `outlineColor`, and `outlineWidth` properties from `polyline` and `path`. There is a new `material` property that allows you to specify a variety of materials, such as `solidColor`, `polylineOutline` and `polylineGlow`.
    - See the [CZML Schema](https://github.com/CesiumGS/cesium/wiki/CZML-Content) for more details. We plan on greatly improving this document in the coming weeks.

- Added camera collision detection with terrain to the default mouse interaction.
- Modified the default camera tilt mouse behavior to tilt about the point clicked, taking into account terrain.
- Modified the default camera mouse behavior to look about the camera's position when the sky is clicked.
- Cesium can now render an unlimited number of imagery layers, no matter how few texture units are supported by the hardware.
- Added support for rendering terrain lighting with oct-encoded per-vertex normals. Added `CesiumTerrainProvider.requestVertexNormals` to request per vertex normals. Added `hasVertexNormals` property to all terrain providers to indicate whether or not vertex normals are included in the requested terrain tiles.
- Added `Globe.getHeight` and `Globe.pick` for finding the terrain height at a given Cartographic coordinate and picking the terrain with a ray.
- Added `scene3DOnly` options to `Viewer`, `CesiumWidget`, and `Scene` constructors. This setting optimizes memory usage and performance for 3D mode at the cost of losing the ability to use 2D or Columbus View.
- Added `forwardExtrapolationType`, `forwardExtrapolationDuration`, `backwardExtrapolationType`, and `backwardExtrapolationDuration` to `SampledProperty` and `SampledPositionProperty` which allows the user to specify how a property calculates its value when outside the range of its sample data.
- Prevent primitives from flashing off and on when modifying static DataSources.
- Added the following methods to `IntersectionTests`: `rayTriangle`, `lineSegmentTriangle`, `raySphere`, and `lineSegmentSphere`.
- Matrix types now have `add` and `subtract` functions.
- `Matrix3` type now has a `fromCrossProduct` function.
- Added `CesiumMath.signNotZero`, `CesiumMath.toSNorm` and `CesiumMath.fromSNorm` functions.
- DataSource & CZML models now default to North-East-Down orientation if none is provided.
- `TileMapServiceImageryProvider` now works with tilesets created by tools that better conform to the TMS specification. In particular, a profile of `global-geodetic` or `global-mercator` is now supported (in addition to the previous `geodetic` and `mercator`) and in these profiles it is assumed that the X coordinates of the bounding box correspond to the longitude direction.
- `EntityCollection` and `CompositeEntityCollection` now include the array of modified entities as the last parameter to their `onCollectionChanged` event.
- `RectangleGeometry`, `RectangleOutlineGeometry` and `RectanglePrimitive` can cross the international date line.

## Beta Releases

### b30 - 2014-07-01

- Breaking changes ([why so many?](https://community.cesium.com/t/moving-towards-cesium-1-0/1209))

  - CZML property references now use a `#` symbol to separate identifier from property path. `objectId.position` should now be `objectId#position`.
  - All `Cartesian2`, `Cartesian3`, `Cartesian4`, `TimeInterval`, and `JulianDate` functions that take a `result` parameter now require the parameter (except for functions starting with `from`).
  - Modified `Transforms.pointToWindowCoordinates` and `SceneTransforms.wgs84ToWindowCoordinates` to return window coordinates with origin at the top left corner.
  - `Billboard.pixelOffset` and `Label.pixelOffset` now have their origin at the top left corner.
  - Replaced `CameraFlightPath.createAnimation` with `Camera.flyTo` and replaced `CameraFlightPath.createAnimationRectangle` with `Camera.flyToRectangle`. Code that looked like:

            scene.animations.add(Cesium.CameraFlightPath.createAnimation(scene, {
                destination : Cesium.Cartesian3.fromDegrees(-117.16, 32.71, 15000.0)
            }));

    should now look like:

            scene.camera.flyTo({
                destination : Cesium.Cartesian3.fromDegrees(-117.16, 32.71, 15000.0)
            });

  - In `Camera.flyTo` and `Camera.flyToRectangle`:
    - `options.duration` is now in seconds, not milliseconds.
    - Renamed `options.endReferenceFrame` to `options.endTransform`.
    - Renamed `options.onComplete` to `options.complete`.
    - Renamed `options.onCancel` to `options.cancel`.
  - The following are now in seconds, not milliseconds.
    - `Scene.morphToColumbusView`, `Scene.morphTo2D`, and `Scene.morphTo3D` parameter `duration`.
    - `HomeButton` constructor parameter `options.duration`, `HomeButtonViewModel` constructor parameter `duration`, and `HomeButtonViewModel.duration`.
    - `SceneModePicker` constructor parameter `duration`, `SceneModePickerViewModel` constructor parameter `duration`, and `SceneModePickerViewModel.duration`.
    - `Geocoder` and `GeocoderViewModel` constructor parameter `options.flightDuration` and `GeocoderViewModel.flightDuration`.
    - `ScreenSpaceCameraController.bounceAnimationTime`.
    - `FrameRateMonitor` constructor parameter `options.samplingWindow`, `options.quietPeriod`, and `options.warmupPeriod`.
  - Refactored `JulianDate` to be in line with other Core types.
    - Most functions now take result parameters.
    - The default constructor no longer creates a date at the current time, use `JulianDate.now()` instead.
    - Removed `JulianDate.getJulianTimeFraction` and `JulianDate.compareTo`
    - `new JulianDate()` -> `JulianDate.now()`
    - `date.getJulianDayNumber()` -> `date.dayNumber`
    - `date.getSecondsOfDay()` -> `secondsOfDay`
    - `date.getTotalDays()` -> `JulianDate.getTotalDays(date)`
    - `date.getSecondsDifference(arg1, arg2)` -> `JulianDate.getSecondsDifference(arg2, arg1)` (Note, order of arguments flipped)
    - `date.getDaysDifference(arg1, arg2)` -> `JulianDate.getDaysDifference(arg2, arg1)` (Note, order of arguments flipped)
    - `date.getTaiMinusUtc()` -> `JulianDate.getTaiMinusUtc(date)`
    - `date.addSeconds(seconds)` -> `JulianDate.addSeconds(date, seconds)`
    - `date.addMinutes(minutes)` -> `JulianDate.addMinutes(date, minutes)`
    - `date.addHours(hours)` -> `JulianDate.addHours(date, hours)`
    - `date.addDays(days)` -> `JulianDate.addDays(date, days)`
    - `date.lessThan(right)` -> `JulianDate.lessThan(left, right)`
    - `date.lessThanOrEquals(right)` -> `JulianDate.lessThanOrEquals(left, right)`
    - `date.greaterThan(right)` -> `JulianDate.greaterThan(left, right)`
    - `date.greaterThanOrEquals(right)` -> `JulianDate.greaterThanOrEquals(left, right)`
  - Refactored `TimeInterval` to be in line with other Core types.

    - The constructor no longer requires parameters and now takes a single options parameter. Code that looked like:

            new TimeInterval(startTime, stopTime, true, true, data);

    should now look like:

            new TimeInterval({
                start : startTime,
                stop : stopTime,
                isStartIncluded : true,
                isStopIncluded : true,
                data : data
            });

    - `TimeInterval.fromIso8601` now takes a single options parameter. Code that looked like:

            TimeInterval.fromIso8601(intervalString, true, true, data);

    should now look like:

            TimeInterval.fromIso8601({
                iso8601 : intervalString,
                isStartIncluded : true,
                isStopIncluded : true,
                data : data
            });

    - `interval.intersect(otherInterval)` -> `TimeInterval.intersect(interval, otherInterval)`
    - `interval.contains(date)` -> `TimeInterval.contains(interval, date)`

  - Removed `TimeIntervalCollection.intersectInterval`.
  - `TimeIntervalCollection.findInterval` now takes a single options parameter instead of individual parameters. Code that looked like:

            intervalCollection.findInterval(startTime, stopTime, false, true);

    should now look like:

            intervalCollection.findInterval({
                start : startTime,
                stop : stopTime,
                isStartIncluded : false,
                isStopIncluded : true
            });

  - `TimeIntervalCollection.empty` was renamed to `TimeIntervalCollection.isEmpty`
  - Removed `Scene.animations` and `AnimationCollection` from the public Cesium API.
  - Replaced `color`, `outlineColor`, and `outlineWidth` in `DynamicPath` with a `material` property.
  - `ModelAnimationCollection.add` and `ModelAnimationCollection.addAll` renamed `options.startOffset` to `options.delay`. Also renamed `ModelAnimation.startOffset` to `ModelAnimation.delay`.
  - Replaced `Scene.scene2D.projection` property with read-only `Scene.mapProjection`. Set this with the `mapProjection` option for the `Viewer`, `CesiumWidget`, or `Scene` constructors.
  - Moved Fresnel, Reflection, and Refraction materials to the [Materials Pack Plugin](https://github.com/CesiumGS/cesium-materials-pack).
  - Renamed `Simon1994PlanetaryPositions` functions `ComputeSunPositionInEarthInertialFrame` and `ComputeMoonPositionInEarthInertialFrame` to `computeSunPositionInEarthInertialFrame` and `computeMoonPositionInEarthInertialFrame`, respectively.
  - `Scene` constructor function now takes an `options` parameter instead of individual parameters.
  - `CesiumWidget.showErrorPanel` now takes a `message` parameter in between the previous `title` and `error` parameters.
  - Removed `Camera.createCorrectPositionAnimation`.
  - Moved `LeapSecond.leapSeconds` to `JulianDate.leapSeconds`.
  - `Event.removeEventListener` no longer throws `DeveloperError` if the `listener` does not exist; it now returns `false`.
  - Enumeration values of `SceneMode` have better correspondence with mode names to help with debugging.
  - The build process now requires [Node.js](http://nodejs.org/) to be installed on the system.

- Cesium now supports Internet Explorer 11.0.9 on desktops. For the best results, use the new [IE Developer Channel](http://devchannel.modern.ie/) for development.
- `ReferenceProperty` can now handle sub-properties, for example, `myObject#billboard.scale`.
- `DynamicObject.id` can now include period characters.
- Added `PolylineGlowMaterialProperty` which enables data sources to use the PolylineGlow material.
- Fixed support for embedded resources in glTF models.
- Added `HermitePolynomialApproximation.interpolate` for performing interpolation when derivative information is available.
- `SampledProperty` and `SampledPositionProperty` can now store derivative information for each sample value. This allows for more accurate interpolation when using `HermitePolynomialApproximation`.
- Added `FrameRateMonitor` to monitor the frame rate achieved by a `Scene` and to raise a `lowFrameRate` event when it falls below a configurable threshold.
- Added `PerformanceWatchdog` widget and `viewerPerformanceWatchdogMixin`.
- `Viewer` and `CesiumWidget` now provide more user-friendly error messages when an initialization or rendering error occurs.
- `Viewer` and `CesiumWidget` now take a new optional parameter, `creditContainer`.
- `Viewer` can now optionally be constructed with a `DataSourceCollection`. Previously, it always created one itself internally.
- Fixed a problem that could rarely lead to the camera's `tilt` property being `NaN`.
- `GeoJsonDataSource` no longer uses the `name` or `title` property of the feature as the dynamic object's name if the value of the property is null.
- Added `TimeIntervalCollection.isStartIncluded` and `TimeIntervalCollection.isStopIncluded`.
- Added `Cesium.VERSION` to the combined `Cesium.js` file.
- Made general improvements to the [reference documentation](http://cesiumjs.org/refdoc.html).
- Updated third-party [Tween.js](https://github.com/sole/tween.js/) from r7 to r13.
- Updated third-party JSDoc 3.3.0-alpha5 to 3.3.0-alpha9.
- The development web server has been rewritten in Node.js, and is now included as part of each release.

### b29 - 2014-06-02

- Breaking changes ([why so many?](https://community.cesium.com/t/moving-towards-cesium-1-0/1209))

  - Replaced `Scene.createTextureAtlas` with `new TextureAtlas`.
  - Removed `CameraFlightPath.createAnimationCartographic`. Code that looked like:

           var flight = CameraFlightPath.createAnimationCartographic(scene, {
               destination : cartographic
           });
           scene.animations.add(flight);

    should now look like:

           var flight = CameraFlightPath.createAnimation(scene, {
               destination : ellipsoid.cartographicToCartesian(cartographic)
           });
           scene.animations.add(flight);

  - Removed `CesiumWidget.onRenderLoopError` and `Viewer.renderLoopError`. They have been replaced by `Scene.renderError`.
  - Renamed `CompositePrimitive` to `PrimitiveCollection` and added an `options` parameter to the constructor function.
  - Removed `Shapes.compute2DCircle`, `Shapes.computeCircleBoundary` and `Shapes.computeEllipseBoundary`. Instead, use `CircleOutlineGeometry` and `EllipseOutlineGeometry`. See the [tutorial](http://cesiumjs.org/2013/11/04/Geometry-and-Appearances/).
  - Removed `PolylinePipeline`, `PolygonPipeline`, `Tipsify`, `FrustumCommands`, and all `Renderer` types (except noted below) from the public Cesium API. These are still available but are not part of the official API and may change in future versions. `Renderer` types in particular are likely to change.
  - For AMD users only:
    - Moved `PixelFormat` from `Renderer` to `Core`.
    - Moved the following from `Renderer` to `Scene`: `TextureAtlas`, `TextureAtlasBuilder`, `BlendEquation`, `BlendFunction`, `BlendingState`, `CullFace`, `DepthFunction`, `StencilFunction`, and `StencilOperation`.
    - Moved the following from `Scene` to `Core`: `TerrainProvider`, `ArcGisImageServerTerrainProvider`, `CesiumTerrainProvider`, `EllipsoidTerrainProvider`, `VRTheWorldTerrainProvider`, `TerrainData`, `HeightmapTerrainData`, `QuantizedMeshTerrainData`, `TerrainMesh`, `TilingScheme`, `GeographicTilingScheme`, `WebMercatorTilingScheme`, `sampleTerrain`, `TileProviderError`, `Credit`.
  - Removed `TilingScheme.createRectangleOfLevelZeroTiles`, `GeographicTilingScheme.createLevelZeroTiles` and `WebMercatorTilingScheme.createLevelZeroTiles`.
  - Removed `CameraColumbusViewMode`.
  - Removed `Enumeration`.

- Added new functions to `Cartesian3`: `fromDegrees`, `fromRadians`, `fromDegreesArray`, `fromRadiansArray`, `fromDegreesArray3D` and `fromRadiansArray3D`. Added `fromRadians` to `Cartographic`.
- Fixed dark lighting in 3D and Columbus View when viewing a primitive edge on. ([#592](https://github.com/CesiumGS/cesium/issues/592))
- Improved Internet Explorer 11.0.8 support including workarounds for rendering labels, billboards, and the sun.
- Improved terrain and imagery rendering performance when very close to the surface.
- Added `preRender` and `postRender` events to `Scene`.
- Added `Viewer.targetFrameRate` and `CesiumWidget.targetFrameRate` to allow for throttling of the requestAnimationFrame rate.
- Added `Viewer.resolutionScale` and `CesiumWidget.resolutionScale` to allow the scene to be rendered at a resolution other than the canvas size.
- `Camera.transform` now works consistently across scene modes.
- Fixed a bug that prevented `sampleTerrain` from working with STK World Terrain in Firefox.
- `sampleTerrain` no longer fails when used with a `TerrainProvider` that is not yet ready.
- Fixed problems that could occur when using `ArcGisMapServerImageryProvider` to access a tiled MapServer of non-global extent.
- Added `interleave` option to `Primitive` constructor.
- Upgraded JSDoc from 3.0 to 3.3.0-alpha5. The Cesium reference documentation now has a slightly different look and feel.
- Upgraded Dojo from 1.9.1 to 1.9.3. NOTE: Dojo is only used in Sandcastle and not required by Cesium.

### b28 - 2014-05-01

- Breaking changes ([why so many?](https://community.cesium.com/t/breaking-changes/1132)):
  - Renamed and moved `Scene.primitives.centralBody` moved to `Scene.globe`.
  - Removed `CesiumWidget.centralBody` and `Viewer.centralBody`. Use `CesiumWidget.scene.globe` and `Viewer.scene.globe`.
  - Renamed `CentralBody` to `Globe`.
  - Replaced `Model.computeWorldBoundingSphere` with `Model.boundingSphere`.
  - Refactored visualizers, removing `setDynamicObjectCollection`, `getDynamicObjectCollection`, `getScene`, and `removeAllPrimitives` which are all superfluous after the introduction of `DataSourceDisplay`. The affected classes are:
    - `DynamicBillboardVisualizer`
    - `DynamicConeVisualizerUsingCustomSensor`
    - `DynamicLabelVisualizer`
    - `DynamicModelVisualizer`
    - `DynamicPathVisualizer`
    - `DynamicPointVisualizer`
    - `DynamicPyramidVisualizer`
    - `DynamicVectorVisualizer`
    - `GeometryVisualizer`
  - Renamed Extent to Rectangle
    - `Extent` -> `Rectangle`
    - `ExtentGeometry` -> `RectangleGeomtry`
    - `ExtentGeometryOutline` -> `RectangleGeometryOutline`
    - `ExtentPrimitive` -> `RectanglePrimitive`
    - `BoundingRectangle.fromExtent` -> `BoundingRectangle.fromRectangle`
    - `BoundingSphere.fromExtent2D` -> `BoundingSphere.fromRectangle2D`
    - `BoundingSphere.fromExtentWithHeights2D` -> `BoundingSphere.fromRectangleWithHeights2D`
    - `BoundingSphere.fromExtent3D` -> `BoundingSphere.fromRectangle3D`
    - `EllipsoidalOccluder.computeHorizonCullingPointFromExtent` -> `EllipsoidalOccluder.computeHorizonCullingPointFromRectangle`
    - `Occluder.computeOccludeePointFromExtent` -> `Occluder.computeOccludeePointFromRectangle`
    - `Camera.getExtentCameraCoordinates` -> `Camera.getRectangleCameraCoordinates`
    - `Camera.viewExtent` -> `Camera.viewRectangle`
    - `CameraFlightPath.createAnimationExtent` -> `CameraFlightPath.createAnimationRectangle`
    - `TilingScheme.extentToNativeRectangle` -> `TilingScheme.rectangleToNativeRectangle`
    - `TilingScheme.tileXYToNativeExtent` -> `TilingScheme.tileXYToNativeRectangle`
    - `TilingScheme.tileXYToExtent` -> `TilingScheme.tileXYToRectangle`
  - Converted `DataSource` get methods into properties.
    - `getName` -> `name`
    - `getClock` -> `clock`
    - `getChangedEvent` -> `changedEvent`
    - `getDynamicObjectCollection` -> `dynamicObjects`
    - `getErrorEvent` -> `errorEvent`
  - `BaseLayerPicker` has been extended to support terrain selection ([#1607](https://github.com/CesiumGS/cesium/pull/1607)).
    - The `BaseLayerPicker` constructor function now takes the container element and an options object instead of a CentralBody and ImageryLayerCollection.
    - The `BaseLayerPickerViewModel` constructor function now takes an options object instead of a `CentralBody` and `ImageryLayerCollection`.
    - `ImageryProviderViewModel` -> `ProviderViewModel`
    - `BaseLayerPickerViewModel.selectedName` -> `BaseLayerPickerViewModel.buttonTooltip`
    - `BaseLayerPickerViewModel.selectedIconUrl` -> `BaseLayerPickerViewModel.buttonImageUrl`
    - `BaseLayerPickerViewModel.selectedItem` -> `BaseLayerPickerViewModel.selectedImagery`
    - `BaseLayerPickerViewModel.imageryLayers`has been removed and replaced with `BaseLayerPickerViewModel.centralBody`
  - Renamed `TimeIntervalCollection.clear` to `TimeIntervalColection.removeAll`
  - `Context` is now private.
    - Removed `Scene.context`. Instead, use `Scene.drawingBufferWidth`, `Scene.drawingBufferHeight`, `Scene.maximumAliasedLineWidth`, and `Scene.createTextureAtlas`.
    - `Billboard.computeScreenSpacePosition`, `Label.computeScreenSpacePosition`, `SceneTransforms.clipToWindowCoordinates` and `SceneTransforms.clipToDrawingBufferCoordinates` take a `Scene` parameter instead of a `Context`.
    - `Camera` constructor takes `Scene` as parameter instead of `Context`
  - Types implementing the `ImageryProvider` interface arenow require a `hasAlphaChannel` property.
  - Removed `checkForChromeFrame` since Chrome Frame is no longer supported by Google. See [Google's official announcement](http://blog.chromium.org/2013/06/retiring-chrome-frame.html).
  - Types implementing `DataSource` no longer need to implement `getIsTimeVarying`.
- Added a `NavigationHelpButton` widget that, when clicked, displays information about how to navigate around the globe with the mouse. The new button is enabled by default in the `Viewer` widget.
- Added `Model.minimumPixelSize` property so models remain visible when the viewer zooms out.
- Added `DynamicRectangle` to support DataSource provided `RectangleGeometry`.
- Added `DynamicWall` to support DataSource provided `WallGeometry`.
- Improved texture upload performance and reduced memory usage when using `BingMapsImageryProvider` and other imagery providers that return false from `hasAlphaChannel`.
- Added the ability to offset the grid in the `GridMaterial`.
- `GeometryVisualizer` now creates geometry asynchronously to prevent locking up the browser.
- Add `Clock.canAnimate` to prevent time from advancing, even while the clock is animating.
- `Viewer` now prevents time from advancing if asynchronous geometry is being processed in order to avoid showing an incomplete picture. This can be disabled via the `Viewer.allowDataSourcesToSuspendAnimation` settings.
- Added ability to modify glTF material parameters using `Model.getMaterial`, `ModelMaterial`, and `ModelMesh.material`.
- Added `asynchronous` and `ready` properties to `Model`.
- Added `Cartesian4.fromColor` and `Color.fromCartesian4`.
- Added `getScale` and `getMaximumScale` to `Matrix2`, `Matrix3`, and `Matrix4`.
- Upgraded Knockout from version 3.0.0 to 3.1.0.
- Upgraded TopoJSON from version 1.1.4 to 1.6.8.

### b27 - 2014-04-01

- Breaking changes:

  - All `CameraController` functions have been moved up to the `Camera`. Removed `CameraController`. For example, code that looked like:

           scene.camera.controller.viewExtent(extent);

    should now look like:

           scene.camera.viewExtent(extent);

  - Finished replacing getter/setter functions with properties:
    - `ImageryLayer`
      - `getImageryProvider` -> `imageryProvider`
      - `getExtent` -> `extent`
    - `Billboard`, `Label`
      - `getShow`, `setShow` -> `show`
      - `getPosition`, `setPosition` -> `position`
      - `getPixelOffset`, `setPixelOffset` -> `pixelOffset`
      - `getTranslucencyByDistance`, `setTranslucencyByDistance` -> `translucencyByDistance`
      - `getPixelOffsetScaleByDistance`, `setPixelOffsetScaleByDistance` -> `pixelOffsetScaleByDistance`
      - `getEyeOffset`, `setEyeOffset` -> `eyeOffset`
      - `getHorizontalOrigin`, `setHorizontalOrigin` -> `horizontalOrigin`
      - `getVerticalOrigin`, `setVerticalOrigin` -> `verticalOrigin`
      - `getScale`, `setScale` -> `scale`
      - `getId` -> `id`
    - `Billboard`
      - `getScaleByDistance`, `setScaleByDistance` -> `scaleByDistance`
      - `getImageIndex`, `setImageIndex` -> `imageIndex`
      - `getColor`, `setColor` -> `color`
      - `getRotation`, `setRotation` -> `rotation`
      - `getAlignedAxis`, `setAlignedAxis` -> `alignedAxis`
      - `getWidth`, `setWidth` -> `width`
      - `getHeight` `setHeight` -> `height`
    - `Label`
      - `getText`, `setText` -> `text`
      - `getFont`, `setFont` -> `font`
      - `getFillColor`, `setFillColor` -> `fillColor`
      - `getOutlineColor`, `setOutlineColor` -> `outlineColor`
      - `getOutlineWidth`, `setOutlineWidth` -> `outlineWidth`
      - `getStyle`, `setStyle` -> `style`
    - `Polygon`
      - `getPositions`, `setPositions` -> `positions`
    - `Polyline`
      - `getShow`, `setShow` -> `show`
      - `getPositions`, `setPositions` -> `positions`
      - `getMaterial`, `setMeterial` -> `material`
      - `getWidth`, `setWidth` -> `width`
      - `getLoop`, `setLoop` -> `loop`
      - `getId` -> `id`
    - `Occluder`
      - `getPosition` -> `position`
      - `getRadius` -> `radius`
      - `setCameraPosition` -> `cameraPosition`
    - `LeapSecond`
      - `getLeapSeconds`, `setLeapSeconds` -> `leapSeconds`
    - `Fullscreen`
      - `getFullscreenElement` -> `element`
      - `getFullscreenChangeEventName` -> `changeEventName`
      - `getFullscreenErrorEventName` -> `errorEventName`
      - `isFullscreenEnabled` -> `enabled`
      - `isFullscreen` -> `fullscreen`
    - `Event`
      - `getNumberOfListeners` -> `numberOfListeners`
    - `EllipsoidGeodesic`
      - `getSurfaceDistance` -> `surfaceDistance`
      - `getStart` -> `start`
      - `getEnd` -> `end`
      - `getStartHeading` -> `startHeading`
      - `getEndHeading` -> `endHeading`
    - `AnimationCollection`
      - `getAll` -> `all`
    - `CentralBodySurface`
      - `getTerrainProvider`, `setTerrainProvider` -> `terrainProvider`
    - `Credit`
      - `getText` -> `text`
      - `getImageUrl` -> `imageUrl`
      - `getLink` -> `link`
    - `TerrainData`, `HightmapTerrainData`, `QuanitzedMeshTerrainData`
      - `getWaterMask` -> `waterMask`
    - `Tile`
      - `getChildren` -> `children`
    - `Buffer`
      - `getSizeInBytes` -> `sizeInBytes`
      - `getUsage` -> `usage`
      - `getVertexArrayDestroyable`, `setVertexArrayDestroyable` -> `vertexArrayDestroyable`
    - `CubeMap`
      - `getPositiveX` -> `positiveX`
      - `getNegativeX` -> `negativeX`
      - `getPositiveY` -> `positiveY`
      - `getNegativeY` -> `negativeY`
      - `getPositiveZ` -> `positiveZ`
      - `getNegativeZ` -> `negativeZ`
    - `CubeMap`, `Texture`
      - `getSampler`, `setSampler` -> `sampler`
      - `getPixelFormat` -> `pixelFormat`
      - `getPixelDatatype` -> `pixelDatatype`
      - `getPreMultiplyAlpha` -> `preMultiplyAlpha`
      - `getFlipY` -> `flipY`
      - `getWidth` -> `width`
      - `getHeight` -> `height`
    - `CubeMapFace`
      - `getPixelFormat` -> `pixelFormat`
      - `getPixelDatatype` -> `pixelDatatype`
    - `Framebuffer`
      - `getNumberOfColorAttachments` -> `numberOfColorAttachments`
      - `getDepthTexture` -> `depthTexture`
      - `getDepthRenderbuffer` -> `depthRenderbuffer`
      - `getStencilRenderbuffer` -> `stencilRenderbuffer`
      - `getDepthStencilTexture` -> `depthStencilTexture`
      - `getDepthStencilRenderbuffer` -> `depthStencilRenderbuffer`
      - `hasDepthAttachment` -> `hasdepthAttachment`
    - `Renderbuffer`
      - `getFormat` -> `format`
      - `getWidth` -> `width`
      - `getHeight` -> `height`
    - `ShaderProgram`
      - `getVertexAttributes` -> `vertexAttributes`
      - `getNumberOfVertexAttributes` -> `numberOfVertexAttributes`
      - `getAllUniforms` -> `allUniforms`
      - `getManualUniforms` -> `manualUniforms`
    - `Texture`
      - `getDimensions` -> `dimensions`
    - `TextureAtlas`
      - `getBorderWidthInPixels` -> `borderWidthInPixels`
      - `getTextureCoordinates` -> `textureCoordinates`
      - `getTexture` -> `texture`
      - `getNumberOfImages` -> `numberOfImages`
      - `getGUID` -> `guid`
    - `VertexArray`
      - `getNumberOfAttributes` -> `numberOfAttributes`
      - `getIndexBuffer` -> `indexBuffer`
  - Finished removing prototype functions. (Use 'static' versions of these functions instead):
    - `BoundingRectangle`
      - `union`, `expand`
    - `BoundingSphere`
      - `union`, `expand`, `getPlaneDistances`, `projectTo2D`
    - `Plane`
      - `getPointDistance`
    - `Ray`
      - `getPoint`
    - `Spherical`
      - `normalize`
    - `Extent`
      - `validate`, `getSouthwest`, `getNorthwest`, `getNortheast`, `getSoutheast`, `getCenter`, `intersectWith`, `contains`, `isEmpty`, `subsample`
  - `DataSource` now has additional required properties, `isLoading` and `loadingEvent` as well as a new optional `update` method which will be called each frame.
  - Renamed `Stripe` material uniforms `lightColor` and `darkColor` to `evenColor` and `oddColor`.
  - Replaced `SceneTransitioner` with new functions and properties on the `Scene`: `morphTo2D`, `morphToColumbusView`, `morphTo3D`, `completeMorphOnUserInput`, `morphStart`, `morphComplete`, and `completeMorph`.
  - Removed `TexturePool`.

- Improved visual quality for translucent objects with [Weighted Blended Order-Independent Transparency](http://cesiumjs.org/2014/03/14/Weighted-Blended-Order-Independent-Transparency/).
- Fixed extruded polygons rendered in the southern hemisphere. [#1490](https://github.com/CesiumGS/cesium/issues/1490)
- Fixed Primitive picking that have a closed appearance drawn on the surface. [#1333](https://github.com/CesiumGS/cesium/issues/1333)
- Added `StripeMaterialProperty` for supporting the `Stripe` material in DynamicScene.
- `loadArrayBuffer`, `loadBlob`, `loadJson`, `loadText`, and `loadXML` now support loading data from data URIs.
- The `debugShowBoundingVolume` property on primitives now works across all scene modes.
- Eliminated the use of a texture pool for Earth surface imagery textures. The use of the pool was leading to mipmapping problems in current versions of Google Chrome where some tiles would show imagery from entirely unrelated parts of the globe.

### b26 - 2014-03-03

- Breaking changes:
  - Replaced getter/setter functions with properties:
    - `Scene`
      - `getCanvas` -> `canvas`
      - `getContext` -> `context`
      - `getPrimitives` -> `primitives`
      - `getCamera` -> `camera`
      - `getScreenSpaceCameraController` -> `screenSpaceCameraController`
      - `getFrameState` -> `frameState`
      - `getAnimations` -> `animations`
    - `CompositePrimitive`
      - `getCentralBody`, `setCentralBody` -> `centralBody`
      - `getLength` -> `length`
    - `Ellipsoid`
      - `getRadii` -> `radii`
      - `getRadiiSquared` -> `radiiSquared`
      - `getRadiiToTheFourth` -> `radiiToTheFourth`
      - `getOneOverRadii` -> `oneOverRadii`
      - `getOneOverRadiiSquared` -> `oneOverRadiiSquared`
      - `getMinimumRadius` -> `minimumRadius`
      - `getMaximumRadius` -> `maximumRadius`
    - `CentralBody`
      - `getEllipsoid` -> `ellipsoid`
      - `getImageryLayers` -> `imageryLayers`
    - `EllipsoidalOccluder`
      - `getEllipsoid` -> `ellipsoid`
      - `getCameraPosition`, `setCameraPosition` -> `cameraPosition`
    - `EllipsoidTangentPlane`
      - `getEllipsoid` -> `ellipsoid`
      - `getOrigin` -> `origin`
    - `GeographicProjection`
      - `getEllipsoid` -> `ellipsoid`
    - `WebMercatorProjection`
      - `getEllipsoid` -> `ellipsoid`
    - `SceneTransitioner`
      - `getScene` -> `scene`
      - `getEllipsoid` -> `ellipsoid`
    - `ScreenSpaceCameraController`
      - `getEllipsoid`, `setEllipsoid` -> `ellipsoid`
    - `SkyAtmosphere`
      - `getEllipsoid` -> `ellipsoid`
    - `TilingScheme`, `GeographicTilingScheme`, `WebMercatorTilingSheme`
      - `getEllipsoid` -> `ellipsoid`
      - `getExtent` -> `extent`
      - `getProjection` -> `projection`
    - `ArcGisMapServerImageryProvider`, `BingMapsImageryProvider`, `GoogleEarthImageryProvider`, `GridImageryProvider`, `OpenStreetMapImageryProvider`, `SingleTileImageryProvider`, `TileCoordinatesImageryProvider`, `TileMapServiceImageryProvider`, `WebMapServiceImageryProvider`
      - `getProxy` -> `proxy`
      - `getTileWidth` -> `tileWidth`
      - `getTileHeight` -> `tileHeight`
      - `getMaximumLevel` -> `maximumLevel`
      - `getMinimumLevel` -> `minimumLevel`
      - `getTilingScheme` -> `tilingScheme`
      - `getExtent` -> `extent`
      - `getTileDiscardPolicy` -> `tileDiscardPolicy`
      - `getErrorEvent` -> `errorEvent`
      - `isReady` -> `ready`
      - `getCredit` -> `credit`
    - `ArcGisMapServerImageryProvider`, `BingMapsImageryProvider`, `GoogleEarthImageryProvider`, `OpenStreetMapImageryProvider`, `SingleTileImageryProvider`, `TileMapServiceImageryProvider`, `WebMapServiceImageryProvider`
      - `getUrl` -> `url`
    - `ArcGisMapServerImageryProvider`
      - `isUsingPrecachedTiles` - > `usingPrecachedTiles`
    - `BingMapsImageryProvider`
      - `getKey` -> `key`
      - `getMapStyle` -> `mapStyle`
    - `GoogleEarthImageryProvider`
      - `getPath` -> `path`
      - `getChannel` -> `channel`
      - `getVersion` -> `version`
      - `getRequestType` -> `requestType`
    - `WebMapServiceImageryProvider`
      - `getLayers` -> `layers`
    - `CesiumTerrainProvider`, `EllipsoidTerrainProvider`, `ArcGisImageServerTerrainProvider`, `VRTheWorldTerrainProvider`
      - `getErrorEvent` -> `errorEvent`
      - `getCredit` -> `credit`
      - `getTilingScheme` -> `tilingScheme`
      - `isReady` -> `ready`
    - `TimeIntervalCollection`
      - `getChangedEvent` -> `changedEvent`
      - `getStart` -> `start`
      - `getStop` -> `stop`
      - `getLength` -> `length`
      - `isEmpty` -> `empty`
    - `DataSourceCollection`, `ImageryLayerCollection`, `LabelCollection`, `PolylineCollection`, `SensorVolumeCollection`
      - `getLength` -> `length`
    - `BillboardCollection`
      - `getLength` -> `length`
      - `getTextureAtlas`, `setTextureAtlas` -> `textureAtlas`
      - `getDestroyTextureAtlas`, `setDestroyTextureAtlas` -> `destroyTextureAtlas`
  - Removed `Scene.getUniformState()`. Use `scene.context.getUniformState()`.
  - Visualizers no longer create a `dynamicObject` property on the primitives they create. Instead, they set the `id` property that is standard for all primitives.
  - The `propertyChanged` on DynamicScene objects has been renamed to `definitionChanged`. Also, the event is now raised in the case of an existing property being modified as well as having a new property assigned (previously only property assignment would raise the event).
  - The `visualizerTypes` parameter to the `DataSouceDisplay` has been changed to a callback function that creates an array of visualizer instances.
  - `DynamicDirectionsProperty` and `DynamicVertexPositionsProperty` were both removed, they have been superseded by `PropertyArray` and `PropertyPositionArray`, which make it easy for DataSource implementations to create time-dynamic arrays.
  - `VisualizerCollection` has been removed. It is superseded by `DataSourceDisplay`.
  - `DynamicEllipsoidVisualizer`, `DynamicPolygonVisualizer`, and `DynamicPolylineVisualizer` have been removed. They are superseded by `GeometryVisualizer` and corresponding `GeometryUpdater` implementations; `EllipsoidGeometryUpdater`, `PolygonGeometryUpdater`, `PolylineGeometryUpdater`.
  - Modified `CameraFlightPath` functions to take place in the camera's current reference frame. The arguments to the function now need to be given in world coordinates and an optional reference frame can be given when the flight is completed.
  - `PixelDatatype` properties are now JavaScript numbers, not `Enumeration` instances.
  - `combine` now takes two objects instead of an array, and defaults to copying shallow references. The `allowDuplicates` parameter has been removed. In the event of duplicate properties, the first object's properties will be used.
  - Removed `FeatureDetection.supportsCrossOriginImagery`. This check was only useful for very old versions of WebKit.
- Added `Model` for drawing 3D models using glTF. See the [tutorial](http://cesiumjs.org/2014/03/03/Cesium-3D-Models-Tutorial/) and [Sandcastle example](http://cesiumjs.org/Cesium/Apps/Sandcastle/index.html?src=3D%20Models.html&label=Showcases).
- DynamicScene now makes use of [Geometry and Appearances](http://cesiumjs.org/2013/11/04/Geometry-and-Appearances/), which provides a tremendous improvements to DataSource visualization (CZML, GeoJSON, etc..). Extruded geometries are now supported and in many use cases performance is an order of magnitude faster.
- Added new `SelectionIndicator` and `InfoBox` widgets to `Viewer`, activated by `viewerDynamicObjectMixin`.
- `CesiumTerrainProvider` now supports mesh-based terrain like the tiles created by [STK Terrain Server](https://community.cesium.com/t/stk-terrain-server-beta/1017).
- Fixed rendering artifact on translucent objects when zooming in or out.
- Added `CesiumInspector` widget for graphics debugging. In Cesium Viewer, it is enabled by using the query parameter `inspector=true`. Also see the [Sandcastle example](http://cesiumjs.org/Cesium/Apps/Sandcastle/index.html?src=Cesium%20Inspector.html&label=Showcases).
- Improved compatibility with Internet Explorer 11.
- `DynamicEllipse`, `DynamicPolygon`, and `DynamicEllipsoid` now have properties matching their geometry counterpart, i.e. `EllipseGeometry`, `EllipseOutlineGeometry`, etc. These properties are also available in CZML.
- Added a `definitionChanged` event to the `Property` interface as well as most `DynamicScene` objects. This makes it easy for a client to observe when new data is loaded into a property or object.
- Added an `isConstant` property to the `Property` interface. Constant properties do not change in regards to simulation time, i.e. `Property.getValue` will always return the same result for all times.
- `ConstantProperty` is now mutable; it's value can be updated via `ConstantProperty.setValue`.
- Improved the quality of imagery near the poles when the imagery source uses a `GeographicTilingScheme`.
- `OpenStreetMapImageryProvider` now supports imagery with a minimum level.
- `BingMapsImageryProvider` now uses HTTPS by default for metadata and tiles when the document is loaded over HTTPS.
- Added the ability for imagery providers to specify view-dependent attribution to be display in the `CreditDisplay`.
- View-dependent imagery source attribution is now added to the `CreditDisplay` by the `BingMapsImageryProvider`.
- Fixed viewing an extent. [#1431](https://github.com/CesiumGS/cesium/issues/1431)
- Fixed camera tilt in ICRF. [#544](https://github.com/CesiumGS/cesium/issues/544)
- Fixed developer error when zooming in 2D. If the zoom would create an invalid frustum, nothing is done. [#1432](https://github.com/CesiumGS/cesium/issues/1432)
- Fixed `WallGeometry` bug that failed by removing positions that were less close together by less than 6 decimal places. [#1483](https://github.com/CesiumGS/cesium/pull/1483)
- Fixed `EllipsoidGeometry` texture coordinates. [#1454](https://github.com/CesiumGS/cesium/issues/1454)
- Added a loop property to `Polyline`s to join the first and last point. [#960](https://github.com/CesiumGS/cesium/issues/960)
- Use `performance.now()` instead of `Date.now()`, when available, to limit time spent loading terrain and imagery tiles. This results in more consistent frame rates while loading tiles on some systems.
- `RequestErrorEvent` now includes the headers that were returned with the error response.
- Added `AssociativeArray`, which is a helper class for maintaining a hash of objects that also needs to be iterated often.
- Added `TimeIntervalCollection.getChangedEvent` which returns an event that will be raised whenever intervals are updated.
- Added a second parameter to `Material.fromType` to override default uniforms. [#1522](https://github.com/CesiumGS/cesium/pull/1522)
- Added `Intersections2D` class containing operations on 2D triangles.
- Added `czm_inverseViewProjection` and `czm_inverseModelViewProjection` automatic GLSL uniform.

### b25 - 2014-02-03

- Breaking changes:
  - The `Viewer` constructor argument `options.fullscreenElement` now matches the `FullscreenButton` default of `document.body`, it was previously the `Viewer` container itself.
  - Removed `Viewer.objectTracked` event; `Viewer.trackedObject` is now an ES5 Knockout observable that can be subscribed to directly.
  - Replaced `PerformanceDisplay` with `Scene.debugShowFramesPerSecond`.
  - `Asphalt`, `Blob`, `Brick`, `Cement`, `Erosion`, `Facet`, `Grass`, `TieDye`, and `Wood` materials were moved to the [Materials Pack Plugin](https://github.com/CesiumGS/cesium-materials-pack).
  - Renamed `GeometryPipeline.createAttributeIndices` to `GeometryPipeline.createAttributeLocations`.
  - Renamed `attributeIndices` property to `attributeLocations` when calling `Context.createVertexArrayFromGeometry`.
  - `PerformanceDisplay` requires a DOM element as a parameter.
- Fixed globe rendering in the current Canary version of Google Chrome.
- `Viewer` now monitors the clock settings of the first added `DataSource` for changes, and also now has a constructor option `automaticallyTrackFirstDataSourceClock` which will turn off this behavior.
- The `DynamicObjectCollection` created by `CzmlDataSource` now sends a single `collectionChanged` event after CZML is loaded; previously it was sending an event every time an object was created or removed during the load process.
- Added `ScreenSpaceCameraController.enableInputs` to fix issue with inputs not being restored after overlapping camera flights.
- Fixed picking in 2D with rotated map. [#1337](https://github.com/CesiumGS/cesium/issues/1337)
- `TileMapServiceImageryProvider` can now handle casing differences in tilemapresource.xml.
- `OpenStreetMapImageryProvider` now supports imagery with a minimum level.
- Added `Quaternion.fastSlerp` and `Quaternion.fastSquad`.
- Upgraded Tween.js to version r12.

### b24 - 2014-01-06

- Breaking changes:

  - Added `allowTextureFilterAnisotropic` (default: `true`) and `failIfMajorPerformanceCaveat` (default: `true`) properties to the `contextOptions` property passed to `Viewer`, `CesiumWidget`, and `Scene` constructors and moved the existing properties to a new `webgl` sub-property. For example, code that looked like:

           var viewer = new Viewer('cesiumContainer', {
               contextOptions : {
                 alpha : true
               }
           });

    should now look like:

           var viewer = new Viewer('cesiumContainer', {
               contextOptions : {
                 webgl : {
                   alpha : true
                 }
               }
           });

  - The read-only `Cartesian3` objects must now be cloned to camera properties instead of assigned. For example, code that looked like:

          camera.up = Cartesian3.UNIT_Z;

    should now look like:

          Cartesian3.clone(Cartesian3.UNIT_Z, camera.up);

  - The CSS files for individual widgets, e.g. `BaseLayerPicker.css`, no longer import other CSS files. Most applications should import `widgets.css` (and optionally `lighter.css`).
  - `SvgPath` has been replaced by a Knockout binding: `cesiumSvgPath`.
  - `DynamicObject.availability` is now a `TimeIntervalCollection` instead of a `TimeInterval`.
  - Removed prototype version of `BoundingSphere.transform`.
  - `Matrix4.multiplyByPoint` now returns a `Cartesian3` instead of a `Cartesian4`.

- The minified, combined `Cesium.js` file now omits certain `DeveloperError` checks, to increase performance and reduce file size. When developing your application, we recommend using the unminified version locally for early error detection, then deploying the minified version to production.
- Fixed disabling `CentralBody.enableLighting`.
- Fixed `Geocoder` flights when following an object.
- The `Viewer` widget now clears `Geocoder` input when the user clicks the home button.
- The `Geocoder` input type has been changed to `search`, which improves usability (particularly on mobile devices). There were also some other minor styling improvements.
- Added `CentralBody.maximumScreenSpaceError`.
- Added `translateEventTypes`, `zoomEventTypes`, `rotateEventTypes`, `tiltEventTypes`, and `lookEventTypes` properties to `ScreenSpaceCameraController` to change the default mouse inputs.
- Added `Billboard.setPixelOffsetScaleByDistance`, `Label.setPixelOffsetScaleByDistance`, `DynamicBillboard.pixelOffsetScaleByDistance`, and `DynamicLabel.pixelOffsetScaleByDistance` to control minimum/maximum pixelOffset scaling based on camera distance.
- Added `BoundingSphere.transformsWithoutScale`.
- Added `fromArray` function to `Matrix2`, `Matrix3` and `Matrix4`.
- Added `Matrix4.multiplyTransformation`, `Matrix4.multiplyByPointAsVector`.

### b23 - 2013-12-02

- Breaking changes:

  - Changed the `CatmulRomSpline` and `HermiteSpline` constructors from taking an array of structures to a structure of arrays. For example, code that looked like:

           var controlPoints = [
               { point: new Cartesian3(1235398.0, -4810983.0, 4146266.0), time: 0.0},
               { point: new Cartesian3(1372574.0, -5345182.0, 4606657.0), time: 1.5},
               { point: new Cartesian3(-757983.0, -5542796.0, 4514323.0), time: 3.0},
               { point: new Cartesian3(-2821260.0, -5248423.0, 4021290.0), time: 4.5},
               { point: new Cartesian3(-2539788.0, -4724797.0, 3620093.0), time: 6.0}
           ];
           var spline = new HermiteSpline(controlPoints);

    should now look like:

           var spline = new HermiteSpline({
               times : [ 0.0, 1.5, 3.0, 4.5, 6.0 ],
               points : [
                   new Cartesian3(1235398.0, -4810983.0, 4146266.0),
                   new Cartesian3(1372574.0, -5345182.0, 4606657.0),
                   new Cartesian3(-757983.0, -5542796.0, 4514323.0),
                   new Cartesian3(-2821260.0, -5248423.0, 4021290.0),
                   new Cartesian3(-2539788.0, -4724797.0, 3620093.0)
               ]
           });

  - `loadWithXhr` now takes an options object, and allows specifying HTTP method and data to send with the request.
  - Renamed `SceneTransitioner.onTransitionStart` to `SceneTransitioner.transitionStart`.
  - Renamed `SceneTransitioner.onTransitionComplete` to `SceneTransitioner.transitionComplete`.
  - Renamed `CesiumWidget.onRenderLoopError` to `CesiumWidget.renderLoopError`.
  - Renamed `SceneModePickerViewModel.onTransitionStart` to `SceneModePickerViewModel.transitionStart`.
  - Renamed `Viewer.onRenderLoopError` to `Viewer.renderLoopError`.
  - Renamed `Viewer.onDropError` to `Viewer.dropError`.
  - Renamed `CesiumViewer.onDropError` to `CesiumViewer.dropError`.
  - Renamed `viewerDragDropMixin.onDropError` to `viewerDragDropMixin.dropError`.
  - Renamed `viewerDynamicObjectMixin.onObjectTracked` to `viewerDynamicObjectMixin.objectTracked`.
  - `PixelFormat`, `PrimitiveType`, `IndexDatatype`, `TextureWrap`, `TextureMinificationFilter`, and `TextureMagnificationFilter` properties are now JavaScript numbers, not `Enumeration` instances.
  - Replaced `sizeInBytes` properties on `IndexDatatype` with `IndexDatatype.getSizeInBytes`.

- Added `perPositionHeight` option to `PolygonGeometry` and `PolygonOutlineGeometry`.
- Added `QuaternionSpline` and `LinearSpline`.
- Added `Quaternion.log`, `Quaternion.exp`, `Quaternion.innerQuadrangle`, and `Quaternion.squad`.
- Added `Matrix3.inverse` and `Matrix3.determinant`.
- Added `ObjectOrientedBoundingBox`.
- Added `Ellipsoid.transformPositionFromScaledSpace`.
- Added `Math.nextPowerOfTwo`.
- Renamed our main website from [cesium.agi.com](http://cesium.agi.com/) to [cesiumjs.org](http://cesiumjs.org/).

### b22 - 2013-11-01

- Breaking changes:
  - Reversed the rotation direction of `Matrix3.fromQuaternion` to be consistent with graphics conventions. Mirrored change in `Quaternion.fromRotationMatrix`.
  - The following prototype functions were removed:
    - From `Matrix2`, `Matrix3`, and `Matrix4`: `toArray`, `getColumn`, `setColumn`, `getRow`, `setRow`, `multiply`, `multiplyByVector`, `multiplyByScalar`, `negate`, and `transpose`.
    - From `Matrix4`: `getTranslation`, `getRotation`, `inverse`, `inverseTransformation`, `multiplyByTranslation`, `multiplyByUniformScale`, `multiplyByPoint`. For example, code that previously looked like `matrix.toArray();` should now look like `Matrix3.toArray(matrix);`.
  - Replaced `DynamicPolyline` `color`, `outlineColor`, and `outlineWidth` properties with a single `material` property.
  - Renamed `DynamicBillboard.nearFarScalar` to `DynamicBillboard.scaleByDistance`.
  - All data sources must now implement `DataSource.getName`, which returns a user-readable name for the data source.
  - CZML `document` objects are no longer added to the `DynamicObjectCollection` created by `CzmlDataSource`. Use the `CzmlDataSource` interface to access the data instead.
  - `TimeInterval.equals`, and `TimeInterval.equalsEpsilon` now compare interval data as well.
  - All SVG files were deleted from `Widgets/Images` and replaced by a new `SvgPath` class.
  - The toolbar widgets (Home, SceneMode, BaseLayerPicker) and the fullscreen button now depend on `CesiumWidget.css` for global Cesium button styles.
  - The toolbar widgets expect their `container` to be the toolbar itself now, no need for separate containers for each widget on the bar.
  - `Property` implementations are now required to implement a prototype `equals` function.
  - `ConstantProperty` and `TimeIntervalCollectionProperty` no longer take a `clone` function and instead require objects to implement prototype `clone` and `equals` functions.
  - The `SkyBox` constructor now takes an `options` argument with a `sources` property, instead of directly taking `sources`.
  - Replaced `SkyBox.getSources` with `SkyBox.sources`.
  - The `bearing` property of `DynamicEllipse` is now called `rotation`.
  - CZML `ellipse.bearing` property is now `ellipse.rotation`.
- Added a `Geocoder` widget that allows users to enter an address or the name of a landmark and zoom to that location. It is enabled by default in applications that use the `Viewer` widget.
- Added `GoogleEarthImageryProvider`.
- Added `Moon` for drawing the moon, and `IauOrientationAxes` for computing the Moon's orientation.
- Added `Material.translucent` property. Set this property or `Appearance.translucent` for correct rendering order. Translucent geometries are rendered after opaque geometries.
- Added `enableLighting`, `lightingFadeOutDistance`, and `lightingFadeInDistance` properties to `CentralBody` to configure lighting.
- Added `Billboard.setTranslucencyByDistance`, `Label.setTranslucencyByDistance`, `DynamicBillboard.translucencyByDistance`, and `DynamicLabel.translucencyByDistance` to control minimum/maximum translucency based on camera distance.
- Added `PolylineVolumeGeometry` and `PolylineVolumeGeometryOutline`.
- Added `Shapes.compute2DCircle`.
- Added `Appearances` tab to Sandcastle with an example for each geometry appearance.
- Added `Scene.drillPick` to return list of objects each containing 1 primitive at a screen space position.
- Added `PolylineOutlineMaterialProperty` for use with `DynamicPolyline.material`.
- Added the ability to use `Array` and `JulianDate` objects as custom CZML properties.
- Added `DynamicObject.name` and corresponding CZML support. This is a non-unique, user-readable name for the object.
- Added `DynamicObject.parent` and corresponding CZML support. This allows for `DataSource` objects to present data hierarchically.
- Added `DynamicPoint.scaleByDistance` to control minimum/maximum point size based on distance from the camera.
- The toolbar widgets (Home, SceneMode, BaseLayerPicker) and the fullscreen button can now be styled directly with user-supplied CSS.
- Added `skyBox` to the `CesiumWidget` and `Viewer` constructors for changing the default stars.
- Added `Matrix4.fromTranslationQuaternionRotationScale` and `Matrix4.multiplyByScale`.
- Added `Matrix3.getEigenDecomposition`.
- Added utility function `getFilenameFromUri`, which given a URI with or without query parameters, returns the last segment of the URL.
- Added prototype versions of `equals` and `equalsEpsilon` method back to `Cartesian2`, `Cartesian3`, `Cartesian4`, and `Quaternion`.
- Added prototype equals function to `NearFarScalar`, and `TimeIntervalCollection`.
- Added `FrameState.events`.
- Added `Primitive.allowPicking` to save memory when picking is not needed.
- Added `debugShowBoundingVolume`, for debugging primitive rendering, to `Primitive`, `Polygon`, `ExtentPrimitive`, `EllipsoidPrimitive`, `BillboardCollection`, `LabelCollection`, and `PolylineCollection`.
- Added `DebugModelMatrixPrimitive` for debugging primitive's `modelMatrix`.
- Added `options` argument to the `EllipsoidPrimitive` constructor.
- Upgraded Knockout from version 2.3.0 to 3.0.0.
- Upgraded RequireJS to version 2.1.9, and Almond to 0.2.6.
- Added a user-defined `id` to all primitives for use with picking. For example:

            primitives.add(new Polygon({
                id : {
                    // User-defined object returned by Scene.pick
                },
                // ...
            }));
            // ...
            var p = scene.pick(/* ... */);
            if (defined(p) && defined(p.id)) {
               // Use properties and functions in p.id
            }

### b21 - 2013-10-01

- Breaking changes:

  - Cesium now prints a reminder to the console if your application uses Bing Maps imagery and you do not supply a Bing Maps key for your application. This is a reminder that you should create a Bing Maps key for your application as soon as possible and prior to deployment. You can generate a Bing Maps key by visiting [https://www.bingmapsportal.com/](https://www.bingmapsportal.com/). Set the `BingMapsApi.defaultKey` property to the value of your application's key before constructing the `CesiumWidget` or any other types that use the Bing Maps API.

           BingMapsApi.defaultKey = 'my-key-generated-with-bingmapsportal.com';

  - `Scene.pick` now returns an object with a `primitive` property, not the primitive itself. For example, code that looked like:

           var primitive = scene.pick(/* ... */);
           if (defined(primitive)) {
              // Use primitive
           }

    should now look like:

           var p = scene.pick(/* ... */);
           if (defined(p) && defined(p.primitive)) {
              // Use p.primitive
           }

  - Removed `getViewMatrix`, `getInverseViewMatrix`, `getInverseTransform`, `getPositionWC`, `getDirectionWC`, `getUpWC` and `getRightWC` from `Camera`. Instead, use the `viewMatrix`, `inverseViewMatrix`, `inverseTransform`, `positionWC`, `directionWC`, `upWC`, and `rightWC` properties.
  - Removed `getProjectionMatrix` and `getInfiniteProjectionMatrix` from `PerspectiveFrustum`, `PerspectiveOffCenterFrustum` and `OrthographicFrustum`. Instead, use the `projectionMatrix` and `infiniteProjectionMatrix` properties.
  - The following prototype functions were removed:

    - From `Quaternion`: `conjugate`, `magnitudeSquared`, `magnitude`, `normalize`, `inverse`, `add`, `subtract`, `negate`, `dot`, `multiply`, `multiplyByScalar`, `divideByScalar`, `getAxis`, `getAngle`, `lerp`, `slerp`, `equals`, `equalsEpsilon`
    - From `Cartesian2`, `Cartesian3`, and `Cartesian4`: `getMaximumComponent`, `getMinimumComponent`, `magnitudeSquared`, `magnitude`, `normalize`, `dot`, `multiplyComponents`, `add`, `subtract`, `multiplyByScalar`, `divideByScalar`, `negate`, `abs`, `lerp`, `angleBetween`, `mostOrthogonalAxis`, `equals`, and `equalsEpsilon`.
    - From `Cartesian3`: `cross`

    Code that previously looked like `quaternion.magnitude();` should now look like `Quaternion.magnitude(quaternion);`.

  - `DynamicObjectCollection` and `CompositeDynamicObjectCollection` have been largely re-written, see the documentation for complete details. Highlights include:
    - `getObject` has been renamed `getById`.
    - `removeObject` has been renamed `removeById`.
    - `collectionChanged` event added for notification of objects being added or removed.
  - `DynamicScene` graphics object (`DynamicBillboard`, etc...) have had their static `mergeProperties` and `clean` functions removed.
  - `UniformState.update` now takes a context as its first parameter.
  - `Camera` constructor now takes a context instead of a canvas.
  - `SceneTransforms.clipToWindowCoordinates` now takes a context instead of a canvas.
  - Removed `canvasDimensions` from `FrameState`.
  - Removed `context` option from `Material` constructor and parameter from `Material.fromType`.
  - Renamed `TextureWrap.CLAMP` to `TextureWrap.CLAMP_TO_EDGE`.

- Added `Geometries` tab to Sandcastle with an example for each geometry type.
- Added `CorridorOutlineGeometry`.
- Added `PolylineGeometry`, `PolylineColorAppearance`, and `PolylineMaterialAppearance`.
- Added `colors` option to `SimplePolylineGeometry` for per vertex or per segment colors.
- Added proper support for browser zoom.
- Added `propertyChanged` event to `DynamicScene` graphics objects for receiving change notifications.
- Added prototype `clone` and `merge` functions to `DynamicScene` graphics objects.
- Added `width`, `height`, and `nearFarScalar` properties to `DynamicBillboard` for controlling the image size.
- Added `heading` and `tilt` properties to `CameraController`.
- Added `Scene.sunBloom` to enable/disable the bloom filter on the sun. The bloom filter should be disabled for better frame rates on mobile devices.
- Added `getDrawingBufferWidth` and `getDrawingBufferHeight` to `Context`.
- Added new built-in GLSL functions `czm_getLambertDiffuse` and `czm_getSpecular`.
- Added support for [EXT_frag_depth](http://www.khronos.org/registry/webgl/extensions/EXT_frag_depth/).
- Improved graphics performance.
  - An Everest terrain view went from 135-140 to over 150 frames per second.
  - Rendering over a thousand polylines in the same collection with different materials went from 20 to 40 frames per second.
- Improved runtime generation of GLSL shaders.
- Made sun size accurate.
- Fixed bug in triangulation that fails on complex polygons. Instead, it makes a best effort to render what it can. [#1121](https://github.com/CesiumGS/cesium/issues/1121)
- Fixed geometries not closing completely. [#1093](https://github.com/CesiumGS/cesium/issues/1093)
- Fixed `EllipsoidTangentPlane.projectPointOntoPlane` for tangent planes on an ellipsoid other than the unit sphere.
- `CompositePrimitive.add` now returns the added primitive. This allows us to write more concise code.

        var p = new Primitive(/* ... */);
        primitives.add(p);
        return p;

  becomes

        return primitives.add(new Primitive(/* ... */));

### b20 - 2013-09-03

_This releases fixes 2D and other issues with Chrome 29.0.1547.57 ([#1002](https://github.com/CesiumGS/cesium/issues/1002) and [#1047](https://github.com/CesiumGS/cesium/issues/1047))._

- Breaking changes:

  - The `CameraFlightPath` functions `createAnimation`, `createAnimationCartographic`, and `createAnimationExtent` now take `scene` as their first parameter instead of `frameState`.
  - Completely refactored the `DynamicScene` property system to vastly improve the API. See [#1080](https://github.com/CesiumGS/cesium/pull/1080) for complete details.
    - Removed `CzmlBoolean`, `CzmlCartesian2`, `CzmlCartesian3`, `CzmlColor`, `CzmlDefaults`, `CzmlDirection`, `CzmlHorizontalOrigin`, `CzmlImage`, `CzmlLabelStyle`, `CzmlNumber`, `CzmlPosition`, `CzmlString`, `CzmlUnitCartesian3`, `CzmlUnitQuaternion`, `CzmlUnitSpherical`, and `CzmlVerticalOrigin` since they are no longer needed.
    - Removed `DynamicProperty`, `DynamicMaterialProperty`, `DynamicDirectionsProperty`, and `DynamicVertexPositionsProperty`; replacing them with an all new system of properties.
      - `Property` - base interface for all properties.
      - `CompositeProperty` - a property composed of other properties.
      - `ConstantProperty` - a property whose value never changes.
      - `SampledProperty` - a property whose value is interpolated from a set of samples.
      - `TimeIntervalCollectionProperty` - a property whose value changes based on time interval.
      - `MaterialProperty` - base interface for all material properties.
      - `CompositeMaterialProperty` - a `CompositeProperty` for materials.
      - `ColorMaterialProperty` - a property that maps to a color material. (replaces `DynamicColorMaterial`)
      - `GridMaterialProperty` - a property that maps to a grid material. (replaces `DynamicGridMaterial`)
      - `ImageMaterialProperty` - a property that maps to an image material. (replaces `DynamicImageMaterial`)
      - `PositionProperty`- base interface for all position properties.
      - `CompositePositionProperty` - a `CompositeProperty` for positions.
      - `ConstantPositionProperty` - a `PositionProperty` whose value does not change in respect to the `ReferenceFrame` in which is it defined.
      - `SampledPositionProperty` - a `SampledProperty` for positions.
      - `TimeIntervalCollectionPositionProperty` - A `TimeIntervalCollectionProperty` for positions.
  - Removed `processCzml`, use `CzmlDataSource` instead.
  - `Source/Widgets/Viewer/lighter.css` was deleted, use `Source/Widgets/lighter.css` instead.
  - Replaced `ExtentGeometry` parameters for extruded extent to make them consistent with other geometries.
    - `options.extrudedOptions.height` -> `options.extrudedHeight`
    - `options.extrudedOptions.closeTop` -> `options.closeBottom`
    - `options.extrudedOptions.closeBottom` -> `options.closeTop`
  - Geometry constructors no longer compute vertices or indices. Use the type's `createGeometry` method. For example, code that looked like:

          var boxGeometry = new BoxGeometry({
            minimumCorner : min,
            maximumCorner : max,
            vertexFormat : VertexFormat.POSITION_ONLY
          });

    should now look like:

          var box = new BoxGeometry({
              minimumCorner : min,
              maximumCorner : max,
              vertexFormat : VertexFormat.POSITION_ONLY
          });
          var geometry = BoxGeometry.createGeometry(box);

  - Removed `createTypedArray` and `createArrayBufferView` from each of the `ComponentDatatype` enumerations. Instead, use `ComponentDatatype.createTypedArray` and `ComponentDatatype.createArrayBufferView`.
  - `DataSourceDisplay` now requires a `DataSourceCollection` to be passed into its constructor.
  - `DeveloperError` and `RuntimeError` no longer contain an `error` property. Call `toString`, or check the `stack` property directly instead.
  - Replaced `createPickFragmentShaderSource` with `createShaderSource`.
  - Renamed `PolygonPipeline.earClip2D` to `PolygonPipeline.triangulate`.

- Added outline geometries. [#1021](https://github.com/CesiumGS/cesium/pull/1021).
- Added `CorridorGeometry`.
- Added `Billboard.scaleByDistance` and `NearFarScalar` to control billboard minimum/maximum scale based on camera distance.
- Added `EllipsoidGeodesic`.
- Added `PolylinePipeline.scaleToSurface`.
- Added `PolylinePipeline.scaleToGeodeticHeight`.
- Added the ability to specify a `minimumTerrainLevel` and `maximumTerrainLevel` when constructing an `ImageryLayer`. The layer will only be shown for terrain tiles within the specified range.
- Added `Math.setRandomNumberSeed` and `Math.nextRandomNumber` for generating repeatable random numbers.
- Added `Color.fromRandom` to generate random and partially random colors.
- Added an `onCancel` callback to `CameraFlightPath` functions that will be executed if the flight is canceled.
- Added `Scene.debugShowFrustums` and `Scene.debugFrustumStatistics` for rendering debugging.
- Added `Packable` and `PackableForInterpolation` interfaces to aid interpolation and in-memory data storage. Also made most core Cesium types implement them.
- Added `InterpolationAlgorithm` interface to codify the base interface already being used by `LagrangePolynomialApproximation`, `LinearApproximation`, and `HermitePolynomialApproximation`.
- Improved the performance of polygon triangulation using an O(n log n) algorithm.
- Improved geometry batching performance by moving work to a web worker.
- Improved `WallGeometry` to follow the curvature of the earth.
- Improved visual quality of closed translucent geometries.
- Optimized polyline bounding spheres.
- `Viewer` now automatically sets its clock to that of the first added `DataSource`, regardless of how it was added to the `DataSourceCollection`. Previously, this was only done for dropped files by `viewerDragDropMixin`.
- `CesiumWidget` and `Viewer` now display an HTML error panel if an error occurs while rendering, which can be disabled with a constructor option.
- `CameraFlightPath` now automatically disables and restores mouse input for the flights it generates.
- Fixed broken surface rendering in Columbus View when using the `EllipsoidTerrainProvider`.
- Fixed triangulation for polygons that cross the international date line.
- Fixed `EllipsoidPrimitive` rendering for some oblate ellipsoids. [#1067](https://github.com/CesiumGS/cesium/pull/1067).
- Fixed Cesium on Nexus 4 with Android 4.3.
- Upgraded Knockout from version 2.2.1 to 2.3.0.

### b19 - 2013-08-01

- Breaking changes:
  - Replaced tessellators and meshes with geometry. In particular:
    - Replaced `CubeMapEllipsoidTessellator` with `EllipsoidGeometry`.
    - Replaced `BoxTessellator` with `BoxGeometry`.
    - Replaced `ExtentTessletaor` with `ExtentGeometry`.
    - Removed `PlaneTessellator`. It was incomplete and not used.
    - Renamed `MeshFilters` to `GeometryPipeline`.
    - Renamed `MeshFilters.toWireframeInPlace` to `GeometryPipeline.toWireframe`.
    - Removed `MeshFilters.mapAttributeIndices`. It was not used.
    - Renamed `Context.createVertexArrayFromMesh` to `Context.createVertexArrayFromGeometry`. Likewise, renamed `mesh` constructor property to `geometry`.
  - Renamed `ComponentDatatype.*.toTypedArray` to `ComponentDatatype.*.createTypedArray`.
  - Removed `Polygon.configureExtent`. Use `ExtentPrimitive` instead.
  - Removed `Polygon.bufferUsage`. It is no longer needed.
  - Removed `height` and `textureRotationAngle` arguments from `Polygon` `setPositions` and `configureFromPolygonHierarchy` functions. Use `Polygon` `height` and `textureRotationAngle` properties.
  - Renamed `PolygonPipeline.cleanUp` to `PolygonPipeline.removeDuplicates`.
  - Removed `PolygonPipeline.wrapLongitude`. Use `GeometryPipeline.wrapLongitude` instead.
  - Added `surfaceHeight` parameter to `BoundingSphere.fromExtent3D`.
  - Added `surfaceHeight` parameter to `Extent.subsample`.
  - Renamed `pointInsideTriangle2D` to `pointInsideTriangle`.
  - Renamed `getLogo` to `getCredit` for `ImageryProvider` and `TerrainProvider`.
- Added Geometry and Appearances [#911](https://github.com/CesiumGS/cesium/pull/911).
- Added property `intersectionWidth` to `DynamicCone`, `DynamicPyramid`, `CustomSensorVolume`, and `RectangularPyramidSensorVolume`.
- Added `ExtentPrimitive`.
- Added `PolylinePipeline.removeDuplicates`.
- Added `barycentricCoordinates` to compute the barycentric coordinates of a point in a triangle.
- Added `BoundingSphere.fromEllipsoid`.
- Added `BoundingSphere.projectTo2D`.
- Added `Extent.fromDegrees`.
- Added `czm_tangentToEyeSpaceMatrix` built-in GLSL function.
- Added debugging aids for low-level rendering: `DrawCommand.debugShowBoundingVolume` and `Scene.debugCommandFilter`.
- Added extrusion to `ExtentGeometry`.
- Added `Credit` and `CreditDisplay` for displaying credits on the screen.
- Improved performance and visual quality of `CustomSensorVolume` and `RectangularPyramidSensorVolume`.
- Improved the performance of drawing polygons created with `configureFromPolygonHierarchy`.

### b18 - 2013-07-01

- Breaking changes:
  - Removed `CesiumViewerWidget` and replaced it with a new `Viewer` widget with mixin architecture. This new widget does not depend on Dojo and is part of the combined Cesium.js file. It is intended to be a flexible base widget for easily building robust applications. ([#838](https://github.com/CesiumGS/cesium/pull/838))
  - Changed all widgets to use ECMAScript 5 properties. All public observable properties now must be accessed and assigned as if they were normal properties, instead of being called as functions. For example:
    - `clockViewModel.shouldAnimate()` -> `clockViewModel.shouldAnimate`
    - `clockViewModel.shouldAnimate(true);` -> `clockViewModel.shouldAnimate = true;`
  - `ImageryProviderViewModel.fromConstants` has been removed. Use the `ImageryProviderViewModel` constructor directly.
  - Renamed the `transitioner` property on `CesiumWidget`, `HomeButton`, and `ScreenModePicker` to `sceneTrasitioner` to be consistent with property naming convention.
  - `ImageryProvider.loadImage` now requires that the calling imagery provider instance be passed as its first parameter.
  - Removed the Dojo-based `checkForChromeFrame` function, and replaced it with a new standalone version that returns a promise to signal when the asynchronous check has completed.
  - Removed `Assets/Textures/NE2_LR_LC_SR_W_DR_2048.jpg`. If you were previously using this image with `SingleTileImageryProvider`, consider instead using `TileMapServiceImageryProvider` with a URL of `Assets/Textures/NaturalEarthII`.
  - The `Client CZML` SandCastle demo has been removed, largely because it is redundant with the Simple CZML demo.
  - The `Two Viewer Widgets` SandCastle demo has been removed. We will add back a multi-scene example when we have a good architecture for it in place.
  - Changed static `clone` functions in all objects such that if the object being cloned is undefined, the function will return undefined instead of throwing an exception.
- Fix resizing issues in `CesiumWidget` ([#608](https://github.com/CesiumGS/cesium/issues/608), [#834](https://github.com/CesiumGS/cesium/issues/834)).
- Added initial support for [GeoJSON](http://www.geojson.org/) and [TopoJSON](https://github.com/mbostock/topojson). ([#890](https://github.com/CesiumGS/cesium/pull/890), [#906](https://github.com/CesiumGS/cesium/pull/906))
- Added rotation, aligned axis, width, and height properties to `Billboard`s.
- Improved the performance of "missing tile" checking, especially for Bing imagery.
- Improved the performance of terrain and imagery refinement, especially when using a mixture of slow and fast imagery sources.
- `TileMapServiceImageryProvider` now supports imagery with a minimum level. This improves compatibility with tile sets generated by MapTiler or gdal2tiles.py using their default settings.
- Added `Context.getAntialias`.
- Improved test robustness on Mac.
- Upgraded RequireJS to version 2.1.6, and Almond to 0.2.5.
- Fixed artifacts that showed up on the edges of imagery tiles on a number of GPUs.
- Fixed an issue in `BaseLayerPicker` where destroy wasn't properly cleaning everything up.
- Added the ability to unsubscribe to `Timeline` update event.
- Added a `screenSpaceEventHandler` property to `CesiumWidget`. Also added a `sceneMode` option to the constructor to set the initial scene mode.
- Added `useDefaultRenderLoop` property to `CesiumWidget` that allows the default render loop to be disabled so that a custom render loop can be used.
- Added `CesiumWidget.onRenderLoopError` which is an `Event` that is raised if an exception is generated inside of the default render loop.
- `ImageryProviderViewModel.creationCommand` can now return an array of ImageryProvider instances, which allows adding multiple layers when a single item is selected in the `BaseLayerPicker` widget.

### b17 - 2013-06-03

- Breaking changes:
  - Replaced `Uniform.getFrameNumber` and `Uniform.getTime` with `Uniform.getFrameState`, which returns the full frame state.
  - Renamed `Widgets/Fullscreen` folder to `Widgets/FullscreenButton` along with associated objects/files.
    - `FullscreenWidget` -> `FullscreenButton`
    - `FullscreenViewModel` -> `FullscreenButtonViewModel`
  - Removed `addAttribute`, `removeAttribute`, and `setIndexBuffer` from `VertexArray`. They were not used.
- Added support for approximating local vertical, local horizontal (LVLH) reference frames when using `DynamicObjectView` in 3D. The object automatically selects LVLH or EastNorthUp based on the object's velocity.
- Added support for CZML defined vectors via new `CzmlDirection`, `DynamicVector`, and `DynamicVectorVisualizer` objects.
- Added `SceneTransforms.wgs84ToWindowCoordinates`. [#746](https://github.com/CesiumGS/cesium/issues/746).
- Added `fromElements` to `Cartesian2`, `Cartesian3`, and `Cartesian4`.
- Added `DrawCommand.cull` to avoid redundant visibility checks.
- Added `czm_morphTime` automatic GLSL uniform.
- Added support for [OES_vertex_array_object](http://www.khronos.org/registry/webgl/extensions/OES_vertex_array_object/), which improves rendering performance.
- Added support for floating-point textures.
- Added `IntersectionTests.trianglePlaneIntersection`.
- Added `computeHorizonCullingPoint`, `computeHorizonCullingPointFromVertices`, and `computeHorizonCullingPointFromExtent` methods to `EllipsoidalOccluder` and used them to build a more accurate horizon occlusion test for terrain rendering.
- Added sun visualization. See `Sun` and `Scene.sun`.
- Added a new `HomeButton` widget for returning to the default view of the current scene mode.
- Added `Command.beforeExecute` and `Command.afterExecute` events to enable additional processing when a command is executed.
- Added rotation parameter to `Polygon.configureExtent`.
- Added camera flight to extents. See new methods `CameraController.getExtentCameraCoordinates` and `CameraFlightPath.createAnimationExtent`.
- Improved the load ordering of terrain and imagery tiles, so that relevant detail is now more likely to be loaded first.
- Improved appearance of the Polyline arrow material.
- Fixed polyline clipping artifact. [#728](https://github.com/CesiumGS/cesium/issues/728).
- Fixed polygon crossing International Date Line for 2D and Columbus view. [#99](https://github.com/CesiumGS/cesium/issues/99).
- Fixed issue for camera flights when `frameState.mode === SceneMode.MORPHING`.
- Fixed ISO8601 date parsing when UTC offset is specified in the extended format, such as `2008-11-10T14:00:00+02:30`.

### b16 - 2013-05-01

- Breaking changes:

  - Removed the color, outline color, and outline width properties of polylines. Instead, use materials for polyline color and outline properties. Code that looked like:

           var polyline = polylineCollection.add({
               positions : positions,
               color : new Color(1.0, 1.0, 1.0, 1.0),
               outlineColor : new Color(1.0, 0.0, 0.0, 1.0),
               width : 1.0,
               outlineWidth : 3.0
           });

    should now look like:

           var outlineMaterial = Material.fromType(context, Material.PolylineOutlineType);
           outlineMaterial.uniforms.color = new Color(1.0, 1.0, 1.0, 1.0);
           outlineMaterial.uniforms.outlineColor = new Color(1.0, 0.0, 0.0, 1.0);
           outlineMaterial.uniforms.outlinewidth = 2.0;

           var polyline = polylineCollection.add({
               positions : positions,
               width : 3.0,
               material : outlineMaterial
           });

  - `CzmlCartographic` has been removed and all cartographic values are converted to Cartesian internally during CZML processing. This improves performance and fixes interpolation of cartographic source data. The Cartographic representation can still be retrieved if needed.
  - Removed `ComplexConicSensorVolume`, which was not documented and did not work on most platforms. It will be brought back in a future release. This does not affect CZML, which uses a custom sensor to approximate a complex conic.
  - Replaced `computeSunPosition` with `Simon1994PlanetaryPosition`, which has functions to calculate the position of the sun and the moon more accurately.
  - Removed `Context.createClearState`. These properties are now part of `ClearCommand`.
  - `RenderState` objects returned from `Context.createRenderState` are now immutable.
  - Removed `positionMC` from `czm_materialInput`. It is no longer used by any materials.

- Added wide polylines that work with and without ANGLE.
- Polylines now use materials to describe their surface appearance. See the [Fabric](https://github.com/CesiumGS/cesium/wiki/Fabric) wiki page for more details on how to create materials.
- Added new `PolylineOutline`, `PolylineGlow`, `PolylineArrow`, and `Fade` materials.
- Added `czm_pixelSizeInMeters` automatic GLSL uniform.
- Added `AnimationViewModel.snapToTicks`, which when set to true, causes the shuttle ring on the Animation widget to snap to the defined tick values, rather than interpolate between them.
- Added `Color.toRgba` and `Color.fromRgba` to convert to/from numeric unsigned 32-bit RGBA values.
- Added `GridImageryProvider` for custom rendering effects and debugging.
- Added new `Grid` material.
- Made `EllipsoidPrimitive` double-sided.
- Improved rendering performance by minimizing WebGL state calls.
- Fixed an error in Web Worker creation when loading Cesium.js from a different origin.
- Fixed `EllipsoidPrimitive` picking and picking objects with materials that have transparent parts.
- Fixed imagery smearing artifacts on mobile devices and other devices without high-precision fragment shaders.

### b15 - 2013-04-01

- Breaking changes:
  - `Billboard.computeScreenSpacePosition` now takes `Context` and `FrameState` arguments instead of a `UniformState` argument.
  - Removed `clampToPixel` property from `BillboardCollection` and `LabelCollection`. This option is no longer needed due to overall LabelCollection visualization improvements.
  - Removed `Widgets/Dojo/CesiumWidget` and replaced it with `Widgets/CesiumWidget`, which has no Dojo dependancies.
  - `destroyObject` no longer deletes properties from the object being destroyed.
  - `darker.css` files have been deleted and the `darker` theme is now the default style for widgets. The original theme is now known as `lighter` and is in corresponding `lighter.css` files.
  - CSS class names have been standardized to avoid potential collisions. All widgets now follow the same pattern, `cesium-<widget>-<className>`.
  - Removed `view2D`, `view3D`, and `viewColumbus` properties from `CesiumViewerWidget`. Use the `sceneTransitioner` property instead.
- Added `BoundingSphere.fromCornerPoints`.
- Added `fromArray` and `distance` functions to `Cartesian2`, `Cartesian3`, and `Cartesian4`.
- Added `DynamicPath.resolution` property for setting the maximum step size, in seconds, to take when sampling a position for path visualization.
- Added `TileCoordinatesImageryProvider` that renders imagery with tile X, Y, Level coordinates on the surface of the globe. This is mostly useful for debugging.
- Added `DynamicEllipse` and `DynamicObject.ellipse` property to render CZML ellipses on the globe.
- Added `sampleTerrain` function to sample the terrain height of a list of `Cartographic` positions.
- Added `DynamicObjectCollection.removeObject` and handling of the new CZML `delete` property.
- Imagery layers with an `alpha` of exactly 0.0 are no longer rendered. Previously these invisible layers were rendered normally, which was a waste of resources. Unlike the `show` property, imagery tiles in a layer with an `alpha` of 0.0 are still downloaded, so the layer will become visible more quickly when its `alpha` is increased.
- Added `onTransitionStart` and `onTransitionComplete` events to `SceneModeTransitioner`.
- Added `SceneModePicker`; a new widget for morphing between scene modes.
- Added `BaseLayerPicker`; a new widget for switching among pre-configured base layer imagery providers.

### b14 - 2013-03-01

- Breaking changes:
  - Major refactoring of both animation and widgets systems as we move to an MVVM-like architecture for user interfaces.
    - New `Animation` widget for controlling playback.
    - AnimationController.js has been deleted.
    - `ClockStep.SYSTEM_CLOCK_DEPENDENT` was renamed to `ClockStep.SYSTEM_CLOCK_MULTIPLIER`.
    - `ClockStep.SYSTEM_CLOCK` was added to have the clock always match the system time.
    - `ClockRange.LOOP` was renamed to `ClockRange.LOOP_STOP` and now only loops in the forward direction.
    - `Clock.reverseTick` was removed, simply negate `Clock.multiplier` and pass it to `Clock.tick`.
    - `Clock.shouldAnimate` was added to indicate if `Clock.tick` should actually advance time.
    - The Timeline widget was moved into the Widgets/Timeline subdirectory.
    - `Dojo/TimelineWidget` was removed. You should use the non-toolkit specific Timeline widget directly.
  - Removed `CesiumViewerWidget.fullScreenElement`, instead use the `CesiumViewerWidget.fullscreen.viewModel.fullScreenElement` observable property.
  - `IntersectionTests.rayPlane` now takes the new `Plane` type instead of separate `planeNormal` and `planeD` arguments.
  - Renamed `ImageryProviderError` to `TileProviderError`.
- Added support for global terrain visualization via `CesiumTerrainProvider`, `ArcGisImageServerTerrainProvider`, and `VRTheWorldTerrainProvider`. See the [Terrain Tutorial](http://cesiumjs.org/2013/02/15/Cesium-Terrain-Tutorial/) for more information.
- Added `FullscreenWidget` which is a simple, single-button widget that toggles fullscreen mode of the specified element.
- Added interactive extent drawing to the `Picking` Sandcastle example.
- Added `HeightmapTessellator` to create a mesh from a heightmap.
- Added `JulianDate.equals`.
- Added `Plane` for representing the equation of a plane.
- Added a line segment-plane intersection test to `IntersectionTests`.
- Improved the lighting used in 2D and Columbus View modes. In general, the surface lighting in these modes should look just like it does in 3D.
- Fixed an issue where a `PolylineCollection` with a model matrix other than the identity would be incorrectly rendered in 2D and Columbus view.
- Fixed an issue in the `ScreenSpaceCameraController` where disabled mouse events can cause the camera to be moved after being re-enabled.

### b13 - 2013-02-01

- Breaking changes:
  - The combined `Cesium.js` file and other required files are now created in `Build/Cesium` and `Build/CesiumUnminified` folders.
  - The Web Worker files needed when using the combined `Cesium.js` file are now in a `Workers` subdirectory.
  - Removed `erosion` property from `Polygon`, `ComplexConicSensorVolume`, `RectangularPyramidSensorVolume`, and `ComplexConicSensorVolume`. Use the new `Erosion` material. See the Sandbox Animation example.
  - Removed `setRectangle` and `getRectangle` methods from `ViewportQuad`. Use the new `rectangle` property.
  - Removed `time` parameter from `Scene.initializeFrame`. Instead, pass the time to `Scene.render`.
- Added new `RimLighting` and `Erosion` materials. See the [Fabric](https://github.com/CesiumGS/cesium/wiki/Fabric) wiki page.
- Added `hue` and `saturation` properties to `ImageryLayer`.
- Added `czm_hue` and `czm_saturation` to adjust the hue and saturation of RGB colors.
- Added `JulianDate.getDaysDifference` method.
- Added `Transforms.computeIcrfToFixedMatrix` and `computeFixedToIcrfMatrix`.
- Added `EarthOrientationParameters`, `EarthOrientationParametersSample`, `Iau2006XysData`, and `Iau2006XysDataSample` classes to `Core`.
- CZML now supports the ability to specify positions in the International Celestial Reference Frame (ICRF), and inertial reference frame.
- Fixed globe rendering on the Nexus 4 running Google Chrome Beta.
- `ViewportQuad` now supports the material system. See the [Fabric](https://github.com/CesiumGS/cesium/wiki/Fabric) wiki page.
- Fixed rendering artifacts in `EllipsoidPrimitive`.
- Fixed an issue where streaming CZML would fail when changing material types.
- Updated Dojo from 1.7.2 to 1.8.4. Reminder: Cesium does not depend on Dojo but uses it for reference applications.

### b12a - 2013-01-18

- Breaking changes:

  - Renamed the `server` property to `url` when constructing a `BingMapsImageryProvider`. Likewise, renamed `BingMapsImageryProvider.getServer` to `BingMapsImageryProvider.getUrl`. Code that looked like

           var bing = new BingMapsImageryProvider({
               server : 'dev.virtualearth.net'
           });

    should now look like:

           var bing = new BingMapsImageryProvider({
               url : 'http://dev.virtualearth.net'
           });

  - Renamed `toCSSColor` to `toCssColorString`.
  - Moved `minimumZoomDistance` and `maximumZoomDistance` from the `CameraController` to the `ScreenSpaceCameraController`.

- Added `fromCssColorString` to `Color` to create a `Color` instance from any CSS value.
- Added `fromHsl` to `Color` to create a `Color` instance from H, S, L values.
- Added `Scene.backgroundColor`.
- Added `textureRotationAngle` parameter to `Polygon.setPositions` and `Polygon.configureFromPolygonHierarchy` to rotate textures on polygons.
- Added `Matrix3.fromRotationX`, `Matrix3.fromRotationY`, `Matrix3.fromRotationZ`, and `Matrix2.fromRotation`.
- Added `fromUniformScale` to `Matrix2`, `Matrix3`, and `Matrix4`.
- Added `fromScale` to `Matrix2`.
- Added `multiplyByUniformScale` to `Matrix4`.
- Added `flipY` property when calling `Context.createTexture2D` and `Context.createCubeMap`.
- Added `MeshFilters.encodePosition` and `EncodedCartesian3.encode`.
- Fixed jitter artifacts with polygons.
- Fixed camera tilt close to the `minimumZoomDistance`.
- Fixed a bug that could lead to blue tiles when zoomed in close to the North and South poles.
- Fixed a bug where removing labels would remove the wrong label and ultimately cause a crash.
- Worked around a bug in Firefox 18 preventing typed arrays from being transferred to or from Web Workers.
- Upgraded RequireJS to version 2.1.2, and Almond to 0.2.3.
- Updated the default Bing Maps API key.

### b12 - 2013-01-03

- Breaking changes:
  - Renamed `EventHandler` to `ScreenSpaceEventHandler`.
  - Renamed `MouseEventType` to `ScreenSpaceEventType`.
  - Renamed `MouseEventType.MOVE` to `ScreenSpaceEventType.MOUSE_MOVE`.
  - Renamed `CameraEventHandler` to `CameraEventAggregator`.
  - Renamed all `*MouseAction` to `*InputAction` (including get, set, remove, etc).
  - Removed `Camera2DController`, `CameraCentralBodyController`, `CameraColumbusViewController`, `CameraFlightController`, `CameraFreeLookController`, `CameraSpindleController`, and `CameraControllerCollection`. Common ways to modify the camera are through the `CameraController` object of the `Camera` and will work in all scene modes. The default camera handler is the `ScreenSpaceCameraController` object on the `Scene`.
  - Changed default Natural Earth imagery to a 2K version of [Natural Earth II with Shaded Relief, Water, and Drainages](http://www.naturalearthdata.com/downloads/10m-raster-data/10m-natural-earth-2/). The previously used version did not include lakes and rivers. This replaced `Source/Assets/Textures/NE2_50M_SR_W_2048.jpg` with `Source/Assets/Textures/NE2_LR_LC_SR_W_DR_2048.jpg`.
- Added pinch-zoom, pinch-twist, and pinch-tilt for touch-enabled browsers (particularly mobile browsers).
- Improved rendering support on Nexus 4 and Nexus 7 using Firefox.
- Improved camera flights.
- Added Sandbox example using NASA's new [Black Marble](http://www.nasa.gov/mission_pages/NPP/news/earth-at-night.html) night imagery.
- Added constrained z-axis by default to the Cesium widgets.
- Upgraded Jasmine from version 1.1.0 to 1.3.0.
- Added `JulianDate.toIso8601`, which creates an ISO8601 compliant representation of a JulianDate.
- The `Timeline` widget now properly displays leap seconds.

### b11 - 2012-12-03

- Breaking changes:
  - Widget render loop now started by default. Startup code changed, see Sandcastle examples.
  - Changed `Timeline.makeLabel` to take a `JulianDate` instead of a JavaScript date parameter.
  - Default Earth imagery has been moved to a new package `Assets`. Images used by `Sandcastle` examples have been moved to the Sandcastle folder, and images used by the Dojo widgets are now self-contained in the `Widgets` package.
  - `positionToEyeEC` in `czm_materialInput` is no longer normalized by default.
  - `FullScreen` and related functions have been renamed to `Fullscreen` to match the W3C standard name.
  - `Fullscreen.isFullscreenEnabled` was incorrectly implemented in certain browsers. `isFullscreenEnabled` now correctly determines whether the browser will allow an element to go fullscreen. A new `isFullscreen` function is available to determine if the browser is currently in fullscreen mode.
  - `Fullscreen.getFullScreenChangeEventName` and `Fullscreen.getFullScreenChangeEventName` now return the proper event name, suitable for use with the `addEventListener` API, instead prefixing them with "on".
  - Removed `Scene.setSunPosition` and `Scene.getSunPosition`. The sun position used for lighting is automatically computed based on the scene's time.
  - Removed a number of rendering options from `CentralBody`, including the ground atmosphere, night texture, specular map, cloud map, cloud shadows, and bump map. These features weren't really production ready and had a disproportionate cost in terms of shader complexity and compilation time. They may return in a more polished form in a future release.
  - Removed `affectedByLighting` property from `Polygon`, `EllipsoidPrimitive`, `RectangularPyramidSensorVolume`, `CustomSensorVolume`, and `ComplexConicSensorVolume`.
  - Removed `DistanceIntervalMaterial`. This was not documented.
  - `Matrix2.getElementIndex`, `Matrix3.getElementIndex`, and `Matrix4.getElementIndex` functions have had their parameters swapped and now take row first and column second. This is consistent with other class constants, such as Matrix2.COLUMN1ROW2.
  - Replaced `CentralBody.showSkyAtmosphere` with `Scene.skyAtmosphere` and `SkyAtmosphere`. This has no impact for those using the Cesium widget.
- Improved lighting in Columbus view and on polygons, ellipsoids, and sensors.
- Fixed atmosphere rendering artifacts and improved Columbus view transition.
- Fixed jitter artifacts with billboards and polylines.
- Added `TileMapServiceImageryProvider`. See the Imagery Layers `Sandcastle` example.
- Added `Water` material. See the Materials `Sandcastle` example.
- Added `SkyBox` to draw stars. Added `CesiumWidget.showSkyBox` and `CesiumViewerWidget.showSkyBox`.
- Added new `Matrix4` functions: `Matrix4.multiplyByTranslation`, `multiplyByPoint`, and `Matrix4.fromScale`. Added `Matrix3.fromScale`.
- Added `EncodedCartesian3`, which is used to eliminate jitter when drawing primitives.
- Added new automatic GLSL uniforms: `czm_frameNumber`, `czm_temeToPseudoFixed`, `czm_entireFrustum`, `czm_inverseModel`, `czm_modelViewRelativeToEye`, `czm_modelViewProjectionRelativeToEye`, `czm_encodedCameraPositionMCHigh`, and `czm_encodedCameraPositionMCLow`.
- Added `czm_translateRelativeToEye` and `czm_luminance` GLSL functions.
- Added `shininess` to `czm_materialInput`.
- Added `QuadraticRealPolynomial`, `CubicRealPolynomial`, and `QuarticRealPolynomial` for finding the roots of quadratic, cubic, and quartic polynomials.
- Added `IntersectionTests.grazingAltitudeLocation` for finding a point on a ray nearest to an ellipsoid.
- Added `mostOrthogonalAxis` function to `Cartesian2`, `Cartesian3`, and `Cartesian4`.
- Changed CesiumViewerWidget default behavior so that zooming to an object now requires a single left-click, rather than a double-click.
- Updated third-party [Tween.js](https://github.com/sole/tween.js/).

### b10 - 2012-11-02

- Breaking changes:
  - Renamed `Texture2DPool` to `TexturePool`.
  - Renamed `BingMapsTileProvider` to `BingMapsImageryProvider`.
  - Renamed `SingleTileProvider` to `SingleTileImageryProvider`.
  - Renamed `ArcGISTileProvider` to `ArcGisMapServerImageryProvider`.
  - Renamed `EquidistantCylindrdicalProjection` to `GeographicProjection`.
  - Renamed `MercatorProjection` to `WebMercatorProjection`.
  - `CentralBody.dayTileProvider` has been removed. Instead, add one or more imagery providers to the collection returned by `CentralBody.getImageryLayers()`.
  - The `description.generateTextureCoords` parameter passed to `ExtentTessellator.compute` is now called `description.generateTextureCoordinates`.
  - Renamed `bringForward`, `sendBackward`, `bringToFront`, and `sendToBack` methods on `CompositePrimitive` to `raise`, `lower`, `raiseToTop`, and `lowerToBottom`, respectively.
  - `Cache` and `CachePolicy` are no longer used and have been removed.
  - Fixed problem with Dojo widget startup, and removed "postSetup" callback in the process. See Sandcastle examples and update your startup code.
- `CentralBody` now allows imagery from multiple sources to be layered and alpha blended on the globe. See the new `Imagery Layers` and `Map Projections` Sandcastle examples.
- Added `WebMapServiceImageryProvider`.
- Improved middle mouse click behavior to always tilt in the same direction.
- Added `getElementIndex` to `Matrix2`, `Matrix3`, and `Matrix4`.

### b9 - 2012-10-01

- Breaking changes:
  - Removed the `render` and `renderForPick` functions of primitives. The primitive `update` function updates a list of commands for the renderer. For more details, see the [Data Driven Renderer](https://github.com/CesiumGS/cesium/wiki/Data-Driven-Renderer-Details).
  - Removed `Context.getViewport` and `Context.setViewport`. The viewport defaults to the size of the canvas if a primitive does not override the viewport property in the render state.
  - `shallowEquals` has been removed.
  - Passing `undefined` to any of the set functions on `Billboard` now throws an exception.
  - Passing `undefined` to any of the set functions on `Polyline` now throws an exception.
  - `PolygonPipeline.scaleToGeodeticHeight` now takes ellipsoid as the last parameter, instead of the first. It also now defaults to `Ellipsoid.WGS84` if no parameter is provided.
- The new Sandcastle live editor and demo gallery replace the Sandbox and Skeleton examples.
- Improved picking performance and accuracy.
- Added EllipsoidPrimitive for visualizing ellipsoids and spheres. Currently, this is only supported in 3D, not 2D or Columbus view.
- Added `DynamicEllipsoid` and `DynamicEllipsoidVisualizer` which use the new `EllipsoidPrimitive` to implement ellipsoids in CZML.
- `Extent` functions now take optional result parameters. Also added `getCenter`, `intersectWith`, and `contains` functions.
- Add new utility class, `DynamicObjectView` for tracking a DynamicObject with the camera across scene modes; also hooked up CesiumViewerWidget to use it.
- Added `enableTranslate`, `enableZoom`, and `enableRotate` properties to `Camera2DController` to selectively toggle camera behavior. All values default to `true`.
- Added `Camera2DController.setPositionCartographic` to simplify moving the camera programmatically when in 2D mode.
- Improved near/far plane distances and eliminated z-fighting.
- Added `Matrix4.multiplyByTranslation`, `Matrix4.fromScale`, and `Matrix3.fromScale`.

### b8 - 2012-09-05

- Breaking changes:

  - Materials are now created through a centralized Material class using a JSON schema called [Fabric](https://github.com/CesiumGS/cesium/wiki/Fabric). For example, change:

          polygon.material = new BlobMaterial({repeat : 10.0});

    to:

          polygon.material = Material.fromType(context, 'Blob');
          polygon.material.repeat = 10.0;

    or:

          polygon.material = new Material({
              context : context,
              fabric : {
                  type : 'Blob',
                  uniforms : {
                      repeat : 10.0
                  }
              }
          });

  - `Label.computeScreenSpacePosition` now requires the current scene state as a parameter.
  - Passing `undefined` to any of the set functions on `Label` now throws an exception.
  - Renamed `agi_` prefix on GLSL identifiers to `czm_`.
  - Replaced `ViewportQuad` properties `vertexShader` and `fragmentShader` with optional constructor arguments.
  - Changed the GLSL automatic uniform `czm_viewport` from an `ivec4` to a `vec4` to reduce casting.
  - `Billboard` now defaults to an image index of `-1` indicating no texture, previously billboards defaulted to `0` indicating the first texture in the atlas. For example, change:

          billboards.add({
              position : { x : 1.0, y : 2.0, z : 3.0 },
          });

    to:

          billboards.add({
              position : { x : 1.0, y : 2.0, z : 3.0 },
              imageIndex : 0
          });

  - Renamed `SceneState` to `FrameState`.
  - `SunPosition` was changed from a static object to a function `computeSunPosition`; which now returns a `Cartesian3` with the computed position. It was also optimized for performance and memory pressure. For example, change:

          var result = SunPosition.compute(date);
          var position = result.position;

        to:

          var position = computeSunPosition(date);

- All `Quaternion` operations now have static versions that work with any objects exposing `x`, `y`, `z` and `w` properties.
- Added support for nested polygons with holes. See `Polygon.configureFromPolygonHierarchy`.
- Added support to the renderer for view frustum and central body occlusion culling. All built-in primitives, such as `BillboardCollection`, `Polygon`, `PolylineCollection`, etc., can be culled. See the advanced examples in the Sandbox for details.
- Added `writeTextToCanvas` function which handles sizing the resulting canvas to fit the desired text.
- Added support for CZML path visualization via the `DynamicPath` and `DynamicPathVisualizer` objects. See the [CZML wiki](https://github.com/CesiumGS/cesium/wiki/CZML-Guide) for more details.
- Added support for [WEBGL_depth_texture](http://www.khronos.org/registry/webgl/extensions/WEBGL_depth_texture/). See `Framebuffer.setDepthTexture`.
- Added `CesiumMath.isPowerOfTwo`.
- Added `affectedByLighting` to `ComplexConicSensorVolume`, `CustomSensorVolume`, and `RectangularPyramidSensorVolume` to turn lighting on/off for these objects.
- CZML `Polygon`, `Cone`, and `Pyramid` objects are no longer affected by lighting.
- Added `czm_viewRotation` and `czm_viewInverseRotation` automatic GLSL uniforms.
- Added a `clampToPixel` property to `BillboardCollection` and `LabelCollection`. When true, it aligns all billboards and text to a pixel in screen space, providing a crisper image at the cost of jumpier motion.
- `Ellipsoid` functions now take optional result parameters.

### b7 - 2012-08-01

- Breaking changes:

  - Removed keyboard input handling from `EventHandler`.
  - `TextureAtlas` takes an object literal in its constructor instead of separate parameters. Code that previously looked like:

          context.createTextureAtlas(images, pixelFormat, borderWidthInPixels);

    should now look like:

          context.createTextureAtlas({images : images, pixelFormat : pixelFormat, borderWidthInPixels : borderWidthInPixels});

  - `Camera.pickEllipsoid` returns the picked position in world coordinates and the ellipsoid parameter is optional. Prefer the new `Scene.pickEllipsoid` method. For example, change

          var position = camera.pickEllipsoid(ellipsoid, windowPosition);

    to:

          var position = scene.pickEllipsoid(windowPosition, ellipsoid);

  - `Camera.getPickRay` now returns the new `Ray` type instead of an object with position and direction properties.
  - `Camera.viewExtent` now takes an `Extent` argument instead of west, south, east and north arguments. Prefer `Scene.viewExtent` over `Camera.viewExtent`. `Scene.viewExtent` will work in any `SceneMode`. For example, change

          camera.viewExtent(ellipsoid, west, south, east, north);

    to:

          scene.viewExtent(extent, ellipsoid);

  - `CameraSpindleController.mouseConstrainedZAxis` has been removed. Instead, use `CameraSpindleController.constrainedAxis`. Code that previously looked like:

          spindleController.mouseConstrainedZAxis = true;

    should now look like:

          spindleController.constrainedAxis = Cartesian3.UNIT_Z;

  - The `Camera2DController` constructor and `CameraControllerCollection.add2D` now require a projection instead of an ellipsoid.
  - `Chain` has been removed. `when` is now included as a more complete CommonJS Promises/A implementation.
  - `Jobs.downloadImage` was replaced with `loadImage` to provide a promise that will asynchronously load an image.
  - `jsonp` now returns a promise for the requested data, removing the need for a callback parameter.
  - JulianDate.getTimeStandard() has been removed, dates are now always stored internally as TAI.
  - LeapSeconds.setLeapSeconds now takes an array of LeapSecond instances instead of JSON.
  - TimeStandard.convertUtcToTai and TimeStandard.convertTaiToUtc have been removed as they are no longer needed.
  - `Cartesian3.prototype.getXY()` was replaced with `Cartesian2.fromCartesian3`. Code that previously looked like `cartesian3.getXY();` should now look like `Cartesian2.fromCartesian3(cartesian3);`.
  - `Cartesian4.prototype.getXY()` was replaced with `Cartesian2.fromCartesian4`. Code that previously looked like `cartesian4.getXY();` should now look like `Cartesian2.fromCartesian4(cartesian4);`.
  - `Cartesian4.prototype.getXYZ()` was replaced with `Cartesian3.fromCartesian4`. Code that previously looked like `cartesian4.getXYZ();` should now look like `Cartesian3.fromCartesian4(cartesian4);`.
  - `Math.angleBetween` was removed because it was a duplicate of `Cartesian3.angleBetween`. Simply replace calls of the former to the later.
  - `Cartographic3` was renamed to `Cartographic`.
  - `Cartographic2` was removed; use `Cartographic` instead.
  - `Ellipsoid.toCartesian` was renamed to `Ellipsoid.cartographicToCartesian`.
  - `Ellipsoid.toCartesians` was renamed to `Ellipsoid.cartographicArrayToCartesianArray`.
  - `Ellipsoid.toCartographic2` was renamed to `Ellipsoid.cartesianToCartographic`.
  - `Ellipsoid.toCartographic2s` was renamed to `Ellipsoid.cartesianArrayToCartographicArray`.
  - `Ellipsoid.toCartographic3` was renamed to `Ellipsoid.cartesianToCartographic`.
  - `Ellipsoid.toCartographic3s` was renamed to `Ellipsoid.cartesianArrayToCartographicArray`.
  - `Ellipsoid.cartographicDegreesToCartesian` was removed. Code that previously looked like `ellipsoid.cartographicDegreesToCartesian(new Cartographic(45, 50, 10))` should now look like `ellipsoid.cartographicToCartesian(Cartographic.fromDegrees(45, 50, 10))`.
  - `Math.cartographic3ToRadians`, `Math.cartographic2ToRadians`, `Math.cartographic2ToDegrees`, and `Math.cartographic3ToDegrees` were removed. These functions are no longer needed because Cartographic instances are always represented in radians.
  - All functions starting with `multiplyWith` now start with `multiplyBy` to be consistent with functions starting with `divideBy`.
  - The `multiplyWithMatrix` function on each `Matrix` type was renamed to `multiply`.
  - All three Matrix classes have been largely re-written for consistency and performance. The `values` property has been eliminated and Matrices are no longer immutable. Code that previously looked like `matrix = matrix.setColumn0Row0(12);` now looks like `matrix[Matrix2.COLUMN0ROW0] = 12;`. Code that previously looked like `matrix.setColumn3(cartesian3);` now looked like `matrix.setColumn(3, cartesian3, matrix)`.
  - 'Polyline' is no longer externally creatable. To create a 'Polyline' use the 'PolylineCollection.add' method.

          Polyline polyline = new Polyline();

    to

          PolylineCollection polylineCollection = new PolylineCollection();
          Polyline polyline = polylineCollection.add();

- All `Cartesian2` operations now have static versions that work with any objects exposing `x` and `y` properties.
- All `Cartesian3` operations now have static versions that work with any objects exposing `x`, `y`, and `z` properties.
- All `Cartesian4` operations now have static versions that work with any objects exposing `x`, `y`, `z` and `w` properties.
- All `Cartographic` operations now have static versions that work with any objects exposing `longitude`, `latitude`, and `height` properties.
- All `Matrix` classes are now indexable like arrays.
- All `Matrix` operations now have static versions of all prototype functions and anywhere we take a Matrix instance as input can now also take an Array or TypedArray.
- All `Matrix`, `Cartesian`, and `Cartographic` operations now take an optional result parameter for object re-use to reduce memory pressure.
- Added `Cartographic.fromDegrees` to make creating Cartographic instances from values in degrees easier.
- Added `addImage` to `TextureAtlas` so images can be added to a texture atlas after it is constructed.
- Added `Scene.pickEllipsoid`, which picks either the ellipsoid or the map depending on the current `SceneMode`.
- Added `Event`, a new utility class which makes it easy for objects to expose event properties.
- Added `TextureAtlasBuilder`, a new utility class which makes it easy to build a TextureAtlas asynchronously.
- Added `Clock`, a simple clock for keeping track of simulated time.
- Added `LagrangePolynomialApproximation`, `HermitePolynomialApproximation`, and `LinearApproximation` interpolation algorithms.
- Added `CoordinateConversions`, a new static class where most coordinate conversion methods will be stored.
- Added `Spherical` coordinate type
- Added a new DynamicScene layer for time-dynamic, data-driven visualization. This include CZML processing. For more details see https://github.com/CesiumGS/cesium/wiki/Architecture and https://github.com/CesiumGS/cesium/wiki/CZML-in-Cesium.
- Added a new application, Cesium Viewer, for viewing CZML files and otherwise exploring the globe.
- Added a new Widgets directory, to contain common re-usable Cesium related controls.
- Added a new Timeline widget to the Widgets directory.
- Added a new Widgets/Dojo directory, to contain dojo-specific widgets.
- Added new Timeline and Cesium dojo widgets.
- Added `CameraCentralBodyController` as the new default controller to handle mouse input.
  - The left mouse button rotates around the central body.
  - The right mouse button and mouse wheel zoom in and out.
  - The middle mouse button rotates around the point clicked on the central body.
- Added `computeTemeToPseudoFixedMatrix` function to `Transforms`.
- Added 'PolylineCollection' to manage numerous polylines. 'PolylineCollection' dramatically improves rendering speed when using polylines.

### b6a - 2012-06-20

- Breaking changes:
  - Changed `Tipsify.tipsify` and `Tipsify.calculateACMR` to accept an object literal instead of three separate arguments. Supplying a maximum index and cache size is now optional.
  - `CentralBody` no longer requires a camera as the first parameter.
- Added `CentralBody.northPoleColor` and `CentralBody.southPoleColor` to fill in the poles if they are not covered by a texture.
- Added `Polygon.configureExtent` to create a polygon defined by west, south, east, and north values.
- Added functions to `Camera` to provide position and directions in world coordinates.
- Added `showThroughEllipsoid` to `CustomSensorVolume` and `RectangularPyramidSensorVolume` to allow sensors to draw through Earth.
- Added `affectedByLighting` to `CentralBody` and `Polygon` to turn lighting on/off for these objects.

### b5 - 2012-05-15

- Breaking changes:

  - Renamed Geoscope to Cesium. To update your code, change all `Geoscope.*` references to `Cesium.*`, and reference Cesium.js instead of Geoscope.js.
  - `CompositePrimitive.addGround` was removed; use `CompositePrimitive.add` instead. For example, change

          primitives.addGround(polygon);

    to:

          primitives.add(polygon);

  - Moved `eastNorthUpToFixedFrame` and `northEastDownToFixedFrame` functions from `Ellipsoid` to a new `Transforms` object. For example, change

          var m = ellipsoid.eastNorthUpToFixedFrame(p);

    to:

          var m = Cesium.Transforms.eastNorthUpToFixedFrame(p, ellipsoid);

  - Label properties `fillStyle` and `strokeStyle` were renamed to `fillColor` and `outlineColor`; they are also now color objects instead of strings. The label `Color` property has been removed.

    For example, change

          label.setFillStyle("red");
          label.setStrokeStyle("#FFFFFFFF");

    to:

          label.setFillColor({ red : 1.0, blue : 0.0, green : 0.0, alpha : 1.0 });
          label.setOutlineColor({ red : 1.0, blue : 1.0, green : 1.0, alpha : 1.0 });

  - Renamed `Tipsify.Tipsify` to `Tipsify.tipsify`.
  - Renamed `Tipsify.CalculateACMR` to `Tipsify.calculateACMR`.
  - Renamed `LeapSecond.CompareLeapSecondDate` to `LeapSecond.compareLeapSecondDate`.
  - `Geoscope.JSONP.get` is now `Cesium.jsonp`. `Cesium.jsonp` now takes a url, a callback function, and an options object. The previous 2nd and 4th parameters are now specified using the options object.
  - `TWEEN` is no longer globally defined, and is instead available as `Cesium.Tween`.
  - Chain.js functions such as `run` are now moved to `Cesium.Chain.run`, etc.
  - `Geoscope.CollectionAlgorithms.binarySearch` is now `Cesium.binarySearch`.
  - `Geoscope.ContainmentTests.pointInsideTriangle2D` is now `Cesium.pointInsideTriangle2D`.
  - Static constructor methods prefixed with "createFrom", now start with "from":

          Matrix2.createfromColumnMajorArray

    becomes

          Matrix2.fromColumnMajorArray

  - The `JulianDate` constructor no longer takes a `Date` object, use the new from methods instead:

          new JulianDate(new Date());

    becomes

          JulianDate.fromDate(new Date("January 1, 2011 12:00:00 EST"));
          JulianDate.fromIso8601("2012-04-24T18:08Z");
          JulianDate.fromTotalDays(23452.23);

  - `JulianDate.getDate` is now `JulianDate.toDate()` and returns a new instance each time.
  - `CentralBody.logoOffsetX` and `logoOffsetY` have been replaced with `CentralBody.logoOffset`, a `Cartesian2`.
  - TileProviders now take a proxy object instead of a string, to allow more control over how proxy URLs are built. Construct a DefaultProxy, passing the previous proxy URL, to get the previous behavior.
  - `Ellipsoid.getScaledWgs84()` has been removed since it is not needed.
  - `getXXX()` methods which returned a new instance of what should really be a constant are now exposed as frozen properties instead. This should improve performance and memory pressure.

    - `Cartsian2/3/4.getUnitX()` -> `Cartsian2/3/4.UNIT_X`
    - `Cartsian2/3/4.getUnitY()` -> `Cartsian2/3/4.UNIT_Y`
    - `Cartsian2/3/4.getUnitZ()` -> `Cartsian3/4.UNIT_Z`
    - `Cartsian2/3/4.getUnitW()` -> `Cartsian4.UNIT_W`
    - `Matrix/2/3/4.getIdentity()` -> `Matrix/2/3/4.IDENTITY`
    - `Quaternion.getIdentity()` -> `Quaternion.IDENTITY`
    - `Ellipsoid.getWgs84()` -> `Ellipsoid.WGS84`
    - `Ellipsoid.getUnitSphere()` -> `Ellipsoid.UNIT_SPHERE`
    - `Cartesian2/3/4/Cartographic.getZero()` -> `Cartesian2/3/4/Cartographic.ZERO`

- Added `PerformanceDisplay` which can be added to a scene to display frames per second (FPS).
- Labels now correctly allow specifying fonts by non-pixel CSS units such as points, ems, etc.
- Added `Shapes.computeEllipseBoundary` and updated `Shapes.computeCircleBoundary` to compute boundaries using arc-distance.
- Added `fileExtension` and `credit` properties to `OpenStreetMapTileProvider` construction.
- Night lights no longer disappear when `CentralBody.showGroundAtmosphere` is `true`.

### b4 - 2012-03-01

- Breaking changes:

  - Replaced `Geoscope.SkyFromSpace` object with `CentralBody.showSkyAtmosphere` property.
  - For mouse click and double click events, replaced `event.x` and `event.y` with `event.position`.
  - For mouse move events, replaced `movement.startX` and `startY` with `movement.startPosition`. Replaced `movement.endX` and `movement.endY` with `movement.endPosition`.
  - `Scene.Pick` now takes a `Cartesian2` with the origin at the upper-left corner of the canvas. For example, code that looked like:

          scene.pick(movement.endX, scene.getCanvas().clientHeight - movement.endY);

    becomes:

          scene.pick(movement.endPosition);

- Added `SceneTransitioner` to switch between 2D and 3D views. See the new Skeleton 2D example.
- Added `CentralBody.showGroundAtmosphere` to show an atmosphere on the ground.
- Added `Camera.pickEllipsoid` to get the point on the globe under the mouse cursor.
- Added `Polygon.height` to draw polygons at a constant altitude above the ellipsoid.

### b3 - 2012-02-06

- Breaking changes:
  - Replaced `Geoscope.Constants` and `Geoscope.Trig` with `Geoscope.Math`.
  - `Polygon`
    - Replaced `setColor` and `getColor` with a `material.color` property.
    - Replaced `setEllipsoid` and `getEllipsoid` with an `ellipsoid` property.
    - Replaced `setGranularity` and `getGranularity` with a `granularity` property.
  - `Polyline`
    - Replaced `setColor`/`getColor` and `setOutlineColor`/`getOutlineColor` with `color` and `outline` properties.
    - Replaced `setWidth`/`getWidth` and `setOutlineWidth`/`getOutlineWidth` with `width` and `outlineWidth` properties.
  - Removed `Geoscope.BillboardCollection.bufferUsage`. It is now automatically determined.
  - Removed `Geoscope.Label` set/get functions for `shadowOffset`, `shadowBlur`, `shadowColor`. These are no longer supported.
  - Renamed `Scene.getTransitions` to `Scene.getAnimations`.
  - Renamed `SensorCollection` to `SensorVolumeCollection`.
  - Replaced `ComplexConicSensorVolume.material` with separate materials for each surface: `outerMaterial`, `innerMaterial`, and `capMaterial`.
  - Material renames
    - `TranslucentSensorVolumeMaterial` to `ColorMaterial`.
    - `DistanceIntervalSensorVolumeMaterial` to `DistanceIntervalMaterial`.
    - `TieDyeSensorVolumeMaterial` to `TieDyeMaterial`.
    - `CheckerboardSensorVolumeMaterial` to `CheckerboardMaterial`.
    - `PolkaDotSensorVolumeMaterial` to `DotMaterial`.
    - `FacetSensorVolumeMaterial` to `FacetMaterial`.
    - `BlobSensorVolumeMaterial` to `BlobMaterial`.
  - Added new materials:
    - `VerticalStripeMaterial`
    - `HorizontalStripeMaterial`
    - `DistanceIntervalMaterial`
  - Added polygon material support via the new `Polygon.material` property.
  - Added clock angle support to `ConicSensorVolume` via the new `maximumClockAngle` and `minimumClockAngle` properties.
  - Added a rectangular sensor, `RectangularPyramidSensorVolume`.
  - Changed custom sensor to connect direction points using the sensor's radius; previously, points were connected with a line.
  - Improved performance and memory usage of `BillboardCollection` and `LabelCollection`.
  - Added more mouse events.
  - Added Sandbox examples for new features.

### b2 - 2011-12-01

- Added complex conic and custom sensor volumes, and various materials to change their appearance. See the new Sensor folder in the Sandbox.
- Added modelMatrix property to primitives to render them in a local reference frame. See the polyline example in the Sandbox.
- Added eastNorthUpToFixedFrame() and northEastDownToFixedFrame() to Ellipsoid to create local reference frames.
- Added CameraFlightController to zoom smoothly from one point to another. See the new camera examples in the Sandbox.
- Added row and column assessors to Matrix2, Matrix3, and Matrix4.
- Added Scene, which reduces the amount of code required to use Geoscope. See the Skeleton. We recommend using this instead of explicitly calling update() and render() for individual or composite primitives. Existing code will need minor changes:

  - Calls to Context.pick() should be replaced with Scene.pick().
  - Primitive constructors no longer require a context argument.
  - Primitive update() and render() functions now require a context argument. However, when using the new Scene object, these functions do not need to be called directly.
  - TextureAtlas should no longer be created directly; instead, call Scene.getContext().createTextureAtlas().
  - Other breaking changes:

    - Camera get/set functions, e.g., getPosition/setPosition were replaced with properties, e.g., position.
    - Replaced CompositePrimitive, Polygon, and Polyline getShow/setShow functions with a show property.
    - Replaced Polyline, Polygon, BillboardCollection, and LabelCollection getBufferUsage/setBufferUsage functions with a bufferUsage property.
    - Changed colors used by billboards, labels, polylines, and polygons. Previously, components were named r, g, b, and a. They are now red, green, blue, and alpha. Previously, each component's range was [0, 255]. The range is now [0, 1] floating point. For example,

            color : { r : 0, g : 255, b : 0, a : 255 }

      becomes:

            color : { red : 0.0, green : 1.0, blue : 0.0, alpha : 1.0 }

### b1 - 2011-09-19

- Added `Shapes.computeCircleBoundary` to compute circles. See the Sandbox.
- Changed the `EventHandler` constructor function to take the Geoscope canvas, which ensures the mouse position is correct regardless of the canvas' position on the page. Code that previously looked like:

        var handler = new Geoscope.EventHandler();

  should now look like:

        var handler = new Geoscope.EventHandler(canvas);

- Context.Pick no longer requires clamping the x and y arguments. Code that previously looked like:

        var pickedObject = context.pick(primitives, us, Math.max(x, 0.0),
            Math.max(context.getCanvas().clientHeight - y, 0.0));

  can now look like:

        var pickedObject = context.pick(primitives, us, x, context.getCanvas().clientHeight - y);

- Changed Polyline.setWidth and Polyline.setOutlineWidth to clamp the width to the WebGL implementation limit instead of throwing an exception. Code that previously looked like:

        var maxWidth = context.getMaximumAliasedLineWidth();
        polyline.setWidth(Math.min(5, maxWidth));
        polyline.setOutlineWidth(Math.min(10, maxWidth));

  can now look like:

        polyline.setWidth(5);
        polyline.setOutlineWidth(10);

- Improved the Sandbox:
  - Code in the editor is now evaluated as you type for quick prototyping.
  - Highlighting a Geoscope type in the editor and clicking the doc button in the toolbar now brings up the reference help for that type.
- BREAKING CHANGE: The `Context` constructor-function now takes an element instead of an ID. Code that previously looked like:

        var context = new Geoscope.Context("glCanvas");
        var canvas = context.getCanvas();

  should now look like:

        var canvas = document.getElementById("glCanvas");
        var context = new Geoscope.Context(canvas);

### b0 - 2011-08-31

- Added new Sandbox and Skeleton examples. The sandbox contains example code for common tasks. The skeleton is a bare-bones application for building upon. Most sandbox code examples can be copy and pasted directly into the skeleton.
- Added `Geoscope.Polygon` for drawing polygons on the globe.
- Added `Context.pick` to pick objects in one line of code.
- Added `bringForward`, `bringToFront`, `sendBackward`, and `sendToBack` functions to `CompositePrimitive` to control the render-order for ground primitives.
- Added `getShow`/`setShow` functions to `Polyline` and `CompositePrimitive`.
- Added new camera control and event types including `CameraFreeLookEventHandler`, `CameraSpindleEventHandler`, and `EventHandler`.
- Replaced `Ellipsoid.toCartesian3` with `Ellipsoid.toCartesian`.
- update and `updateForPick` functions no longer require a `UniformState` argument.

## Alpha Releases

### a6 - 2011-08-05

- Added support for lines using `Geoscope.Polyline`. See the Sandbox example.
- Made `CompositePrimitive`, `LabelCollection`, and `BillboardCollection` have consistent function names, including a new `contains()` function.
- Improved reference documentation layout.

### a5 - 2011-07-22

- Flushed out `CompositePrimitive`, `TimeStandard`, and `LeapSecond` types.
- Improved support for browsers using ANGLE (Windows Only).

### a4 - 2011-07-15

- Added `Geoscope.TimeStandard` for handling TAI and UTC time standards.
- Added `Geoscope.Quaternion`, which is a foundation for future camera control.
- Added initial version of `Geoscope.PrimitiveCollection` to simplify rendering.
- Prevented billboards/labels near the surface from getting cut off by the globe.
- See the Sandbox for example code.
- Added more reference documentation for labels.

### a3 - 2011-07-08

- Added `Geoscope.LabelCollection` for drawing text.
- Added `Geoscope.JulianDate` and `Geoscope.TimeConstants` for proper time handling.
- See the Sandbox example for how to use the new labels and Julian date.

### a2 - 2011-07-01

- Added `Geoscope.ViewportQuad` and `Geoscope.Rectangle` (foundations for 2D map).
- Improved the visual quality of cloud shadows.

### a1 - 2011-06-24

- Added `SunPosition` type to compute the sun position for a julian date.
- Simplified picking. See the mouse move event in the Sandbox example.
- `Cartographic2` and `Cartographic3` are now mutable types.
- Added reference documentation for billboards.

### a0 - 2011-06-17

- Initial Release.<|MERGE_RESOLUTION|>--- conflicted
+++ resolved
@@ -4,16 +4,12 @@
 
 ##### Additions :tada:
 
-<<<<<<< HEAD
-* Added support for rendering the globe with translucency. [#8726](https://github.com/CesiumGS/cesium/pull/8726)
-    * Added `Globe.translucencyEnabled` for enabling globe translucency.
-    * Added `Globe.frontFaceAlpha` and `Globe.frontFaceAlphaByDistance` for controlling the alpha of front faces.
-    * Added `Globe.backFaceAlpha` and `Globe.backFaceAlphaByDistance` for controlling the alpha of back faces.
-* Added `Globe.undergroundColor` and `Globe.undergroundColorByDistance` for controlling how the back side of the globe is rendered when the camera is underground or the globe is translucent.
-* Added `RequestScheduler` to the public API; this allows users to have more control over the requests made by CesiumJS. [#8384](https://github.com/CesiumGS/cesium/issues/8384)
-=======
+- Added support for rendering the globe with translucency. [#8726](https://github.com/CesiumGS/cesium/pull/8726)
+  - Added `Globe.translucencyEnabled` for enabling globe translucency.
+  - Added `Globe.frontFaceAlpha` and `Globe.frontFaceAlphaByDistance` for controlling the alpha of front faces.
+  - Added `Globe.backFaceAlpha` and `Globe.backFaceAlphaByDistance` for controlling the alpha of back faces.
+- Added `Globe.undergroundColor` and `Globe.undergroundColorByDistance` for controlling how the back side of the globe is rendered when the camera is underground or the globe is translucent.
 - Added `RequestScheduler` to the public API; this allows users to have more control over the requests made by CesiumJS. [#8384](https://github.com/CesiumGS/cesium/issues/8384)
->>>>>>> 2fd0e8f7
 
 ##### Fixes :wrench:
 
