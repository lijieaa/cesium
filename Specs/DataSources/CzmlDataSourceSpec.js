/*global defineSuite*/
defineSuite([
        'DataSources/CzmlDataSource',
        'Core/Cartesian2',
        'Core/Cartesian3',
        'Core/Cartographic',
        'Core/ClockRange',
        'Core/ClockStep',
        'Core/Color',
        'Core/defined',
        'Core/Ellipsoid',
        'Core/Event',
        'Core/ExtrapolationType',
        'Core/Iso8601',
        'Core/JulianDate',
        'Core/loadJson',
        'Core/Quaternion',
        'Core/Rectangle',
        'Core/ReferenceFrame',
        'Core/TimeInterval',
        'DataSources/EntityCollection',
        'DataSources/ReferenceProperty',
        'Scene/HorizontalOrigin',
        'Scene/LabelStyle',
        'Scene/VerticalOrigin',
        'Specs/pollToPromise',
        'ThirdParty/when'
    ], function(
        CzmlDataSource,
        Cartesian2,
        Cartesian3,
        Cartographic,
        ClockRange,
        ClockStep,
        Color,
        defined,
        Ellipsoid,
        Event,
        ExtrapolationType,
        Iso8601,
        JulianDate,
        loadJson,
        Quaternion,
        Rectangle,
        ReferenceFrame,
        TimeInterval,
        EntityCollection,
        ReferenceProperty,
        HorizontalOrigin,
        LabelStyle,
        VerticalOrigin,
        pollToPromise,
        when) {
    "use strict";
    /*global jasmine,describe,xdescribe,it,xit,expect,beforeEach,afterEach,beforeAll,afterAll,spyOn,runs,waits,waitsFor*/

    function makePacket(packet) {
        return [{
            id : 'document',
            version : '1.0'
        }, packet];
    }

    var staticCzml = {
        'id' : 'test',
        'billboard' : {
            'show' : true
        }
    };

    var czmlDelete = {
        'id' : 'test',
        'delete' : true
    };

    var dynamicCzml = {
        id : 'test',
        availability : '2000-01-01/2001-01-01',
        billboard : {
            show : true
        }
    };

    var clockCzml = {
            id : 'document',
            version : '1.0',
            clock : {
                interval : '2012-03-15T10:00:00Z/2012-03-16T10:00:00Z',
                currentTime : '2012-03-15T10:00:00Z',
                multiplier : 60.0,
                range : 'LOOP_STOP',
                step : 'SYSTEM_CLOCK_MULTIPLIER'
            }
        };

    var clockCzml2 = {
            id : 'document',
            version : '1.0',
            clock : {
                interval : '2013-03-15T10:00:00Z/2013-03-16T10:00:00Z',
                currentTime : '2013-03-15T10:00:00Z',
                multiplier : 30.0,
                range : 'UNBOUNDED',
                step : 'TICK_DEPENDENT'
            }
        };

    var parsedClock = {
            interval : TimeInterval.fromIso8601({
                iso8601 : clockCzml.clock.interval
            }),
            currentTime : JulianDate.fromIso8601(clockCzml.clock.currentTime),
            multiplier : clockCzml.clock.multiplier,
            range : ClockRange[clockCzml.clock.range],
            step : ClockStep[clockCzml.clock.step]
        };

    var parsedClock2 = {
            interval : TimeInterval.fromIso8601({
                iso8601 : clockCzml2.clock.interval
            }),
            currentTime : JulianDate.fromIso8601(clockCzml2.clock.currentTime),
            multiplier : clockCzml2.clock.multiplier,
            range : ClockRange[clockCzml2.clock.range],
            step : ClockStep[clockCzml2.clock.step]
        };

    var nameCzml = {
        id : 'document',
        version : '1.0',
        name : 'czmlName'
    };

    var simple;
    var simpleUrl = 'Data/CZML/simple.czml';
    var vehicle;
    var vehicleUrl = 'Data/CZML/Vehicle.czml';

    beforeAll(function() {
        return when.join(
            loadJson(simpleUrl).then(function(result) {
                simple = result;
            }),
            loadJson(vehicleUrl).then(function(result) {
                vehicle = result;
            }));
    });

    it('default constructor has expected values', function() {
        var dataSource = new CzmlDataSource();
        expect(dataSource.changedEvent).toBeInstanceOf(Event);
        expect(dataSource.errorEvent).toBeInstanceOf(Event);
        expect(dataSource.name).toBeUndefined();
        expect(dataSource.clock).toBeUndefined();
        expect(dataSource.entities).toBeInstanceOf(EntityCollection);
        expect(dataSource.entities.values.length).toEqual(0);
    });

    it('name returns CZML defined name', function() {
        var dataSource = new CzmlDataSource();
        dataSource.load(nameCzml);
        expect(dataSource.name).toEqual('czmlName');
    });

    it('name uses source name if CZML name is undefined', function() {
        var dataSource = new CzmlDataSource();
        dataSource.load(clockCzml, 'Gallery/simple.czml?asd=true');
        expect(dataSource.name).toEqual('simple.czml');
    });

    it('does not overwrite existing name if CZML name is undefined', function() {
        var dataSource = new CzmlDataSource('myName');
        dataSource.load(clockCzml, 'Gallery/simple.czml');
        expect(dataSource.name).toEqual('myName');
    });

    it('clock returns undefined for static CZML', function() {
        var dataSource = new CzmlDataSource();
        dataSource.load(makePacket(staticCzml));
        expect(dataSource.clock).toBeUndefined();
    });

    it('clock returns CZML defined clock', function() {
        var dataSource = new CzmlDataSource();
        dataSource.load(clockCzml);

        var clock = dataSource.clock;
        expect(clock).toBeDefined();
        expect(clock.startTime).toEqual(parsedClock.interval.start);
        expect(clock.stopTime).toEqual(parsedClock.interval.stop);
        expect(clock.currentTime).toEqual(parsedClock.currentTime);
        expect(clock.clockRange).toEqual(parsedClock.range);
        expect(clock.clockStep).toEqual(parsedClock.step);
        expect(clock.multiplier).toEqual(parsedClock.multiplier);

        dataSource.process(clockCzml2);
        expect(clock).toBeDefined();
        expect(clock.startTime).toEqual(parsedClock2.interval.start);
        expect(clock.stopTime).toEqual(parsedClock2.interval.stop);
        expect(clock.currentTime).toEqual(parsedClock2.currentTime);
        expect(clock.clockRange).toEqual(parsedClock2.range);
        expect(clock.clockStep).toEqual(parsedClock2.step);
        expect(clock.multiplier).toEqual(parsedClock2.multiplier);
    });

    it('clock returns data interval if no clock defined', function() {
        var interval = TimeInterval.fromIso8601({
            iso8601 : dynamicCzml.availability
        });

        var dataSource = new CzmlDataSource();
        dataSource.load(makePacket(dynamicCzml));
        var clock = dataSource.clock;
        expect(clock).toBeDefined();
        expect(clock.startTime).toEqual(interval.start);
        expect(clock.stopTime).toEqual(interval.stop);
        expect(clock.currentTime).toEqual(interval.start);
        expect(clock.clockRange).toEqual(ClockRange.LOOP_STOP);
        expect(clock.clockStep).toEqual(ClockStep.SYSTEM_CLOCK_MULTIPLIER);
        expect(clock.multiplier).toEqual(JulianDate.secondsDifference(interval.stop, interval.start) / 120.0);
    });

    it('processUrl loads expected data', function() {
        var dataSource = new CzmlDataSource();
        dataSource.processUrl(simpleUrl);
<<<<<<< HEAD
        return pollToPromise(function() {
            return dataSource.entities.entities.length === 10;
=======
        waitsFor(function() {
            return dataSource.entities.values.length === 10;
>>>>>>> 9f5fa6a2
        });
    });

    it('processUrl loads data on top of existing', function() {
        var dataSource = new CzmlDataSource();
        dataSource.processUrl(simpleUrl);
<<<<<<< HEAD
        
        return pollToPromise(function() {
            return dataSource.entities.entities.length === 10;
        }).then(function() {
            dataSource.processUrl(vehicleUrl);
            return pollToPromise(function() {
                return dataSource.entities.entities.length > 10;
            });
=======
        waitsFor(function() {
            return dataSource.entities.values.length === 10;
        });

        runs(function() {
            dataSource.processUrl(vehicleUrl);
        });

        waitsFor(function() {
            return dataSource.entities.values.length === 10;
>>>>>>> 9f5fa6a2
        });
    });

    it('loadUrl replaces data', function() {
        var dataSource = new CzmlDataSource();
        dataSource.processUrl(simpleUrl);
<<<<<<< HEAD
        return pollToPromise(function() {
            return dataSource.entities.entities.length === 10;
        }).then(function() {
            dataSource.loadUrl(vehicleUrl);
            return pollToPromise(function() {
                return dataSource.entities.entities.length === 1;
            });
=======
        waitsFor(function() {
            return dataSource.entities.values.length === 10;
        });

        runs(function() {
            dataSource.loadUrl(vehicleUrl);
        });

        waitsFor(function() {
            return dataSource.entities.values.length === 1;
>>>>>>> 9f5fa6a2
        });
    });

    it('process loads expected data', function() {
        return pollToPromise(function() {
            return defined(simple);
        }).then(function() {
            var dataSource = new CzmlDataSource();
            dataSource.process(simple, simpleUrl);
            expect(dataSource.entities.values.length).toEqual(10);
        });
    });

    it('process loads data on top of existing', function() {
        return pollToPromise(function() {
            return defined(simple) && defined(vehicle);
        }).then(function() {
            var dataSource = new CzmlDataSource();
            dataSource.process(simple, simpleUrl);
            expect(dataSource.entities.values.length === 10);

            dataSource.process(vehicle, vehicleUrl);
            expect(dataSource.entities.values.length === 11);
        });
    });

    it('load replaces data', function() {
        return pollToPromise(function() {
            return defined(simple) && defined(vehicle);
        }).then(function() {
            var dataSource = new CzmlDataSource();
            dataSource.process(simple, simpleUrl);
            expect(dataSource.entities.values.length).toEqual(10);

            dataSource.load(vehicle, vehicleUrl);
            expect(dataSource.entities.values.length).toEqual(1);
        });
    });

    it('process throws with undefined CZML', function() {
        var dataSource = new CzmlDataSource();
        expect(function() {
            dataSource.process(undefined);
        }).toThrowDeveloperError();
    });

    it('load throws with undefined CZML', function() {
        var dataSource = new CzmlDataSource();
        expect(function() {
            dataSource.load(undefined);
        }).toThrowDeveloperError();
    });

    it('processUrl throws with undefined Url', function() {
        var dataSource = new CzmlDataSource();
        expect(function() {
            dataSource.processUrl(undefined);
        }).toThrowDeveloperError();
    });

    it('loadUrl throws with undefined Url', function() {
        var dataSource = new CzmlDataSource();
        expect(function() {
            dataSource.loadUrl(undefined);
        }).toThrowDeveloperError();
    });

    it('raises changed event when loading CZML', function() {
        var dataSource = new CzmlDataSource();

        var spy = jasmine.createSpy('changedEvent');
        dataSource.changedEvent.addEventListener(spy);

        dataSource.load(clockCzml);

        expect(spy).toHaveBeenCalledWith(dataSource);
    });

    it('raises changed event when name changes in CZML', function() {
        var dataSource = new CzmlDataSource();

        var originalCzml = {
            id : 'document',
            version : '1.0',
            name : 'czmlName'
        };
        dataSource.load(originalCzml);

        var spy = jasmine.createSpy('changedEvent');
        dataSource.changedEvent.addEventListener(spy);

        var newCzml = {
            id : 'document',
            name : 'newCzmlName'
        };
        dataSource.process(newCzml);

        expect(spy).toHaveBeenCalledWith(dataSource);
    });

    it('does not raise changed event when name does not change in CZML', function() {
        var dataSource = new CzmlDataSource();

        dataSource.load(nameCzml);

        var spy = jasmine.createSpy('changedEvent');
        dataSource.changedEvent.addEventListener(spy);

        dataSource.load(nameCzml);

        expect(spy).not.toHaveBeenCalled();
    });

    it('raises changed event when clock changes in CZML', function() {
        var dataSource = new CzmlDataSource();

        var originalCzml = {
            id : 'document',
            version : '1.0',
            clock : {
                interval : '2012-03-15T10:00:00Z/2012-03-16T10:00:00Z',
                currentTime : '2012-03-15T10:00:00Z',
                multiplier : 60.0,
                range : 'LOOP_STOP',
                step : 'SYSTEM_CLOCK_MULTIPLIER'
            }
        };
        dataSource.load(originalCzml);

        var spy = jasmine.createSpy('changedEvent');
        dataSource.changedEvent.addEventListener(spy);

        var newCzml = {
            id : 'document',
            version : '1.0',
            clock : {
                interval : '2013-03-15T10:00:00Z/2013-03-16T10:00:00Z',
                currentTime : '2012-03-15T10:00:00Z',
                multiplier : 60.0,
                range : 'LOOP_STOP',
                step : 'SYSTEM_CLOCK_MULTIPLIER'
            }
        };
        dataSource.load(newCzml);

        expect(spy).toHaveBeenCalledWith(dataSource);
    });

    it('does not raise changed event when clock does not change in CZML', function() {
        var dataSource = new CzmlDataSource();

        dataSource.load(clockCzml);

        var spy = jasmine.createSpy('changedEvent');
        dataSource.changedEvent.addEventListener(spy);

        dataSource.load(clockCzml);

        expect(spy).not.toHaveBeenCalled();
    });

    it('raises error when an error occurs in loadUrl', function() {
        var dataSource = new CzmlDataSource();

        var spy = jasmine.createSpy('errorEvent');
        dataSource.errorEvent.addEventListener(spy);

        // Blue.png is not JSON
        return dataSource.loadUrl('Data/Images/Blue.png').then(function() {
            // should not be called.
            expect(false).toBe(true);
        }).otherwise(function() {
            expect(spy).toHaveBeenCalledWith(dataSource, jasmine.any(Error));
        });
    });

    it('raises error when an error occurs in processUrl', function() {
        var dataSource = new CzmlDataSource();

        var spy = jasmine.createSpy('errorEvent');
        dataSource.errorEvent.addEventListener(spy);

        // Blue.png is not JSON
        dataSource.processUrl('Data/Images/Blue.png').then(function() {
            // should not be called.
            expect(false).toBe(true);
        }).otherwise(function() {
            expect(spy).toHaveBeenCalledWith(dataSource, jasmine.any(Error));
        });
    });

    it('CZML adds data for infinite billboard.', function() {
        var sourceUri = 'http://someImage.invalid/';
        var billboardPacket = {
            billboard : {
                image : 'image.png',
                scale : 1.0,
                horizontalOrigin : 'CENTER',
                verticalOrigin : 'CENTER',
                color : {
                    rgbaf : [1.0, 1.0, 1.0, 1.0]
                },
                eyeOffset : {
                    cartesian : [3.0, 4.0, 5.0]
                },
                pixelOffset : {
                    cartesian2 : [1.0, 2.0]
                },
                show : true
            }
        };

        var dataSource = new CzmlDataSource();
        dataSource.load(makePacket(billboardPacket), sourceUri);
        var entity = dataSource.entities.values[0];

        expect(entity.billboard).toBeDefined();
        expect(entity.billboard.image.getValue(Iso8601.MINIMUM_VALUE)).toEqual(sourceUri + 'image.png');
        expect(entity.billboard.scale.getValue(Iso8601.MINIMUM_VALUE)).toEqual(billboardPacket.billboard.scale);
        expect(entity.billboard.horizontalOrigin.getValue(Iso8601.MINIMUM_VALUE)).toEqual(HorizontalOrigin.CENTER);
        expect(entity.billboard.verticalOrigin.getValue(Iso8601.MINIMUM_VALUE)).toEqual(VerticalOrigin.CENTER);
        expect(entity.billboard.color.getValue(Iso8601.MINIMUM_VALUE)).toEqual(new Color(1.0, 1.0, 1.0, 1.0));
        expect(entity.billboard.eyeOffset.getValue(Iso8601.MINIMUM_VALUE)).toEqual(new Cartesian3(3.0, 4.0, 5.0));
        expect(entity.billboard.pixelOffset.getValue(Iso8601.MINIMUM_VALUE)).toEqual(new Cartesian2(1.0, 2.0));
        expect(entity.billboard.show.getValue(Iso8601.MINIMUM_VALUE)).toEqual(true);
    });

    it('can handle image intervals both of type uri and image', function() {
        var source = 'http://some.url.invalid/';
        var packet = {
            billboard : {
                image : [{
                    interval : '2013-01-01T00:00:00Z/2013-01-01T01:00:00Z',
                    uri : 'image.png'
                }, {
                    interval : '2013-01-01T01:00:00Z/2013-01-01T02:00:00Z',
                    uri : 'image2.png'
                }]
            }
        };

        var dataSource = new CzmlDataSource();
        dataSource.load(makePacket(packet), source);
        var entity = dataSource.entities.values[0];
        var imageProperty = entity.billboard.image;
        expect(imageProperty.getValue(JulianDate.fromIso8601('2013-01-01T00:00:00Z'))).toEqual(source + 'image.png');
        expect(imageProperty.getValue(JulianDate.fromIso8601('2013-01-01T01:00:00Z'))).toEqual(source + 'image2.png');
    });

    it('CZML adds data for constrained billboard.', function() {
        var billboardPacket = {
            billboard : {
                interval : '2000-01-01/2001-01-01',
                image : 'http://someImage.invalid/image',
                scale : 1.0,
                horizontalOrigin : 'CENTER',
                verticalOrigin : 'CENTER',
                color : {
                    rgbaf : [1.0, 1.0, 1.0, 1.0]
                },
                eyeOffset : {
                    cartesian : [3.0, 4.0, 5.0]
                },
                pixelOffset : {
                    cartesian2 : [1.0, 2.0]
                },
                show : true
            }
        };

        var validTime = TimeInterval.fromIso8601({
            iso8601 : billboardPacket.billboard.interval
        }).start;
        var invalidTime = JulianDate.addSeconds(validTime, -1, new JulianDate());

        var dataSource = new CzmlDataSource();
        dataSource.load(makePacket(billboardPacket));
        var entity = dataSource.entities.values[0];

        expect(entity.billboard).toBeDefined();
        expect(entity.billboard.image.getValue(validTime)).toEqual(billboardPacket.billboard.image);
        expect(entity.billboard.scale.getValue(validTime)).toEqual(billboardPacket.billboard.scale);
        expect(entity.billboard.horizontalOrigin.getValue(validTime)).toEqual(HorizontalOrigin.CENTER);
        expect(entity.billboard.verticalOrigin.getValue(validTime)).toEqual(VerticalOrigin.CENTER);
        expect(entity.billboard.color.getValue(validTime)).toEqual(new Color(1.0, 1.0, 1.0, 1.0));
        expect(entity.billboard.eyeOffset.getValue(validTime)).toEqual(new Cartesian3(3.0, 4.0, 5.0));
        expect(entity.billboard.pixelOffset.getValue(validTime)).toEqual(new Cartesian2(1.0, 2.0));

        expect(entity.billboard.show.getValue(validTime)).toEqual(true);

        expect(entity.billboard).toBeDefined();
        expect(entity.billboard.image.getValue(invalidTime)).toBeUndefined();
        expect(entity.billboard.scale.getValue(invalidTime)).toBeUndefined();
        expect(entity.billboard.horizontalOrigin.getValue(invalidTime)).toBeUndefined();
        expect(entity.billboard.verticalOrigin.getValue(invalidTime)).toBeUndefined();
        expect(entity.billboard.color.getValue(invalidTime)).toBeUndefined();
        expect(entity.billboard.eyeOffset.getValue(invalidTime)).toBeUndefined();
        expect(entity.billboard.pixelOffset.getValue(invalidTime)).toBeUndefined();
        expect(entity.billboard.show.getValue(invalidTime)).toBeUndefined();
    });

    it('can handle sampled billboard pixelOffset.', function() {
        var epoch = JulianDate.now();

        var billboardPacket = {
            billboard : {
                pixelOffset : {
                    epoch : JulianDate.toIso8601(epoch),
                    cartesian2 : [0, 1, 2, 1, 3, 4]
                }
            }
        };

        var dataSource = new CzmlDataSource();
        dataSource.load(makePacket(billboardPacket));
        var entity = dataSource.entities.values[0];

        expect(entity.billboard).toBeDefined();
        var date1 = epoch;
        var date2 = JulianDate.addSeconds(epoch, 1.0, new JulianDate());
        expect(entity.billboard.pixelOffset.getValue(date1)).toEqual(new Cartesian2(1.0, 2.0));
        expect(entity.billboard.pixelOffset.getValue(date2)).toEqual(new Cartesian2(3.0, 4.0));
    });

    it('CZML adds clock data.', function() {
        var clockPacket = {
            id : 'document',
            version : '1.0',
            clock : {
                interval : '2012-03-15T10:00:00Z/2012-03-16T10:00:00Z',
                currentTime : '2012-03-15T10:00:00Z',
                multiplier : 60.0,
                range : 'LOOP_STOP',
                step : 'SYSTEM_CLOCK_MULTIPLIER'
            }
        };

        var interval = TimeInterval.fromIso8601({
            iso8601 : clockPacket.clock.interval
        });
        var currentTime = JulianDate.fromIso8601(clockPacket.clock.currentTime);
        var multiplier = clockPacket.clock.multiplier;
        var range = ClockRange[clockPacket.clock.range];
        var step = ClockStep[clockPacket.clock.step];

        var dataSource = new CzmlDataSource();
        dataSource.load(clockPacket);
        var entity = dataSource.entities.values[0];

        expect(dataSource.clock).toBeDefined();
        expect(dataSource.clock.startTime).toEqual(interval.start);
        expect(dataSource.clock.stopTime).toEqual(interval.stop);
        expect(dataSource.clock.currentTime).toEqual(currentTime);
        expect(dataSource.clock.clockRange).toEqual(range);
        expect(dataSource.clock.clockStep).toEqual(step);
        expect(dataSource.clock.multiplier).toEqual(multiplier);
    });

    it('CZML constant cartographicsDegrees positions work.', function() {
        var czml = {
            position : {
                cartographicDegrees : [34, 117, 10000]
            }
        };

        var dataSource = new CzmlDataSource();
        dataSource.load(makePacket(czml));

        var entity = dataSource.entities.values[0];
        var resultCartesian = entity.position.getValue(JulianDate.now());
        expect(resultCartesian).toEqual(Cartesian3.fromDegrees(34, 117, 10000));
    });

    it('CZML sampled cartographicsDegrees positions work.', function() {
        var epoch = JulianDate.now();

        var czml = {
            position : {
                epoch : JulianDate.toIso8601(epoch),
                cartographicDegrees : [0, 34, 117, 10000, 1, 34, 117, 20000]
            }
        };

        var dataSource = new CzmlDataSource();
        dataSource.load(makePacket(czml));

        var entity = dataSource.entities.values[0];
        var resultCartesian = entity.position.getValue(epoch);
        expect(resultCartesian).toEqual(Cartesian3.fromDegrees(34, 117, 10000));

        resultCartesian = entity.position.getValue(JulianDate.addSeconds(epoch, 1, new JulianDate()));
        expect(resultCartesian).toEqual(Cartesian3.fromDegrees(34, 117, 20000));
    });

    it('CZML sampled positions work without epoch.', function() {
        var lastDate = JulianDate.now();
        var firstDate = new JulianDate(lastDate.dayNumber - 1, 0);

        var czml = {
            position : {
                cartographicDegrees : [JulianDate.toIso8601(firstDate), 34, 117, 10000, JulianDate.toIso8601(lastDate), 34, 117, 20000]
            }
        };

        var dataSource = new CzmlDataSource();
        dataSource.load(makePacket(czml));

        var entity = dataSource.entities.values[0];
        var resultCartesian = entity.position.getValue(firstDate);
        expect(resultCartesian).toEqual(Cartesian3.fromDegrees(34, 117, 10000));

        resultCartesian = entity.position.getValue(lastDate);
        expect(resultCartesian).toEqual(Cartesian3.fromDegrees(34, 117, 20000));
    });

    it('CZML constant cartographicRadians positions work.', function() {
        var czml = {
            position : {
                cartographicRadians : [1, 2, 10000]
            }
        };

        var dataSource = new CzmlDataSource();
        dataSource.load(makePacket(czml));

        var entity = dataSource.entities.values[0];
        var resultCartesian = entity.position.getValue(JulianDate.now());
        expect(resultCartesian).toEqual(Cartesian3.fromRadians(1, 2, 10000));
    });

    it('Can set reference frame', function() {
        var epoch = JulianDate.now();
        var dataSource = new CzmlDataSource();

        var czml = {
            position : {
                referenceFrame : 'INERTIAL',
                epoch : JulianDate.toIso8601(epoch),
                cartesian : [1.0, 2.0, 3.0]
            }
        };

        dataSource.load(makePacket(czml));
        var entity = dataSource.entities.values[0];
        expect(entity.position.referenceFrame).toBe(ReferenceFrame.INERTIAL);

        czml = {
            position : {
                referenceFrame : 'FIXED',
                epoch : JulianDate.toIso8601(epoch),
                cartesian : [1.0, 2.0, 3.0]
            }
        };

        dataSource.load(makePacket(czml));
        entity = dataSource.entities.values[0];
        expect(entity.position.referenceFrame).toBe(ReferenceFrame.FIXED);
    });

    it('Default reference frame on existing interval does not reset value to FIXED.', function() {
        var epoch = JulianDate.now();
        var dataSource = new CzmlDataSource();

        var czml = {
            position : {
                referenceFrame : 'INERTIAL',
                epoch : JulianDate.toIso8601(epoch),
                cartesian : [1.0, 2.0, 3.0]
            }
        };

        dataSource.process(makePacket(czml));
        var entity = dataSource.entities.values[0];
        expect(entity.position.referenceFrame).toBe(ReferenceFrame.INERTIAL);

        var czml2 = {
            position : {
                epoch : JulianDate.toIso8601(epoch),
                cartesian : [1.0, 2.0, 3.0]
            }
        };
        dataSource.process(czml2);

        expect(entity.position.referenceFrame).toBe(ReferenceFrame.INERTIAL);
    });

    it('CZML sampled cartographicRadians positions work.', function() {
        var epoch = JulianDate.now();

        var czml = {
            position : {
                epoch : JulianDate.toIso8601(epoch),
                cartographicRadians : [0, 2, 0.3, 10000, 1, 0.2, 0.5, 20000]
            }
        };

        var dataSource = new CzmlDataSource();
        dataSource.load(makePacket(czml));

        var entity = dataSource.entities.values[0];
        var resultCartesian = entity.position.getValue(epoch);
        expect(resultCartesian).toEqual(Cartesian3.fromRadians(2, 0.3, 10000));

        resultCartesian = entity.position.getValue(JulianDate.addSeconds(epoch, 1, new JulianDate()));
        expect(resultCartesian).toEqual(Cartesian3.fromRadians(0.2, 0.5, 20000));
    });

    it('CZML sampled numbers work without epoch.', function() {
        var firstDate = Iso8601.MINIMUM_VALUE;
        var midDate = JulianDate.addDays(firstDate, 1, new JulianDate());
        var lastDate = JulianDate.addDays(firstDate, 2, new JulianDate());

        var ellipsePacket = {
            ellipse : {
                semiMajorAxis : {
                    number : [JulianDate.toIso8601(firstDate), 0, JulianDate.toIso8601(lastDate), 10]
                }
            }
        };

        var dataSource = new CzmlDataSource();
        dataSource.load(makePacket(ellipsePacket));
        var entity = dataSource.entities.values[0];

        expect(entity.ellipse).toBeDefined();
        expect(entity.ellipse.semiMajorAxis.getValue(firstDate)).toEqual(0);
        expect(entity.ellipse.semiMajorAxis.getValue(midDate)).toEqual(5);
        expect(entity.ellipse.semiMajorAxis.getValue(lastDate)).toEqual(10);
    });

    it('CZML adds data for infinite ellipse.', function() {
        var ellipsePacket = {
            ellipse : {
                semiMajorAxis : 10,
                semiMinorAxis : 20,
                rotation : 1.0,
                outline : true,
                outlineColor : {
                    rgbaf : [0.2, 0.2, 0.2, 0.2]
                },
                outlineWidth : 6
            }
        };

        var dataSource = new CzmlDataSource();
        dataSource.load(makePacket(ellipsePacket));
        var entity = dataSource.entities.values[0];

        expect(entity.ellipse).toBeDefined();
        expect(entity.ellipse.semiMajorAxis.getValue(Iso8601.MINIMUM_VALUE)).toEqual(ellipsePacket.ellipse.semiMajorAxis);
        expect(entity.ellipse.semiMinorAxis.getValue(Iso8601.MINIMUM_VALUE)).toEqual(ellipsePacket.ellipse.semiMinorAxis);
        expect(entity.ellipse.rotation.getValue(Iso8601.MINIMUM_VALUE)).toEqual(ellipsePacket.ellipse.rotation);
        expect(entity.ellipse.outline.getValue(Iso8601.MINIMUM_VALUE)).toEqual(true);
        expect(entity.ellipse.outlineColor.getValue(Iso8601.MINIMUM_VALUE)).toEqual(new Color(0.2, 0.2, 0.2, 0.2));
        expect(entity.ellipse.outlineWidth.getValue(Iso8601.MINIMUM_VALUE)).toEqual(6);
    });

    it('CZML adds data for constrained ellipse.', function() {
        var ellipsePacketInterval = {
            ellipse : {
                interval : '2000-01-01/2001-01-01',
                semiMajorAxis : 10,
                semiMinorAxis : 20,
                rotation : 1.0
            }
        };

        var dataSource = new CzmlDataSource();
        dataSource.load(makePacket(ellipsePacketInterval));
        var entity = dataSource.entities.values[0];

        var validTime = TimeInterval.fromIso8601({
            iso8601 : ellipsePacketInterval.ellipse.interval
        }).start;
        var invalidTime = JulianDate.addSeconds(validTime, -1, new JulianDate());

        expect(entity.ellipse).toBeDefined();
        expect(entity.ellipse.semiMajorAxis.getValue(validTime)).toEqual(ellipsePacketInterval.ellipse.semiMajorAxis);
        expect(entity.ellipse.semiMinorAxis.getValue(validTime)).toEqual(ellipsePacketInterval.ellipse.semiMinorAxis);
        expect(entity.ellipse.rotation.getValue(validTime)).toEqual(ellipsePacketInterval.ellipse.rotation);

        expect(entity.ellipse.semiMajorAxis.getValue(invalidTime)).toBeUndefined();
        expect(entity.ellipse.semiMinorAxis.getValue(invalidTime)).toBeUndefined();
        expect(entity.ellipse.rotation.getValue(invalidTime)).toBeUndefined();
    });

    it('CZML adds data for infinite ellipsoid.', function() {
        var expectedRadii = new Cartesian3(1.0, 2.0, 3.0);

        var ellipsoidPacket = {
            ellipsoid : {
                radii : {
                    cartesian : [1.0, 2.0, 3.0]
                },
                show : true,
                material : {
                    solidColor : {
                        color : {
                            rgbaf : [0.1, 0.1, 0.1, 0.1]
                        }
                    }
                },
                outline : true,
                outlineColor : {
                    rgbaf : [0.2, 0.2, 0.2, 0.2]
                },
                outlineWidth : 6
            }
        };

        var dataSource = new CzmlDataSource();
        dataSource.load(makePacket(ellipsoidPacket));
        var entity = dataSource.entities.values[0];

        expect(entity.ellipsoid).toBeDefined();
        expect(entity.ellipsoid.radii.getValue(Iso8601.MINIMUM_VALUE)).toEqual(expectedRadii);
        expect(entity.ellipsoid.show.getValue(Iso8601.MINIMUM_VALUE)).toEqual(ellipsoidPacket.ellipsoid.show);
        expect(entity.ellipsoid.material.getValue(Iso8601.MINIMUM_VALUE).color).toEqual(new Color(0.1, 0.1, 0.1, 0.1));
        expect(entity.ellipsoid.outline.getValue(Iso8601.MINIMUM_VALUE)).toEqual(true);
        expect(entity.ellipsoid.outlineColor.getValue(Iso8601.MINIMUM_VALUE)).toEqual(new Color(0.2, 0.2, 0.2, 0.2));
        expect(entity.ellipsoid.outlineWidth.getValue(Iso8601.MINIMUM_VALUE)).toEqual(6);
    });

    it('CZML adds data for constrained ellipsoid.', function() {
        var expectedRadii = new Cartesian3(1.0, 2.0, 3.0);

        var ellipsoidPacketInterval = {
            ellipsoid : {
                interval : '2000-01-01/2001-01-01',
                radii : {
                    cartesian : [1.0, 2.0, 3.0]
                },
                show : true,
                material : {
                    solidColor : {
                        color : {
                            rgbaf : [0.1, 0.1, 0.1, 0.1]
                        }
                    }
                }
            }
        };

        var validTime = TimeInterval.fromIso8601({
            iso8601 : ellipsoidPacketInterval.ellipsoid.interval
        }).start;
        var invalidTime = JulianDate.addSeconds(validTime, -1, new JulianDate());

        var dataSource = new CzmlDataSource();
        dataSource.load(makePacket(ellipsoidPacketInterval));
        var entity = dataSource.entities.values[0];

        expect(entity.ellipsoid).toBeDefined();
        expect(entity.ellipsoid.radii.getValue(validTime)).toEqual(expectedRadii);
        expect(entity.ellipsoid.show.getValue(validTime)).toEqual(ellipsoidPacketInterval.ellipsoid.show);
        expect(entity.ellipsoid.material.getValue(validTime).color).toEqual(new Color(0.1, 0.1, 0.1, 0.1));

        expect(entity.ellipsoid.radii.getValue(invalidTime)).toBeUndefined();
        expect(entity.ellipsoid.show.getValue(invalidTime)).toBeUndefined();
        expect(entity.ellipsoid.material.getValue(invalidTime)).toBeUndefined();
    });

    it('CZML adds data for infinite label.', function() {
        var labelPacket = {
            label : {
                text : 'TestFacility',
                font : '10pt "Open Sans"',
                style : 'FILL',
                fillColor : {
                    rgbaf : [0.1, 0.1, 0.1, 0.1]
                },
                outlineColor : {
                    rgbaf : [0.2, 0.2, 0.2, 0.2]
                },
                outlineWidth : 3.14,
                horizontalOrigin : 'LEFT',
                verticalOrigin : 'CENTER',
                eyeOffset : {
                    cartesian : [1.0, 2.0, 3.0]
                },
                pixelOffset : {
                    cartesian2 : [4.0, 5.0]
                },
                scale : 1.0,
                show : true
            }
        };

        var dataSource = new CzmlDataSource();
        dataSource.load(makePacket(labelPacket));
        var entity = dataSource.entities.values[0];

        expect(entity.label).toBeDefined();
        expect(entity.label.text.getValue(Iso8601.MINIMUM_VALUE)).toEqual(labelPacket.label.text);
        expect(entity.label.font.getValue(Iso8601.MINIMUM_VALUE)).toEqual(labelPacket.label.font);
        expect(entity.label.style.getValue(Iso8601.MINIMUM_VALUE)).toEqual(LabelStyle.FILL);
        expect(entity.label.fillColor.getValue(Iso8601.MINIMUM_VALUE)).toEqual(new Color(0.1, 0.1, 0.1, 0.1));
        expect(entity.label.outlineColor.getValue(Iso8601.MINIMUM_VALUE)).toEqual(new Color(0.2, 0.2, 0.2, 0.2));
        expect(entity.label.outlineWidth.getValue(Iso8601.MINIMUM_VALUE)).toEqual(labelPacket.label.outlineWidth);
        expect(entity.label.horizontalOrigin.getValue(Iso8601.MINIMUM_VALUE)).toEqual(HorizontalOrigin.LEFT);
        expect(entity.label.verticalOrigin.getValue(Iso8601.MINIMUM_VALUE)).toEqual(VerticalOrigin.CENTER);
        expect(entity.label.eyeOffset.getValue(Iso8601.MINIMUM_VALUE)).toEqual(new Cartesian3(1.0, 2.0, 3.0));
        expect(entity.label.pixelOffset.getValue(Iso8601.MINIMUM_VALUE)).toEqual(new Cartesian2(4.0, 5.0));
        expect(entity.label.scale.getValue(Iso8601.MINIMUM_VALUE)).toEqual(labelPacket.label.scale);
        expect(entity.label.show.getValue(Iso8601.MINIMUM_VALUE)).toEqual(labelPacket.label.show);
    });

    it('CZML adds data for constrained label.', function() {
        var labelPacket = {
            label : {
                interval : '2000-01-01/2001-01-01',
                text : 'TestFacility',
                font : '10pt "Open Sans"',
                style : 'FILL',
                fillColor : {
                    rgbaf : [0.1, 0.1, 0.1, 0.1]
                },
                outlineColor : {
                    rgbaf : [0.2, 0.2, 0.2, 0.2]
                },
                outlineWidth : 2.78,
                horizontalOrigin : 'LEFT',
                verticalOrigin : 'CENTER',
                eyeOffset : {
                    cartesian : [1.0, 2.0, 3.0]
                },
                pixelOffset : {
                    cartesian2 : [4.0, 5.0]
                },
                scale : 1.0,
                show : true
            }
        };

        var validTime = TimeInterval.fromIso8601({
            iso8601 : labelPacket.label.interval
        }).start;
        var invalidTime = JulianDate.addSeconds(validTime, -1, new JulianDate());

        var dataSource = new CzmlDataSource();
        dataSource.load(makePacket(labelPacket));
        var entity = dataSource.entities.values[0];

        expect(entity.label).toBeDefined();
        expect(entity.label.text.getValue(validTime)).toEqual(labelPacket.label.text);
        expect(entity.label.font.getValue(validTime)).toEqual(labelPacket.label.font);
        expect(entity.label.style.getValue(validTime)).toEqual(LabelStyle.FILL);
        expect(entity.label.fillColor.getValue(validTime)).toEqual(new Color(0.1, 0.1, 0.1, 0.1));
        expect(entity.label.outlineColor.getValue(validTime)).toEqual(new Color(0.2, 0.2, 0.2, 0.2));
        expect(entity.label.outlineWidth.getValue(validTime)).toEqual(labelPacket.label.outlineWidth);
        expect(entity.label.horizontalOrigin.getValue(validTime)).toEqual(HorizontalOrigin.LEFT);
        expect(entity.label.verticalOrigin.getValue(validTime)).toEqual(VerticalOrigin.CENTER);
        expect(entity.label.eyeOffset.getValue(validTime)).toEqual(new Cartesian3(1.0, 2.0, 3.0));
        expect(entity.label.pixelOffset.getValue(validTime)).toEqual(new Cartesian2(4.0, 5.0));
        expect(entity.label.scale.getValue(validTime)).toEqual(labelPacket.label.scale);
        expect(entity.label.show.getValue(validTime)).toEqual(labelPacket.label.show);
        expect(entity.label.text.getValue(invalidTime)).toBeUndefined();
        expect(entity.label.font.getValue(invalidTime)).toBeUndefined();
        expect(entity.label.style.getValue(invalidTime)).toBeUndefined();
        expect(entity.label.fillColor.getValue(invalidTime)).toBeUndefined();
        expect(entity.label.outlineColor.getValue(invalidTime)).toBeUndefined();
        expect(entity.label.outlineWidth.getValue(invalidTime)).toBeUndefined();
        expect(entity.label.horizontalOrigin.getValue(invalidTime)).toBeUndefined();
        expect(entity.label.verticalOrigin.getValue(invalidTime)).toBeUndefined();
        expect(entity.label.eyeOffset.getValue(invalidTime)).toBeUndefined();
        expect(entity.label.pixelOffset.getValue(invalidTime)).toBeUndefined();
        expect(entity.label.scale.getValue(invalidTime)).toBeUndefined();
        expect(entity.label.show.getValue(invalidTime)).toBeUndefined();
    });

    it('can handle sampled label pixelOffset.', function() {
        var epoch = JulianDate.now();

        var labelPacket = {
            label : {
                pixelOffset : {
                    epoch : JulianDate.toIso8601(epoch),
                    cartesian2 : [0, 1, 2, 1, 3, 4]
                }
            }
        };

        var dataSource = new CzmlDataSource();
        dataSource.load(makePacket(labelPacket));
        var entity = dataSource.entities.values[0];

        expect(entity.label).toBeDefined();
        var date1 = epoch;
        var date2 = JulianDate.addSeconds(epoch, 1.0, new JulianDate());
        expect(entity.label.pixelOffset.getValue(date1)).toEqual(new Cartesian2(1.0, 2.0));
        expect(entity.label.pixelOffset.getValue(date2)).toEqual(new Cartesian2(3.0, 4.0));
    });

    it('CZML Position works.', function() {
        var packet = {
            position : {
                cartesian : [1.0, 2.0, 3.0]
            }
        };

        var dataSource = new CzmlDataSource();
        dataSource.load(makePacket(packet));
        var entity = dataSource.entities.values[0];
        expect(entity.position.getValue(Iso8601.MINIMUM_VALUE)).toEqual(new Cartesian3(1.0, 2.0, 3.0));
    });

    it('CZML Orientation works.', function() {
        var packet = {
            orientation : {
                unitQuaternion : [0.0, 0.0, 0.0, 1.0]
            }
        };

        var dataSource = new CzmlDataSource();
        dataSource.load(makePacket(packet));
        var entity = dataSource.entities.values[0];
        expect(entity.orientation.getValue(Iso8601.MINIMUM_VALUE)).toEqual(new Quaternion(0.0, 0.0, 0.0, 1.0));
    });

    it('positions work with cartesians.', function() {
        var expectedResult = [new Cartesian3(1.0, 2.0, 3.0), new Cartesian3(5.0, 6.0, 7.0)];

        var packet = {
            polyline : {
                positions : {
                    cartesian : [expectedResult[0].x, expectedResult[0].y, expectedResult[0].z, expectedResult[1].x, expectedResult[1].y, expectedResult[1].z]
                }
            }
        };

        var dataSource = new CzmlDataSource();
        dataSource.load(makePacket(packet));
        var entity = dataSource.entities.values[0];
        expect(entity.polyline.positions.getValue(Iso8601.MINIMUM_VALUE)).toEqual(expectedResult);
    });

    it('positions work with cartographicRadians.', function() {
        var input = [new Cartographic(1.0, 2.0, 4.0), new Cartographic(5.0, 6.0, 7.0)];
        var expectedResult = Ellipsoid.WGS84.cartographicArrayToCartesianArray(input);

        var packet = {
            polyline : {
                positions : {
                    cartographicRadians : [input[0].longitude, input[0].latitude, input[0].height, input[1].longitude, input[1].latitude, input[1].height]
                }
            }
        };

        var dataSource = new CzmlDataSource();
        dataSource.load(makePacket(packet));
        var entity = dataSource.entities.values[0];
        expect(entity.polyline.positions.getValue(Iso8601.MINIMUM_VALUE)).toEqual(expectedResult);
    });

    it('positions work with cartographicDegrees.', function() {
        var expectedResult = Cartesian3.fromDegreesArrayHeights([
            1.0, 2.0, 3.0,
            5.0, 6.0, 7.0
        ]);

        var packet = {
            polyline : {
                positions : {
                    cartographicDegrees : [1.0, 2.0, 3.0, 5.0, 6.0, 7.0]
                }
            }
        };

        var dataSource = new CzmlDataSource();
        dataSource.load(makePacket(packet));
        var entity = dataSource.entities.values[0];
        expect(entity.polyline.positions.getValue(Iso8601.MINIMUM_VALUE)).toEqual(expectedResult);
    });

    it('CZML ViewFrom works.', function() {
        var packet = {
            viewFrom : {
                cartesian : [1.0, 2.0, 3.0]
            }
        };

        var dataSource = new CzmlDataSource();
        dataSource.load(makePacket(packet));
        var entity = dataSource.entities.values[0];
        expect(entity.viewFrom.getValue(Iso8601.MINIMUM_VALUE)).toEqual(new Cartesian3(1.0, 2.0, 3.0));
    });

    it('CZML description works.', function() {
        var packet = {
            description : 'this is a description'
        };

        var dataSource = new CzmlDataSource();
        dataSource.load(makePacket(packet));
        var entity = dataSource.entities.values[0];
        expect(entity.description.getValue(Iso8601.MINIMUM_VALUE)).toEqual(packet.description);
    });

    it('CZML Availability works with a single interval.', function() {
        var packet1 = {
            id : 'testObject',
            availability : '2000-01-01/2001-01-01'
        };

        var dataSource = new CzmlDataSource();
        dataSource.process(makePacket(packet1));
        var entity = dataSource.entities.values[0];

        var interval = TimeInterval.fromIso8601({
            iso8601 : packet1.availability
        });
        expect(entity.availability.length).toEqual(1);
        expect(entity.availability.get(0)).toEqual(interval);

        var packet2 = {
            id : 'testObject',
            availability : '2000-02-02/2001-02-02'
        };

        dataSource.process(packet2);
        interval = TimeInterval.fromIso8601({
            iso8601 : packet2.availability
        });
        expect(entity.availability.length).toEqual(1);
        expect(entity.availability.get(0)).toEqual(interval);
    });

    it('CZML Availability works with multiple intervals.', function() {
        var packet1 = {
            id : 'testObject',
            availability : ['2000-01-01/2001-01-01', '2002-01-01/2003-01-01']
        };

        var dataSource = new CzmlDataSource();
        dataSource.process(makePacket(packet1));
        var entity = dataSource.entities.values[0];

        var interval1 = TimeInterval.fromIso8601({
            iso8601 : packet1.availability[0]
        });
        var interval2 = TimeInterval.fromIso8601({
            iso8601 : packet1.availability[1]
        });
        expect(entity.availability.length).toEqual(2);
        expect(entity.availability.get(0)).toEqual(interval1);
        expect(entity.availability.get(1)).toEqual(interval2);

        var packet2 = {
            id : 'testObject',
            availability : ['2003-01-01/2004-01-01', '2005-01-01/2006-01-01']
        };
        dataSource.process(packet2);

        interval1 = TimeInterval.fromIso8601({
            iso8601 : packet2.availability[0]
        });
        interval2 = TimeInterval.fromIso8601({
            iso8601 : packet2.availability[1]
        });
        expect(entity.availability.length).toEqual(2);
        expect(entity.availability.get(0)).toEqual(interval1);
        expect(entity.availability.get(1)).toEqual(interval2);
    });

    it('CZML adds data for infinite path.', function() {
        var pathPacket = {
            path : {
                material : {
                    polylineOutline : {
                        color : {
                            rgbaf : [0.1, 0.1, 0.1, 0.1]
                        },
                        outlineColor : {
                            rgbaf : [0.2, 0.2, 0.2, 0.2]
                        },
                        outlineWidth : 1.0
                    }
                },
                width : 1.0,
                resolution : 23.0,
                leadTime : 2.0,
                trailTime : 3.0,
                show : true
            }
        };

        var dataSource = new CzmlDataSource();
        dataSource.load(makePacket(pathPacket));
        var entity = dataSource.entities.values[0];

        expect(entity.path).toBeDefined();
        expect(entity.path.material.color.getValue(Iso8601.MINIMUM_VALUE)).toEqual(new Color(0.1, 0.1, 0.1, 0.1));
        expect(entity.path.width.getValue(Iso8601.MINIMUM_VALUE)).toEqual(pathPacket.path.width);
        expect(entity.path.resolution.getValue(Iso8601.MINIMUM_VALUE)).toEqual(pathPacket.path.resolution);
        expect(entity.path.material.outlineColor.getValue(Iso8601.MINIMUM_VALUE)).toEqual(new Color(0.2, 0.2, 0.2, 0.2));
        expect(entity.path.material.outlineWidth.getValue(Iso8601.MINIMUM_VALUE)).toEqual(1.0);
        expect(entity.path.leadTime.getValue(Iso8601.MINIMUM_VALUE)).toEqual(pathPacket.path.leadTime);
        expect(entity.path.trailTime.getValue(Iso8601.MINIMUM_VALUE)).toEqual(pathPacket.path.trailTime);
        expect(entity.path.show.getValue(Iso8601.MINIMUM_VALUE)).toEqual(true);
    });

    it('CZML adds data for constrained path.', function() {
        var pathPacket = {
            path : {
                interval : '2000-01-01/2001-01-01',
                material : {
                    polylineOutline : {
                        color : {
                            rgbaf : [0.1, 0.1, 0.1, 0.1]
                        },
                        outlineColor : {
                            rgbaf : [0.2, 0.2, 0.2, 0.2]
                        },
                        outlineWidth : 1.0
                    }
                },
                width : 1.0,
                resolution : 23.0,
                leadTime : 2.0,
                trailTime : 3.0,
                show : true
            }
        };

        var validTime = TimeInterval.fromIso8601({
            iso8601 : pathPacket.path.interval
        }).start;
        var invalidTime = JulianDate.addSeconds(validTime, -1, new JulianDate());

        var dataSource = new CzmlDataSource();
        dataSource.load(makePacket(pathPacket));
        var entity = dataSource.entities.values[0];

        expect(entity.path).toBeDefined();
        expect(entity.path.width.getValue(validTime)).toEqual(pathPacket.path.width);
        expect(entity.path.resolution.getValue(validTime)).toEqual(pathPacket.path.resolution);
        expect(entity.path.leadTime.getValue(validTime)).toEqual(pathPacket.path.leadTime);
        expect(entity.path.trailTime.getValue(validTime)).toEqual(pathPacket.path.trailTime);
        expect(entity.path.show.getValue(validTime)).toEqual(true);
        expect(entity.path.material.getValue(validTime).color).toEqual(new Color(0.1, 0.1, 0.1, 0.1));
        expect(entity.path.material.getValue(validTime).outlineColor).toEqual(new Color(0.2, 0.2, 0.2, 0.2));
        expect(entity.path.material.getValue(validTime).outlineWidth).toEqual(1.0);

        expect(entity.path.material.getValue(invalidTime)).toBeUndefined();
        expect(entity.path.width.getValue(invalidTime)).toBeUndefined();
        expect(entity.path.leadTime.getValue(invalidTime)).toBeUndefined();
        expect(entity.path.trailTime.getValue(invalidTime)).toBeUndefined();
        expect(entity.path.show.getValue(invalidTime)).toBeUndefined();
    });

    it('CZML adds data for infinite point.', function() {
        var pointPacket = {
            point : {
                color : {
                    rgbaf : [0.1, 0.1, 0.1, 0.1]
                },
                pixelSize : 1.0,
                outlineColor : {
                    rgbaf : [0.2, 0.2, 0.2, 0.2]
                },
                outlineWidth : 1.0,
                show : true
            }
        };

        var dataSource = new CzmlDataSource();
        dataSource.load(makePacket(pointPacket));
        var entity = dataSource.entities.values[0];

        expect(entity.point).toBeDefined();
        expect(entity.point.color.getValue(Iso8601.MINIMUM_VALUE)).toEqual(new Color(0.1, 0.1, 0.1, 0.1));
        expect(entity.point.pixelSize.getValue(Iso8601.MINIMUM_VALUE)).toEqual(pointPacket.point.pixelSize);
        expect(entity.point.outlineColor.getValue(Iso8601.MINIMUM_VALUE)).toEqual(new Color(0.2, 0.2, 0.2, 0.2));
        expect(entity.point.outlineWidth.getValue(Iso8601.MINIMUM_VALUE)).toEqual(pointPacket.point.outlineWidth);
        expect(entity.point.show.getValue(Iso8601.MINIMUM_VALUE)).toEqual(true);
    });

    it('CZML adds data for constrained point.', function() {
        var pointPacket = {
            point : {
                interval : '2000-01-01/2001-01-01',
                color : {
                    rgbaf : [0.1, 0.1, 0.1, 0.1]
                },
                pixelSize : 1.0,
                outlineColor : {
                    rgbaf : [0.2, 0.2, 0.2, 0.2]
                },
                outlineWidth : 1.0,
                show : true
            }
        };

        var validTime = TimeInterval.fromIso8601({
            iso8601 : pointPacket.point.interval
        }).start;
        var invalidTime = JulianDate.addSeconds(validTime, -1, new JulianDate());

        var dataSource = new CzmlDataSource();
        dataSource.load(makePacket(pointPacket));
        var entity = dataSource.entities.values[0];

        expect(entity.point).toBeDefined();
        expect(entity.point.color.getValue(validTime)).toEqual(new Color(0.1, 0.1, 0.1, 0.1));
        expect(entity.point.pixelSize.getValue(validTime)).toEqual(pointPacket.point.pixelSize);
        expect(entity.point.outlineColor.getValue(validTime)).toEqual(new Color(0.2, 0.2, 0.2, 0.2));
        expect(entity.point.outlineWidth.getValue(validTime)).toEqual(pointPacket.point.outlineWidth);
        expect(entity.point.show.getValue(validTime)).toEqual(true);

        expect(entity.point.color.getValue(invalidTime)).toBeUndefined();
        expect(entity.point.pixelSize.getValue(invalidTime)).toBeUndefined();
        expect(entity.point.outlineColor.getValue(invalidTime)).toBeUndefined();
        expect(entity.point.outlineWidth.getValue(invalidTime)).toBeUndefined();
        expect(entity.point.show.getValue(invalidTime)).toBeUndefined();
    });

    it('CZML adds data for infinite polygon.', function() {
        var polygonPacket = {
            polygon : {
                material : {
                    solidColor : {
                        color : {
                            rgbaf : [0.1, 0.1, 0.1, 0.1]
                        }
                    }
                },
                height : 1,
                extrudedHeight : 2,
                granularity : 3,
                stRotation : 4,
                show : true,
                outline : true,
                outlineColor : {
                    rgbaf : [0.2, 0.2, 0.2, 0.2]
                },
                outlineWidth : 6
            }
        };

        var dataSource = new CzmlDataSource();
        dataSource.load(makePacket(polygonPacket));
        var entity = dataSource.entities.values[0];

        expect(entity.polygon).toBeDefined();
        expect(entity.polygon.material.getValue(Iso8601.MINIMUM_VALUE).color).toEqual(new Color(0.1, 0.1, 0.1, 0.1));
        expect(entity.polygon.show.getValue(Iso8601.MINIMUM_VALUE)).toEqual(true);
        expect(entity.polygon.height.getValue(Iso8601.MINIMUM_VALUE)).toEqual(1);
        expect(entity.polygon.extrudedHeight.getValue(Iso8601.MINIMUM_VALUE)).toEqual(2);
        expect(entity.polygon.granularity.getValue(Iso8601.MINIMUM_VALUE)).toEqual(3);
        expect(entity.polygon.stRotation.getValue(Iso8601.MINIMUM_VALUE)).toEqual(4);
        expect(entity.polygon.outline.getValue(Iso8601.MINIMUM_VALUE)).toEqual(true);
        expect(entity.polygon.outlineColor.getValue(Iso8601.MINIMUM_VALUE)).toEqual(new Color(0.2, 0.2, 0.2, 0.2));
        expect(entity.polygon.outlineWidth.getValue(Iso8601.MINIMUM_VALUE)).toEqual(6);
    });

    it('CZML adds data for constrained polygon.', function() {
        var polygonPacket = {
            polygon : {
                interval : '2000-01-01/2001-01-01',
                material : {
                    solidColor : {
                        color : {
                            rgbaf : [0.1, 0.1, 0.1, 0.1]
                        }
                    }
                },
                show : true
            }
        };

        var validTime = TimeInterval.fromIso8601({
            iso8601 : polygonPacket.polygon.interval
        }).start;
        var invalidTime = JulianDate.addSeconds(validTime, -1, new JulianDate());

        var dataSource = new CzmlDataSource();
        dataSource.load(makePacket(polygonPacket));
        var entity = dataSource.entities.values[0];

        expect(entity.polygon).toBeDefined();
        expect(entity.polygon.material.getValue(validTime).color).toEqual(new Color(0.1, 0.1, 0.1, 0.1));
        expect(entity.polygon.show.getValue(validTime)).toEqual(true);

        expect(entity.polygon.material.getValue(invalidTime)).toBeUndefined();
        expect(entity.polygon.show.getValue(invalidTime)).toBeUndefined();
    });

    it('CZML adds data for infinite polyline.', function() {
        var polylinePacket = {
            polyline : {
                material : {
                    polylineOutline : {
                        color : {
                            rgbaf : [0.1, 0.1, 0.1, 0.1]
                        },
                        outlineColor : {
                            rgbaf : [0.2, 0.2, 0.2, 0.2]
                        },
                        outlineWidth : 1.0
                    }
                },
                width : 1.0,
                show : true
            }
        };

        var dataSource = new CzmlDataSource();
        dataSource.load(makePacket(polylinePacket));
        var entity = dataSource.entities.values[0];

        expect(entity.polyline).toBeDefined();
        expect(entity.polyline.material.color.getValue(Iso8601.MINIMUM_VALUE)).toEqual(new Color(0.1, 0.1, 0.1, 0.1));
        expect(entity.polyline.width.getValue(Iso8601.MINIMUM_VALUE)).toEqual(polylinePacket.polyline.width);
        expect(entity.polyline.material.outlineColor.getValue(Iso8601.MINIMUM_VALUE)).toEqual(new Color(0.2, 0.2, 0.2, 0.2));
        expect(entity.polyline.material.outlineWidth.getValue(Iso8601.MINIMUM_VALUE)).toEqual(1.0);
        expect(entity.polyline.show.getValue(Iso8601.MINIMUM_VALUE)).toEqual(true);
    });

    it('CZML adds data for constrained polyline.', function() {
        var polylinePacket = {
            polyline : {
                interval : '2000-01-01/2001-01-01',
                material : {
                    polylineOutline : {
                        color : {
                            rgbaf : [0.1, 0.1, 0.1, 0.1]
                        },
                        outlineColor : {
                            rgbaf : [0.2, 0.2, 0.2, 0.2]
                        },
                        outlineWidth : 1.0
                    }
                },
                width : 1.0,
                show : true
            }
        };

        var validTime = TimeInterval.fromIso8601({
            iso8601 : polylinePacket.polyline.interval
        }).start;
        var invalidTime = JulianDate.addSeconds(validTime, -1, new JulianDate());

        var dataSource = new CzmlDataSource();
        dataSource.load(makePacket(polylinePacket));
        var entity = dataSource.entities.values[0];

        expect(entity.polyline).toBeDefined();
        expect(entity.polyline.material.getValue(validTime).color).toEqual(new Color(0.1, 0.1, 0.1, 0.1));
        expect(entity.polyline.width.getValue(validTime)).toEqual(polylinePacket.polyline.width);
        expect(entity.polyline.material.getValue(validTime).outlineColor).toEqual(new Color(0.2, 0.2, 0.2, 0.2));
        expect(entity.polyline.material.getValue(validTime).outlineWidth).toEqual(1.0);
        expect(entity.polyline.show.getValue(validTime)).toEqual(true);

        expect(entity.polyline.material.getValue(invalidTime)).toBeUndefined();
        expect(entity.polyline.width.getValue(invalidTime)).toBeUndefined();
        expect(entity.polyline.show.getValue(invalidTime)).toBeUndefined();
    });

    it('processCzml deletes an existing object.', function() {
        var dataSource = new CzmlDataSource();
        dataSource.load(makePacket(staticCzml));
        var objects = dataSource.entities.values;
        expect(objects.length).toEqual(1);
        dataSource.load(makePacket(czmlDelete));
        expect(objects.length).toEqual(0);
    });

    it('Processes parent property.', function() {
        var parentChildCzml = [{
            id : 'document',
            version : '1.0'
        }, {
            'id' : 'parent'
        }, {
            'id' : 'child',
            'parent' : 'parent'
        }];

        var dataSource = new CzmlDataSource();
        dataSource.load(parentChildCzml);
        var objects = dataSource.entities;

        var parent = objects.getById('parent');
        expect(parent.parent).toBeUndefined();

        var child = objects.getById('child');
        expect(child.parent).toBe(parent);
    });

    it('Processes parent property out of order.', function() {
        var parentChildCzml = [{
            id : 'document',
            version : '1.0'
        }, {
            id : 'child',
            parent : 'parent'
        }, {
            id : 'child2',
            parent : 'parent'
        }, {
            id : 'grandparent'
        }, {
            id : 'grandparent2'
        }, {
            id : 'parent',
            parent : 'grandparent'
        }, {
            id : 'parent2',
            parent : 'grandparent'
        }];

        var dataSource = new CzmlDataSource();
        dataSource.load(parentChildCzml);
        var objects = dataSource.entities;

        var grandparent = objects.getById('grandparent');
        expect(grandparent.parent).toBeUndefined();

        var grandparent2 = objects.getById('grandparent');
        expect(grandparent2.parent).toBeUndefined();

        var parent = objects.getById('parent');
        expect(parent.parent).toBe(grandparent);

        var parent2 = objects.getById('parent2');
        expect(parent2.parent).toBe(grandparent);

        var child = objects.getById('child');
        expect(child.parent).toBe(parent);

        var child2 = objects.getById('child2');
        expect(child2.parent).toBe(parent);
    });

    it('Processes JulianDate packets.', function() {
        var date = JulianDate.fromIso8601('2000-01-01');

        var object = {};
        CzmlDataSource.processPacketData(JulianDate, object, 'simpleDate', JulianDate.toIso8601(date));

        expect(object.simpleDate).toBeDefined();
        expect(object.simpleDate.getValue()).toEqual(date);

        CzmlDataSource.processPacketData(JulianDate, object, 'objDate', {
            date : JulianDate.toIso8601(date)
        });

        expect(object.objDate).toBeDefined();
        expect(object.objDate.getValue()).toEqual(date);
    });

    it('Processes array packets.', function() {
        var arrayPacket = {
            array : [1, 2, 3, 4, 5]
        };

        var object = {};
        CzmlDataSource.processPacketData(Array, object, 'arrayData', arrayPacket);

        expect(object.arrayData).toBeDefined();
        expect(object.arrayData.getValue()).toEqual(arrayPacket.array);
    });

    it('CZML load suspends events.', function() {
        var packets = [{
            id : 'document',
            version : '1.0'
        }, {
            point : {
                show : true,
                color : {
                    rgbaf : [0.1, 0.1, 0.1, 0.1]
                }
            }
        }, {
            point : {
                show : false,
                color : {
                    rgbaf : [0.1, 0.1, 0.1, 0.1]
                }
            }
        }];

        var spy = jasmine.createSpy('changedEvent');

        var dataSource = new CzmlDataSource();
        dataSource.entities.collectionChanged.addEventListener(spy);
        dataSource.load(packets);

        expect(spy.calls.count()).toEqual(1);
    });

    it('CZML materials work with composite interval', function() {
        var before = JulianDate.fromIso8601('2012-03-15T09:23:59Z');
        var solid = JulianDate.fromIso8601('2012-03-15T10:00:00Z');
        var grid1 = JulianDate.fromIso8601('2012-03-15T11:00:00Z');
        var grid2 = JulianDate.fromIso8601('2012-03-15T12:00:00Z');
        var after = JulianDate.fromIso8601('2012-03-15T12:00:01Z');

        var packet = {
            polygon : {
                material : [{
                    interval : '2012-03-15T10:00:00Z/2012-03-15T11:00:00Z',
                    interpolationAlgorithm : 'LINEAR',
                    interpolationDegree : 1,
                    epoch : '2012-03-15T10:00:00Z',
                    solidColor : {
                        color : {
                            rgba : [240, 0, 0, 0]
                        }
                    }
                }, {
                    interval : '2012-03-15T11:00:00Z/2012-03-15T12:00:00Z',
                    interpolationAlgorithm : 'LINEAR',
                    interpolationDegree : 1,
                    epoch : '2012-03-15T11:00:00Z',
                    grid : {
                        color : {
                            rgba : [240, 255, 255, 255]
                        },
                        cellAlpha : 0,
                        lineCount : {
                            cartesian2 : [36, 9]
                        },
                        lineThickness : {
                            cartesian2 : [1, 1]
                        },
                        lineOffset : {
                            cartesian2 : [0.5, 0.5]
                        }
                    }
                }]
            }
        };

        var dataSource = new CzmlDataSource();
        dataSource.load(makePacket(packet));
        var entity = dataSource.entities.values[0];
        expect(entity.polygon.material.getType(solid)).toBe('Color');
        expect(entity.polygon.material.getType(grid1)).toBe('Grid');
        expect(entity.polygon.material.getType(grid2)).toBe('Grid');
        expect(entity.polygon.material.getType(before)).toBeUndefined();
        expect(entity.polygon.material.getType(after)).toBeUndefined();
    });

    it('CZML adds data for rectangle.', function() {
        var rectanglePacket = {
            rectangle : {
                material : {
                    solidColor : {
                        color : {
                            rgbaf : [0.1, 0.2, 0.3, 0.4]
                        }
                    }
                },
                coordinates : {
                    wsen : [0, 1, 2, 3]
                },
                height : 1,
                extrudedHeight : 2,
                granularity : 3,
                rotation : 4,
                stRotation : 5,
                closeBottom : true,
                closeTop : false,
                show : true,
                outline : true,
                outlineColor : {
                    rgbaf : [0.2, 0.2, 0.2, 0.2]
                },
                outlineWidth : 6
            }
        };

        var czmlRectangle = rectanglePacket.rectangle;

        var dataSource = new CzmlDataSource();
        dataSource.load(makePacket(rectanglePacket));
        var entity = dataSource.entities.values[0];

        expect(entity.rectangle).toBeDefined();
        expect(entity.rectangle.coordinates.getValue(Iso8601.MINIMUM_VALUE)).toEqual(new Rectangle(0, 1, 2, 3));
        expect(entity.rectangle.material.getValue(Iso8601.MINIMUM_VALUE).color).toEqual(new Color(0.1, 0.2, 0.3, 0.4));
        expect(entity.rectangle.show.getValue(Iso8601.MINIMUM_VALUE)).toEqual(czmlRectangle.show);
        expect(entity.rectangle.height.getValue(Iso8601.MINIMUM_VALUE)).toEqual(czmlRectangle.height);
        expect(entity.rectangle.extrudedHeight.getValue(Iso8601.MINIMUM_VALUE)).toEqual(czmlRectangle.extrudedHeight);
        expect(entity.rectangle.granularity.getValue(Iso8601.MINIMUM_VALUE)).toEqual(czmlRectangle.granularity);
        expect(entity.rectangle.rotation.getValue(Iso8601.MINIMUM_VALUE)).toEqual(czmlRectangle.rotation);
        expect(entity.rectangle.stRotation.getValue(Iso8601.MINIMUM_VALUE)).toEqual(czmlRectangle.stRotation);
        expect(entity.rectangle.closeBottom.getValue(Iso8601.MINIMUM_VALUE)).toEqual(czmlRectangle.closeBottom);
        expect(entity.rectangle.closeTop.getValue(Iso8601.MINIMUM_VALUE)).toEqual(czmlRectangle.closeTop);
        expect(entity.rectangle.outline.getValue(Iso8601.MINIMUM_VALUE)).toEqual(true);
        expect(entity.rectangle.outlineColor.getValue(Iso8601.MINIMUM_VALUE)).toEqual(new Color(0.2, 0.2, 0.2, 0.2));
        expect(entity.rectangle.outlineWidth.getValue(Iso8601.MINIMUM_VALUE)).toEqual(6);
    });

    it('CZML adds data for rectangle in degrees.', function() {
        var rectanglePacket = {
            rectangle : {
                coordinates : {
                    wsenDegrees : [0, 1, 2, 3]
                }
            }
        };

        var dataSource = new CzmlDataSource();
        dataSource.load(makePacket(rectanglePacket));
        var entity = dataSource.entities.values[0];
        expect(entity.rectangle.coordinates.getValue(Iso8601.MINIMUM_VALUE)).toEqual(Rectangle.fromDegrees(0, 1, 2, 3));
    });

    it('CZML adds data for wall.', function() {
        var wallPacket = {
            wall : {
                material : {
                    solidColor : {
                        color : {
                            rgbaf : [0.1, 0.2, 0.3, 0.4]
                        }
                    }
                },
                granularity : 3,
                minimumHeights : {
                    array : [1, 2, 3]
                },
                maximumHeights : {
                    array : [4, 5, 6]
                },
                show : true,
                outline : true,
                outlineColor : {
                    rgbaf : [0.2, 0.2, 0.2, 0.2]
                },
                outlineWidth : 6
            }
        };

        var czmlRectangle = wallPacket.wall;

        var dataSource = new CzmlDataSource();
        dataSource.load(makePacket(wallPacket));
        var entity = dataSource.entities.values[0];

        expect(entity.wall).toBeDefined();
        expect(entity.wall.material.getValue(Iso8601.MINIMUM_VALUE).color).toEqual(new Color(0.1, 0.2, 0.3, 0.4));
        expect(entity.wall.show.getValue(Iso8601.MINIMUM_VALUE)).toEqual(czmlRectangle.show);
        expect(entity.wall.granularity.getValue(Iso8601.MINIMUM_VALUE)).toEqual(czmlRectangle.granularity);
        expect(entity.wall.minimumHeights.getValue(Iso8601.MINIMUM_VALUE)).toEqual(czmlRectangle.minimumHeights.array);
        expect(entity.wall.maximumHeights.getValue(Iso8601.MINIMUM_VALUE)).toEqual(czmlRectangle.maximumHeights.array);
        expect(entity.wall.outline.getValue(Iso8601.MINIMUM_VALUE)).toEqual(true);
        expect(entity.wall.outlineColor.getValue(Iso8601.MINIMUM_VALUE)).toEqual(new Color(0.2, 0.2, 0.2, 0.2));
        expect(entity.wall.outlineWidth.getValue(Iso8601.MINIMUM_VALUE)).toEqual(6);
    });

    it('Can use constant reference properties', function() {
        var time = JulianDate.now();
        var packets = [{
            id : 'document',
            version : '1.0'
        }, {
            id : 'targetId',
            point : {
                pixelSize : 1.0
            }
        }, {
            id : 'referenceId',
            point : {
                pixelSize : {
                    reference : 'targetId#point.pixelSize'
                }
            }
        }];

        var dataSource = new CzmlDataSource();
        dataSource.load(packets);

        var targetEntity = dataSource.entities.getById('targetId');
        var referenceObject = dataSource.entities.getById('referenceId');

        expect(referenceObject.point.pixelSize instanceof ReferenceProperty).toBe(true);
        expect(targetEntity.point.pixelSize.getValue(time)).toEqual(referenceObject.point.pixelSize.getValue(time));
    });

    it('Can use interval reference properties', function() {
        var packets = [{
            id : 'document',
            version : '1.0'
        }, {
            id : 'targetId',
            point : {
                pixelSize : 1.0
            }
        }, {
            id : 'targetId2',
            point : {
                pixelSize : 2.0
            }
        }, {
            id : 'referenceId',
            point : {
                pixelSize : [{
                    interval : '2012/2013',
                    reference : 'targetId#point.pixelSize'
                }, {
                    interval : '2013/2014',
                    reference : 'targetId2#point.pixelSize'
                }]
            }
        }];

        var time1 = JulianDate.fromIso8601('2012');
        var time2 = JulianDate.fromIso8601('2014');

        var dataSource = new CzmlDataSource();
        dataSource.load(packets);

        var targetEntity = dataSource.entities.getById('targetId');
        var targetEntity2 = dataSource.entities.getById('targetId2');
        var referenceObject = dataSource.entities.getById('referenceId');

        expect(targetEntity.point.pixelSize.getValue(time1)).toEqual(referenceObject.point.pixelSize.getValue(time1));
        expect(targetEntity2.point.pixelSize.getValue(time2)).toEqual(referenceObject.point.pixelSize.getValue(time2));
    });

    it('Can use constant reference properties for position', function() {
        var time = JulianDate.now();

        var packets = [{
            id : 'document',
            version : '1.0'
        }, {
            id : 'targetId',
            position : {
                cartesian : [1.0, 2.0, 3.0]
            }
        }, {
            id : 'referenceId',
            position : {
                reference : 'targetId#position'
            }
        }];

        var dataSource = new CzmlDataSource();
        dataSource.load(packets);

        var targetEntity = dataSource.entities.getById('targetId');
        var referenceObject = dataSource.entities.getById('referenceId');

        expect(referenceObject.position instanceof ReferenceProperty).toBe(true);
        expect(targetEntity.position.getValue(time)).toEqual(referenceObject.position.getValue(time));
    });

    it('Can use interval reference properties for positions', function() {
        var time = JulianDate.now();

        var packets = [{
            id : 'document',
            version : '1.0'
        }, {
            id : 'targetId',
            position : {
                cartesian : [1.0, 2.0, 3.0]
            }
        }, {
            id : 'targetId2',
            position : {
                cartesian : [4.0, 5.0, 6.0]
            }
        }, {
            id : 'referenceId',
            position : [{
                interval : '2012/2013',
                reference : 'targetId#position'
            }, {
                interval : '2013/2014',
                reference : 'targetId2#position'
            }]
        }];

        var time1 = JulianDate.fromIso8601('2012');
        var time2 = JulianDate.fromIso8601('2014');

        var dataSource = new CzmlDataSource();
        dataSource.load(packets);

        var targetEntity = dataSource.entities.getById('targetId');
        var targetEntity2 = dataSource.entities.getById('targetId2');
        var referenceObject = dataSource.entities.getById('referenceId');

        expect(targetEntity.position.getValue(time1)).toEqual(referenceObject.position.getValue(time1));
        expect(targetEntity2.position.getValue(time2)).toEqual(referenceObject.position.getValue(time2));
    });

    it('Can reference properties before they exist.', function() {
        var time = JulianDate.now();
        var packets = [{
            id : 'document',
            version : '1.0'
        }, {
            id : 'referenceId',
            point : {
                pixelSize : {
                    reference : 'targetId#point.pixelSize'
                }
            }
        }, {
            id : 'targetId',
            point : {
                pixelSize : 1.0
            }
        }];

        var dataSource = new CzmlDataSource();
        dataSource.load(packets);

        var targetEntity = dataSource.entities.getById('targetId');
        var referenceObject = dataSource.entities.getById('referenceId');

        expect(referenceObject.point.pixelSize instanceof ReferenceProperty).toBe(true);
        expect(targetEntity.point.pixelSize.getValue(time)).toEqual(referenceObject.point.pixelSize.getValue(time));
    });

    it('Can reference local properties.', function() {
        var time = JulianDate.now();
        var packet = {
            id : 'testObject',
            point : {
                pixelSize : 1.0,
                outlineWidth : {
                    reference : '#point.pixelSize'
                }
            }
        };

        var dataSource = new CzmlDataSource();
        dataSource.load(makePacket(packet));

        var targetEntity = dataSource.entities.getById('testObject');
        expect(targetEntity.point.outlineWidth instanceof ReferenceProperty).toBe(true);
        expect(targetEntity.point.outlineWidth.getValue(time)).toEqual(targetEntity.point.pixelSize.getValue(time));
    });

    it('Polyline glow.', function() {
        var time = JulianDate.now();
        var packet = {
            id : 'polylineGlow',
            polyline : {
                material : {
                    polylineGlow : {
                        color : {
                            rgbaf : [0.1, 0.2, 0.3, 0.4]
                        },
                        glowPower : 0.75
                    }
                }
            }
        };

        var dataSource = new CzmlDataSource();
        dataSource.load(makePacket(packet));

        var entity = dataSource.entities.getById('polylineGlow');
        expect(entity.polyline.material.color.getValue()).toEqual(new Color(0.1, 0.2, 0.3, 0.4));
        expect(entity.polyline.material.glowPower.getValue()).toEqual(0.75);
    });

    it('Processes extrapolation options', function() {
        var packet = {
            id : 'point',
            position : {
                forwardExtrapolationType : "HOLD",
                forwardExtrapolationDuration : 2.0,
                backwardExtrapolationType : "NONE",
                backwardExtrapolationDuration : 1.0,
                cartesian : ['2012', 0, 0, 0]
            },
            point : {
                color : {
                    forwardExtrapolationType : "NONE",
                    forwardExtrapolationDuration : 1.0,
                    backwardExtrapolationType : "HOLD",
                    backwardExtrapolationDuration : 2.0,
                    rgbaf : ['2012', 0.1, 0.2, 0.3, 0.4]
                }
            }
        };

        var dataSource = new CzmlDataSource();
        dataSource.load(makePacket(packet));

        var entity = dataSource.entities.getById('point');
        var color = entity.point.color;
        expect(color.forwardExtrapolationType).toEqual(ExtrapolationType.NONE);
        expect(color.forwardExtrapolationDuration).toEqual(1.0);
        expect(color.backwardExtrapolationType).toEqual(ExtrapolationType.HOLD);
        expect(color.backwardExtrapolationDuration).toEqual(2.0);

        var position = entity.position;
        expect(position.forwardExtrapolationType).toEqual(ExtrapolationType.HOLD);
        expect(position.forwardExtrapolationDuration).toEqual(2.0);
        expect(position.backwardExtrapolationType).toEqual(ExtrapolationType.NONE);
        expect(position.backwardExtrapolationDuration).toEqual(1.0);
    });

    it('throws if first document packet lacks version information', function() {
        var packet = {
            id : 'document'
        };

        var dataSource = new CzmlDataSource();
        expect(function() {
            dataSource.load(packet);
        }).toThrowRuntimeError();
    });

    it('throws if first packet is not document', function() {
        var packet = {
            id : 'someId'
        };

        var dataSource = new CzmlDataSource();
        expect(function() {
            dataSource.load(packet);
        }).toThrowRuntimeError();
    });

    it('throws if document packet contains bad version', function() {
        var packet = {
            id : 'document',
            version : 12
        };

        var dataSource = new CzmlDataSource();
        expect(function() {
            dataSource.load(packet);
        }).toThrowRuntimeError();
    });
});<|MERGE_RESOLUTION|>--- conflicted
+++ resolved
@@ -223,66 +223,35 @@
     it('processUrl loads expected data', function() {
         var dataSource = new CzmlDataSource();
         dataSource.processUrl(simpleUrl);
-<<<<<<< HEAD
         return pollToPromise(function() {
-            return dataSource.entities.entities.length === 10;
-=======
-        waitsFor(function() {
             return dataSource.entities.values.length === 10;
->>>>>>> 9f5fa6a2
         });
     });
 
     it('processUrl loads data on top of existing', function() {
         var dataSource = new CzmlDataSource();
         dataSource.processUrl(simpleUrl);
-<<<<<<< HEAD
         
         return pollToPromise(function() {
-            return dataSource.entities.entities.length === 10;
+            return dataSource.entities.values.length === 10;
         }).then(function() {
             dataSource.processUrl(vehicleUrl);
             return pollToPromise(function() {
-                return dataSource.entities.entities.length > 10;
+                return dataSource.entities.values.length > 10;
             });
-=======
-        waitsFor(function() {
+        });
+    });
+
+    it('loadUrl replaces data', function() {
+        var dataSource = new CzmlDataSource();
+        dataSource.processUrl(simpleUrl);
+        return pollToPromise(function() {
             return dataSource.entities.values.length === 10;
-        });
-
-        runs(function() {
-            dataSource.processUrl(vehicleUrl);
-        });
-
-        waitsFor(function() {
-            return dataSource.entities.values.length === 10;
->>>>>>> 9f5fa6a2
-        });
-    });
-
-    it('loadUrl replaces data', function() {
-        var dataSource = new CzmlDataSource();
-        dataSource.processUrl(simpleUrl);
-<<<<<<< HEAD
-        return pollToPromise(function() {
-            return dataSource.entities.entities.length === 10;
         }).then(function() {
             dataSource.loadUrl(vehicleUrl);
             return pollToPromise(function() {
-                return dataSource.entities.entities.length === 1;
+                return dataSource.entities.values.length === 1;
             });
-=======
-        waitsFor(function() {
-            return dataSource.entities.values.length === 10;
-        });
-
-        runs(function() {
-            dataSource.loadUrl(vehicleUrl);
-        });
-
-        waitsFor(function() {
-            return dataSource.entities.values.length === 1;
->>>>>>> 9f5fa6a2
         });
     });
 
