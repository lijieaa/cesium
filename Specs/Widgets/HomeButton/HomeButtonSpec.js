--- conflicted
+++ resolved
@@ -1,24 +1,12 @@
 /*global defineSuite*/
 defineSuite([
-<<<<<<< HEAD
         'Widgets/HomeButton/HomeButton',
-        'Core/Ellipsoid',
         'Specs/createScene',
         'Specs/destroyScene'
     ], function(
         HomeButton,
-        Ellipsoid,
         createScene,
         destroyScene) {
-=======
-         'Widgets/HomeButton/HomeButton',
-         'Specs/createScene',
-         'Specs/destroyScene'
-     ], function(
-         HomeButton,
-         createScene,
-         destroyScene) {
->>>>>>> 2fe8fc88
     "use strict";
     /*global jasmine,describe,xdescribe,it,xit,expect,beforeEach,afterEach,beforeAll,afterAll,spyOn,runs,waits,waitsFor*/
 
