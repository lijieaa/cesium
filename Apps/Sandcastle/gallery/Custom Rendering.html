--- conflicted
+++ resolved
@@ -79,306 +79,6 @@
         //var source = ['/SkyBox/test5_px_r.png', '/SkyBox/test5_mx_r.png', '/SkyBox/test5_py.png', '/SkyBox/test5_my_r.png', '/SkyBox/test5_pz_r.png', '/SkyBox/test5_mz_r.png'];
         primitives.add(new Cesium.SkyBox(source));
     }
-<<<<<<< HEAD
-=======
-
-    var Box = function(position) {
-        var ellipsoid = Cesium.Ellipsoid.WGS84;
-        this._pickId = undefined;
-        
-        this._colorCommand = new Cesium.DrawCommand();
-        this._pickCommand = new Cesium.DrawCommand();
-        this._colorCommand.primitiveType = this._pickCommand.primitiveType = Cesium.PrimitiveType.LINES;
-        this._colorCommand.boundingVolume = this._pickCommand.boundingVolume = new Cesium.BoundingSphere();
-        this._colorCommand.modelMatrix = this._pickCommand.modelMatrix = Cesium.Transforms.eastNorthUpToFixedFrame(position);
-        
-        this._commandLists = new Cesium.CommandLists();
-    
-        var that = this;
-        this._colorCommand.uniformMap = {
-            u_color: function() {
-                return {
-                    red: 1.0,
-                    green: 1.0,
-                    blue: 0.0,
-                    alpha: 1.0
-                };
-            }
-        };
-        this._pickCommand.uniformMap = {
-            u_color: function() {
-                return that._pickId.normalizedRgba;
-            }
-        };
-    };
-    
-    Box.prototype.update = function(context, frameState, commandList) {
-        // Only supports 3D, not 2D or Columbus view.
-        if (frameState.mode !== Cesium.SceneMode.SCENE3D) {
-            return;
-        }
-        
-        var colorCommand = this._colorCommand;
-        var pickCommand = this._pickCommand;
-            
-        if (typeof colorCommand.vertexArray === 'undefined') {
-            var vs = '';
-            vs += 'attribute vec4 position;';
-            vs += 'void main()';
-            vs += '{';
-            vs += '    gl_Position = czm_modelViewProjection * position;';
-            vs += '}';
-            var fs = '';
-            fs += 'uniform vec4 u_color;';
-            fs += 'void main()';
-            fs += '{';
-            fs += '    gl_FragColor = u_color;';
-            fs += '}';
-            
-            var dimensions = new Cesium.Cartesian3(500000.0, 500000.0, 500000.0);
-            var maximumCorner = dimensions.multiplyByScalar(0.5);
-            var minimumCorner = maximumCorner.negate();
-            Cesium.BoundingSphere.fromPoints([minimumCorner, maximumCorner], colorCommand.boundingVolume);
-        
-            var mesh = Cesium.MeshFilters.toWireframeInPlace(
-                Cesium.BoxTessellator.compute({
-                    minimumCorner: minimumCorner,
-                    maximumCorner: maximumCorner
-                }));
-            var attributeIndices = Cesium.MeshFilters.createAttributeIndices(mesh);
-        
-            colorCommand.vertexArray = pickCommand.vertexArray = context.createVertexArrayFromMesh({
-                mesh: mesh,
-                attributeIndices: attributeIndices,
-                bufferUsage: Cesium.BufferUsage.STATIC_DRAW
-            });
-        
-            colorCommand.shaderProgram = pickCommand.shaderProgram = context.getShaderCache().getShaderProgram(vs, fs, attributeIndices);
-            colorCommand.renderState = pickCommand.renderState = context.createRenderState({
-                depthTest : {
-                    enabled : true
-                }
-            });
-        
-            this._pickId = context.createPickId(this);
-        }
-        
-        var pass = frameState.passes;
-        this._commandLists.removeAll();
-        if (pass.color) {
-            this._commandLists.colorList.push(colorCommand);
-        }
-        if (pass.pick) {
-            this._commandLists.pickList.push(pickCommand);
-        }
-        
-        commandList.push(this._commandLists);
-    };
-    
-    Box.prototype.isDestroyed = function() {
-        return false;
-    };
-    
-    Box.prototype.destroy = function() {
-        var colorCommand = this._colorCommand;
-        colorCommand.vertexArray = colorCommand.vertexArray && colorCommand.vertexArray.destroy();
-        colorCommand.shaderProgram = colorCommand.shaderProgram && colorCommand.shaderProgram.release();
-        this._pickId = this._pickId && this._pickId.destroy();
-        return Cesium.destroyObject(this);
-    };
-    
-    function renderBoxAcrossModes(scene) {
-        Sandcastle.declare(renderBoxAcrossModes);   // For highlighting in Sandcastle.
-        var primitives = scene.getPrimitives();
-        primitives.add(new Box2(Cesium.Ellipsoid.WGS84.cartographicToCartesian(
-            Cesium.Cartographic.fromDegrees(-75.59777, 40.03883, 500000.0))));
-    }
-    
-    var Box2 = function(position) {
-        var ellipsoid = Cesium.Ellipsoid.WGS84;
-
-        this._ellipsoid = ellipsoid;
-        this._pickId = undefined;
-
-        this._colorCommand = new Cesium.DrawCommand();
-        this._pickCommand = new Cesium.DrawCommand();
-        this._colorCommand.primitiveType = this._pickCommand.primitiveType = Cesium.PrimitiveType.LINES;
-        this._colorCommand.boundingVolume = this._pickCommand.boundingVolume = new Cesium.BoundingSphere();
-
-        this._commandLists = new Cesium.CommandLists();
-        
-        this._mode = undefined;
-        this._projection = undefined;
-
-        this._attributeIndices = {
-            position2D : 0,
-            position3D : 1
-        };
-
-        this._position = position;
-        this._modelMatrix = undefined;
-        this.morphTime = 1.0;
-
-        var that = this;
-        this._colorCommand.uniformMap = {
-            u_color : function() {
-                return { red : 0.0, green : 1.0, blue : 0.0, alpha : 1.0 };
-            },
-            u_morphTime : function() {
-                return that.morphTime;
-            }
-        };
-        this._pickCommand.uniformMap = {
-            u_color : function() {
-                return that._pickId.normalizedRgba;
-            },
-            u_morphTime : function() {
-                return that.morphTime;
-            }
-        };
-    };
-    
-    Box2.prototype.update = function(context, frameState, commandList) {
-        var mode = frameState.mode;
-        var projection = frameState.scene2D.projection;
-        var colorCommand = this._colorCommand;
-        var pickCommand = this._pickCommand;
-        
-        if (mode !== this._mode || projection !== this._projection) {
-            this._mode = mode;
-            this._projection = projection;
-
-            if (typeof mode.morphTime !== 'undefined') {
-                this.morphTime = mode.morphTime;
-            }
-
-            var zLength = this._ellipsoid.getRadii().getMaximumComponent() * 0.1;
-            var x = zLength * 0.1;
-            var y = zLength * 0.5;
-            var z = zLength;
-            
-            this._modelMatrix = Cesium.Transforms.eastNorthUpToFixedFrame(this._position);
-            
-            var dimensions = new Cesium.Cartesian3(500000.0, 500000.0, 500000.0);
-            var maximumCorner = dimensions.multiplyByScalar(0.5);
-            var minimumCorner = maximumCorner.negate();
-                        
-            var mesh = Cesium.MeshFilters.toWireframeInPlace(
-                    Cesium.BoxTessellator.compute({
-                        minimumCorner: minimumCorner,
-                        maximumCorner: maximumCorner
-                      }));
-            mesh.attributes.position3D = mesh.attributes.position;
-            delete mesh.attributes.position;
-
-            if (mode === Cesium.SceneMode.SCENE3D) {
-                mesh.attributes.position2D = { // Not actually used in shader
-                    value : [0.0, 0.0]
-                };
-
-                Cesium.BoundingSphere.fromPoints([
-                    new Cesium.Cartesian3(-x, -y, -z),
-                    new Cesium.Cartesian3(x, y, z)
-                ], colorCommand.boundingVolume);
-            } else {
-                var positions = mesh.attributes.position3D.values;
-                var projectedPositions = [];
-                var projectedPositionsFlat = [];
-                for (var i = 0; i < positions.length; i += 3) {
-                    var modelPosition = new Cesium.Cartesian3(positions[i], positions[i + 1], positions[i + 2]);
-                    var worldPosition = this._modelMatrix.multiplyByPoint(modelPosition);
-
-                    positions[i] = worldPosition.x;
-                    positions[i + 1] = worldPosition.y;
-                    positions[i + 2] = worldPosition.z;
-
-                    var projectedPosition = projection.project(this._ellipsoid.cartesianToCartographic(worldPosition));
-
-                    projectedPositions.push(projectedPosition);
-                    projectedPositionsFlat.push(projectedPosition.z, projectedPosition.x, projectedPosition.y);
-                }
-
-                if (mode === Cesium.SceneMode.SCENE2D || mode === Cesium.SceneMode.COLUMBUS_VIEW) {
-                    Cesium.BoundingSphere.fromPoints(projectedPositions, colorCommand.boundingVolume);
-                    colorCommand.boundingVolume.center = new Cesium.Cartesian3(colorCommand.boundingVolume.center.z, colorCommand.boundingVolume.center.x, colorCommand.boundingVolume.center.y);
-                } else {
-                    var bv3D = Cesium.BoundingSphere.fromPoints([
-                        minimumCorner,
-                        maximumCorner
-                    ]);
-                    var bv2D = Cesium.BoundingSphere.fromPoints(projectedPositions);
-                    bv2D.center = new Cesium.Cartesian3(bv2D.center.z, bv2D.center.x, bv2D.center.y);
-
-                    bv3D.union(bv2D, colorCommand.boundingVolume);
-                }
-
-                mesh.attributes.position2D = {
-                        componentDatatype : Cesium.ComponentDatatype.FLOAT,
-                        componentsPerAttribute : 3,
-                        values : projectedPositionsFlat
-                };
-            }
-
-            colorCommand.vertexArray = colorCommand.vertexArray && colorCommand.vertexArray.destroy();
-            colorCommand.vertexArray = pickCommand.vertexArray = context.createVertexArrayFromMesh({
-                mesh             : mesh,
-                attributeIndices : this._attributeIndices,
-                bufferUsage      : Cesium.BufferUsage.STATIC_DRAW
-            });
-        }
-
-        if (typeof colorCommand.shaderProgram === 'undefined') {
-            var vs = '';
-            vs += 'attribute vec3 position2D;';
-            vs += 'attribute vec3 position3D;';
-            vs += 'uniform float u_morphTime;';
-            vs += 'void main()';
-            vs += '{';
-            vs += '    vec4 p = czm_columbusViewMorph(position2D, position3D, u_morphTime);';
-            vs += '    gl_Position = czm_modelViewProjection * p;';
-            vs += '}';
-            var fs = '';
-            fs += 'uniform vec4 u_color;';
-            fs += 'void main()';
-            fs += '{';
-            fs += '    gl_FragColor = u_color;';
-            fs += '}';
-
-            colorCommand.shaderProgram = pickCommand.shaderProgram = context.getShaderCache().getShaderProgram(vs, fs, this._attributeIndices);
-            colorCommand.renderState = pickCommand.renderState = context.createRenderState({
-                depthTest : {
-                    enabled : true
-                }
-            });
-        }
-
-        var pass = frameState.passes;
-        if (pass.pick && typeof this._pickId === 'undefined') {
-            this._pickId = context.createPickId(this);
-        }
-
-        var modelMatrix = Cesium.Matrix4.IDENTITY;
-        if (mode === Cesium.SceneMode.SCENE3D) {
-            modelMatrix = this._modelMatrix;
-        }
-
-        this._commandLists.removeAll();
-        if (pass.color) {
-            colorCommand.modelMatrix = modelMatrix;
-            this._commandLists.colorList.push(colorCommand);
-        }
-        if (pass.pick) {
-            pickCommand.modelMatrix = modelMatrix;
-            this._commandLists.pickList.push(pickCommand);
-        }
-        
-        commandList.push(this._commandLists);
-    };
-    
-    // These functions are the same as before.
-    Box2.prototype.isDestroyed = Box.prototype.isDestroyed;
-    Box2.prototype.destroy = Box.prototype.destroy;
->>>>>>> 8bc4ea92
     
     function createButtons(widget) {
         var scene = widget.scene;
