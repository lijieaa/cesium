--- conflicted
+++ resolved
@@ -35,70 +35,6 @@
         var viewer = new Cesium.Viewer("cesiumContainer", {
           shouldAnimate: true,
         });
-<<<<<<< HEAD
-        orientCamera(collection._boundingSphere.center, collection._boundingSphere.radius);
-    }).catch(function(error){
-        window.alert(error);
-    });
-}
-
-function createModels(instances) {
-    var points = [];
-    var model;
-
-    var length = instances.length;
-    for (var i = 0; i < length; ++i) {
-        var instance = instances[i];
-        var modelMatrix = instance.modelMatrix;
-        var translation = new Cesium.Cartesian3();
-        Cesium.Matrix4.getTranslation(modelMatrix, translation);
-        points.push(translation);
-
-        model = scene.primitives.add(Cesium.Model.fromGltf({
-            url : url,
-            modelMatrix : modelMatrix
-        }));
-
-        model.readyPromise.then(function(model) {
-            // Play and loop all animations at half-speed
-            model.activeAnimations.addAll({
-                multiplier : 0.5,
-                loop : Cesium.ModelAnimationLoop.REPEAT
-            });
-        }).catch(function(error){
-            window.alert(error);
-        });
-    }
-
-    model.readyPromise.then(function(model) {
-        var boundingSphere = new Cesium.BoundingSphere();
-        Cesium.BoundingSphere.fromPoints(points, boundingSphere);
-        orientCamera(boundingSphere.center, boundingSphere.radius + model.boundingSphere.radius);
-    });
-}
-
-function reset() {
-    scene.primitives.removeAll();
-    var instances = [];
-    var gridSize = Math.sqrt(count);
-
-    for (var y = 0; y < gridSize; ++y) {
-        for (var x = 0; x < gridSize; ++x) {
-            var longitude = centerLongitude + spacing * (x - gridSize/2);
-            var latitude = centerLatitude + spacing * (y - gridSize/2);
-            var position = Cesium.Cartesian3.fromDegrees(longitude, latitude, height);
-
-            var heading = Math.random();
-            var pitch = Math.random();
-            var roll = Math.random();
-            var scale = (Math.random() + 1.0)/2.0;
-
-            var modelMatrix = Cesium.Transforms.headingPitchRollToFixedFrame(position, new Cesium.HeadingPitchRoll(heading, pitch, roll));
-            Cesium.Matrix4.multiplyByUniformScale(modelMatrix, scale, modelMatrix);
-
-            instances.push({
-                modelMatrix : modelMatrix
-=======
         var scene = viewer.scene;
         var context = scene.context;
         var camera = viewer.camera;
@@ -145,9 +81,8 @@
                 collection._boundingSphere.radius
               );
             })
-            .otherwise(function (error) {
+            .catch(function (error) {
               window.alert(error);
->>>>>>> 2fd0e8f7
             });
         }
 
@@ -178,7 +113,7 @@
                   loop: Cesium.ModelAnimationLoop.REPEAT,
                 });
               })
-              .otherwise(function (error) {
+              .catch(function (error) {
                 window.alert(error);
               });
           }
