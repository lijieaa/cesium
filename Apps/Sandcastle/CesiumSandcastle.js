--- conflicted
+++ resolved
@@ -152,12 +152,9 @@
     var searchRegExp;
     var hintTimer;
     var currentTab = '';
-<<<<<<< HEAD
     var newDemo;
-=======
     var demoHtml = '';
     var demoJs = '';
->>>>>>> 9f54d953
 
     var galleryErrorMsg = document.createElement('span');
     galleryErrorMsg.className = 'galleryError';
